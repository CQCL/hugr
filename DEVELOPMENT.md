--- conflicted
+++ resolved
@@ -43,17 +43,10 @@
 To compile and test the code, run:
 
 ```bash
-<<<<<<< HEAD
 just test
 # or, to test only the rust code or the python code
 just test rust
 just test python
-=======
-# Rust tests
-just test # or `cargo test`
-# Python tests
-just pytest
->>>>>>> 3406e885
 ```
 
 Run the rust benchmarks with:
@@ -79,10 +72,6 @@
 To format your code, run:
 
 ```bash
-<<<<<<< HEAD
-=======
-# Format rust code
->>>>>>> 3406e885
 just format
 ```
 
@@ -96,12 +85,9 @@
 
 ```bash
 just fix
-<<<<<<< HEAD
 # or, to fix only the rust code or the python code
 just fix rust
 just fix python
-=======
->>>>>>> 3406e885
 ```
 
 ## 📈 Code Coverage
@@ -111,11 +97,6 @@
 [codecov](https://app.codecov.io/gh/CQCL/hugr/commits?branch=All%20branches).
 
 To run the coverage checks locally, first install `cargo-llvm-cov`.
-<<<<<<< HEAD
-
-=======
-    
->>>>>>> 3406e885
 ```bash
 cargo install cargo-llvm-cov
 ```
@@ -123,14 +104,7 @@
 Then run the tests:
 
 ```bash
-<<<<<<< HEAD
 just coverage
-=======
-# Rust test coverage
-just coverage
-# Python test 
-just pycoverage
->>>>>>> 3406e885
 ```
 
 and open it with your favourite coverage viewer. In VSCode, you can use
