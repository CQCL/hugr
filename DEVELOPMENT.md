--- conflicted
+++ resolved
@@ -28,17 +28,10 @@
 
 To setup the environment manually you will need:
 
-<<<<<<< HEAD
 - Just: <https://just.systems/>
-- Rust `>=1.75`: <https://www.rust-lang.org/tools/install>
+- Rust `>=1.85`: <https://www.rust-lang.org/tools/install>
 - uv `>=0.3`: <https://docs.astral.sh/uv/getting-started/installation>
 - Optional: capnproto `>=1.0`: <https://capnproto.org/install.html>
-=======
-- Just: https://just.systems/
-- Rust `>=1.85`: https://www.rust-lang.org/tools/install
-- uv `>=0.3`: docs.astral.sh/uv/getting-started/installation
-- Optional: capnproto `>=1.0`: https://capnproto.org/install.html
->>>>>>> 1369d79c
     Required when modifying the `hugr-model` serialization schema.
 - Optional: llvm `== 14.0`. The "llvm" feature (backed by the sub-crate `hugr-llvm`)
   requires LLVM installed. We use the rust bindings
