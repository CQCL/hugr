[package]
name = "hugr-core"
version = "0.20.1"
edition = { workspace = true }
rust-version = { workspace = true }

license = { workspace = true }
readme = "README.md"
documentation = "https://docs.rs/hugr/"
homepage = { workspace = true }
repository = { workspace = true }
description = "Quantinuum's Hierarchical Unified Graph Representation"
keywords = ["Quantum", "Quantinuum"]
categories = ["compilers"]

[lints]
workspace = true

[features]
declarative = ["serde_yaml"]
zstd = ["dep:zstd"]
default = []

[lib]
bench = false

[[test]]
name = "model"

[dependencies]
hugr-model = { version = "0.20.1", path = "../hugr-model" }

cgmath = { workspace = true, features = ["serde"] }
delegate = { workspace = true }
derive_more = { workspace = true, features = [
    "display",
    "error",
    "from",
    "into",
] }
downcast-rs = { workspace = true }
enum_dispatch = { workspace = true }
fxhash.workspace = true
html-escape = { workspace = true }
indexmap.workspace = true
itertools = { workspace = true }
lazy_static = { workspace = true }
paste = { workspace = true }
petgraph = { workspace = true }
portgraph = { workspace = true, features = ["serde", "petgraph"] }
regex = { workspace = true }
# Rc used here for Extension, but unfortunately we must turn the feature on globally
serde = { workspace = true, features = ["derive", "rc"] }
serde_json = { workspace = true }
serde_with = { workspace = true }
serde_yaml = { workspace = true, optional = true }
smol_str = { workspace = true, features = ["serde"] }
static_assertions = { workspace = true }
strum = { workspace = true, features = ["derive"] }
thiserror = { workspace = true }
typetag = { workspace = true }
semver = { workspace = true, features = ["serde"] }
zstd = { workspace = true, optional = true }
<<<<<<< HEAD
=======
relrc = { workspace = true, features = ["petgraph", "serde"] }
ordered-float = { workspace = true, features = ["serde"] }
base64.workspace = true
>>>>>>> 37a51518

[dev-dependencies]
rstest = { workspace = true }
cool_asserts = { workspace = true }
insta = { workspace = true, features = ["yaml"] }
jsonschema = { workspace = true }
proptest = { workspace = true }
proptest-derive = { workspace = true }


# Required for documentation examples
hugr = { path = "../hugr" }
serde_yaml = "0.9.34"
anyhow = { workspace = true }<|MERGE_RESOLUTION|>--- conflicted
+++ resolved
@@ -61,12 +61,8 @@
 typetag = { workspace = true }
 semver = { workspace = true, features = ["serde"] }
 zstd = { workspace = true, optional = true }
-<<<<<<< HEAD
-=======
-relrc = { workspace = true, features = ["petgraph", "serde"] }
 ordered-float = { workspace = true, features = ["serde"] }
 base64.workspace = true
->>>>>>> 37a51518
 
 [dev-dependencies]
 rstest = { workspace = true }
