--- conflicted
+++ resolved
@@ -17,15 +17,10 @@
 workspace = true
 
 [features]
-default_features = ["model_unstable", "zstd"]
 extension_inference = []
 declarative = ["serde_yaml"]
 model_unstable = ["hugr-model"]
-<<<<<<< HEAD
 zstd = ["dep:zstd"]
-=======
-default = ["model_unstable"]
->>>>>>> fa1bf867
 
 [lib]
 bench = false
