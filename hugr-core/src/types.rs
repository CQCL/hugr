--- conflicted
+++ resolved
@@ -27,11 +27,7 @@
 pub(crate) use poly_func::PolyFuncTypeBase;
 
 use itertools::FoldWhile::{Continue, Done};
-<<<<<<< HEAD
-use itertools::{repeat_n, Either, Itertools};
-=======
 use itertools::{Either, Itertools as _};
->>>>>>> 2e3e282e
 #[cfg(test)]
 use proptest_derive::Arbitrary;
 use serde::{Deserialize, Serialize};
@@ -261,14 +257,6 @@
         }
     }
 
-<<<<<<< HEAD
-    /// TODO docs
-    pub fn iter_variants(&self) -> impl Iterator<Item = &TypeRowRV> {
-        match self {
-            SumType::Unit { size } => {
-                Either::Left(repeat_n(TypeRV::EMPTY_TYPEROW_REF, *size as usize))
-            }
-=======
     /// Returns an iterator over the variants.
     pub fn variants(&self) -> impl Iterator<Item = &TypeRowRV> {
         match self {
@@ -276,7 +264,6 @@
                 TypeRV::EMPTY_TYPEROW_REF,
                 *size as usize,
             )),
->>>>>>> 2e3e282e
             SumType::General { rows } => Either::Right(rows.iter()),
         }
     }
@@ -477,13 +464,8 @@
         &mut self.0
     }
 
-<<<<<<< HEAD
-    /// TODO docs
-    pub fn as_sum_type(&self) -> Option<&SumType> {
-=======
     /// Returns the inner [SumType] if the type is a sum.
     pub fn as_sum(&self) -> Option<&SumType> {
->>>>>>> 2e3e282e
         match &self.0 {
             TypeEnum::Sum(s) => Some(s),
             _ => None,
