--- conflicted
+++ resolved
@@ -305,16 +305,11 @@
             Signature::new(vec![QB, NAT], vec![QB]),
         ));
         let build_res = build_main(
-<<<<<<< HEAD
-            FunctionType::new(type_row![QB, QB, NAT], type_row![QB, QB, BOOL_T])
+            Signature::new(type_row![QB, QB, NAT], type_row![QB, QB, BOOL_T])
                 .with_extension_delta(ExtensionSet::from_iter([
                     test_quantum_extension::EXTENSION_ID,
                     missing_ext,
                 ]))
-=======
-            Signature::new(type_row![QB, QB, NAT], type_row![QB, QB, BOOL_T])
-                .with_extension_delta(test_quantum_extension::EXTENSION_ID)
->>>>>>> b8322747
                 .into(),
             |mut f_build| {
                 let [q0, q1, angle]: [Wire; 3] = f_build.input_wires_arr();
