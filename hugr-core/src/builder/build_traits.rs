--- conflicted
+++ resolved
@@ -84,15 +84,11 @@
         self.add_child_node(constant.into()).into()
     }
 
-<<<<<<< HEAD
     /// Insert a HUGR. Its entrypoint will become a child of the container; other
     /// children of the Module root will be added to the Module root of the Hugr
     /// being built. (See [Dataflow::add_hugr_with_wires_link_nodes]).
-=======
-    /// Insert a HUGR's entrypoint region as a child of the container.
     ///
     /// To insert an arbitrary region of a HUGR, use [`Container::add_hugr_region`].
->>>>>>> c3370fef
     fn add_hugr(&mut self, child: Hugr) -> InsertionResult {
         let region = child.entrypoint();
         self.add_hugr_region(child, region)
@@ -235,13 +231,8 @@
         hugr: Hugr,
         input_wires: impl IntoIterator<Item = Wire>,
     ) -> Result<BuildHandle<DataflowOpID>, BuildError> {
-<<<<<<< HEAD
         let node = self.add_hugr(hugr).inserted_entrypoint;
         wire_ins_return_outs(input_wires, node, self)
-    }
-=======
-        let region = hugr.entrypoint();
-        self.add_hugr_region_with_wires(hugr, region, input_wires)
     }
 
     /// Insert a hugr-defined op to the sibling graph, wiring up the
@@ -256,14 +247,13 @@
     /// node.
     fn add_hugr_region_with_wires(
         &mut self,
-        hugr: Hugr,
+        mut hugr: Hugr,
         region: Node,
         input_wires: impl IntoIterator<Item = Wire>,
     ) -> Result<BuildHandle<DataflowOpID>, BuildError> {
-        let optype = hugr.get_optype(region).clone();
-        let num_outputs = optype.value_output_count();
-        let node = self.add_hugr_region(hugr, region).inserted_entrypoint;
->>>>>>> c3370fef
+        hugr.set_entrypoint(region);
+        self.add_hugr_with_wires(hugr, input_wires)
+    }
 
     /// Insert a hugr, adding its entrypoint to the sibling graph and wiring up the
     /// `input_wires` to the incoming ports of the resulting root node. `defns` may
