--- conflicted
+++ resolved
@@ -214,11 +214,7 @@
 
     use crate::std_extensions::logic::test::and_op;
     use crate::types::type_param::TypeParam;
-<<<<<<< HEAD
-    use crate::types::{FuncValueType, Signature, Type, TypeBound, TypeRV};
-=======
-    use crate::types::{EdgeKind, Type, TypeBound};
->>>>>>> 6f8dac21
+    use crate::types::{EdgeKind, FuncValueType, Signature, Type, TypeBound, TypeRV};
     use crate::utils::test_quantum_extension::h_gate;
     use crate::{
         builder::test::{n_identity, BIT, NAT, QB},
@@ -544,11 +540,11 @@
         let (mut hugr, load_constant, call) = {
             let mut builder = ModuleBuilder::new();
             let func = builder
-                .declare("func", FunctionType::new_endo(BOOL_T).into())
+                .declare("func", Signature::new_endo(BOOL_T).into())
                 .unwrap();
             let (load_constant, call) = {
                 let mut builder = builder
-                    .define_function("main", FunctionType::new(Type::EMPTY_TYPEROW, BOOL_T))
+                    .define_function("main", Signature::new(Type::EMPTY_TYPEROW, BOOL_T))
                     .unwrap();
                 let load_constant = builder.add_load_value(Value::true_val());
                 let [r] = builder
