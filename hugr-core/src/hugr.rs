--- conflicted
+++ resolved
@@ -295,22 +295,18 @@
 
 #[cfg(test)]
 mod test {
-<<<<<<< HEAD
     use std::{fs::File, io::BufReader};
 
-    use crate::{extension::PRELUDE_REGISTRY, test_file};
-
-    use super::{Hugr, HugrView};
-=======
     use super::internal::HugrMutInternals;
     #[cfg(feature = "extension_inference")]
     use super::ValidationError;
     use super::{ExtensionError, Hugr, HugrMut, HugrView, Node};
-    use crate::extension::{ExtensionId, ExtensionSet, EMPTY_REG, TO_BE_INFERRED};
+    use crate::extension::{
+        ExtensionId, ExtensionSet, EMPTY_REG, PRELUDE_REGISTRY, TO_BE_INFERRED,
+    };
     use crate::types::{FunctionType, Type};
-    use crate::{const_extension_ids, ops, type_row};
+    use crate::{const_extension_ids, ops, test_file, type_row};
     use rstest::rstest;
->>>>>>> 4ef48263
 
     #[test]
     fn impls_send_and_sync() {
@@ -330,7 +326,6 @@
         assert_matches!(hugr.get_io(hugr.root()), Some(_));
     }
 
-<<<<<<< HEAD
     #[test]
     #[ignore = "issue 1225: In serialisation we do not distinguish between unknown CustomConst serialised value invalid but known CustomConst serialised values"]
     fn hugr_validation_0() {
@@ -376,7 +371,8 @@
         ))
         .unwrap();
         assert!(hugr.update_validate(&PRELUDE_REGISTRY).is_ok());
-=======
+    }
+
     const_extension_ids! {
         const XA: ExtensionId = "EXT_A";
         const XB: ExtensionId = "EXT_B";
@@ -538,6 +534,5 @@
                 })
             );
         }
->>>>>>> 4ef48263
     }
 }