//! The Hugr data structure, and its basic component handles.

pub mod hugrmut;

pub(crate) mod ident;
pub mod internal;
pub mod patch;
pub mod persistent;
pub mod serialize;
pub mod validate;
pub mod views;

use std::collections::VecDeque;
use std::io;
use std::iter;

pub(crate) use self::hugrmut::HugrMut;
pub use self::validate::ValidationError;

pub use ident::{IdentList, InvalidIdentifier};
use itertools::Itertools;
pub use patch::{Patch, SimpleReplacement, SimpleReplacementError};

use portgraph::multiportgraph::MultiPortGraph;
use portgraph::{Hierarchy, PortMut, PortView, UnmanagedDenseMap};
use thiserror::Error;

pub use self::views::HugrView;
use crate::core::NodeIndex;
use crate::envelope::{self, EnvelopeConfig, EnvelopeError};
use crate::extension::resolution::{
    ExtensionResolutionError, WeakExtensionRegistry, resolve_op_extensions,
    resolve_op_types_extensions,
};
use crate::extension::{ExtensionRegistry, ExtensionSet};
use crate::ops::{self, Module, NamedOp, OpName, OpTag, OpTrait};
pub use crate::ops::{DEFAULT_OPTYPE, OpType};
use crate::package::Package;
use crate::{Direction, Node};

/// The Hugr data structure.
#[derive(Clone, Debug, PartialEq)]
pub struct Hugr {
    /// The graph encoding the adjacency structure of the HUGR.
    graph: MultiPortGraph,

    /// The node hierarchy.
    hierarchy: Hierarchy,

    /// The single root node in the portgraph hierarchy.
    ///
    /// This node is always a module node, containing all the other nodes.
    module_root: portgraph::NodeIndex,

    /// The distinguished entrypoint node of the HUGR.
    entrypoint: portgraph::NodeIndex,

    /// Operation types for each node.
    op_types: UnmanagedDenseMap<portgraph::NodeIndex, OpType>,

    /// Node metadata
    metadata: UnmanagedDenseMap<portgraph::NodeIndex, Option<NodeMetadataMap>>,

    /// Extensions used by the operations in the Hugr.
    extensions: ExtensionRegistry,
}

impl Default for Hugr {
    fn default() -> Self {
        Self::new()
    }
}

impl AsRef<Hugr> for Hugr {
    fn as_ref(&self) -> &Hugr {
        self
    }
}

impl AsMut<Hugr> for Hugr {
    fn as_mut(&mut self) -> &mut Hugr {
        self
    }
}

/// Arbitrary metadata entry for a node.
///
/// Each entry is associated to a string key.
pub type NodeMetadata = serde_json::Value;

/// The container of all the metadata entries for a node.
pub type NodeMetadataMap = serde_json::Map<String, NodeMetadata>;

/// Public API for HUGRs.
impl Hugr {
    /// Create a new Hugr, with a single [`Module`] operation as the root node.
    #[must_use]
    pub fn new() -> Self {
        make_module_hugr(Module::new().into(), 0, 0).unwrap()
    }

    /// Create a new Hugr, with a given entrypoint operation.
    ///
    /// If the optype is [`OpType::Module`], the HUGR module root will match the
    /// entrypoint node. Otherwise, the entrypoint will be a descendent of the a
    /// module initialized at the node hierarchy root. The specific HUGR created
    /// depends on the operation type.
    ///
    /// # Error
    ///
    /// Returns [`HugrError::UnsupportedEntrypoint`] if the entrypoint operation
    /// requires additional context to be defined. This is the case for
    /// [`OpType::Case`], [`OpType::DataflowBlock`], and [`OpType::ExitBlock`]
    /// since they are context-specific definitions.
    pub fn new_with_entrypoint(entrypoint_op: impl Into<OpType>) -> Result<Self, HugrError> {
        Self::with_capacity(entrypoint_op, 0, 0)
    }

    /// Create a new Hugr, with a given entrypoint operation and preallocated capacity.
    ///
    /// If the optype is [`OpType::Module`], the HUGR module root will match the
    /// entrypoint node. Otherwise, the entrypoint will be a child of the a
    /// module initialized at the node hierarchy root. The specific HUGR created
    /// depends on the operation type.
    ///
    /// # Error
    ///
    /// Returns [`HugrError::UnsupportedEntrypoint`] if the entrypoint operation
    /// requires additional context to be defined. This is the case for
    /// [`OpType::Case`], [`OpType::DataflowBlock`], and [`OpType::ExitBlock`]
    /// since they are context-specific definitions.
    pub fn with_capacity(
        entrypoint_op: impl Into<OpType>,
        nodes: usize,
        ports: usize,
    ) -> Result<Self, HugrError> {
        let entrypoint_op: OpType = entrypoint_op.into();
        let op_name = entrypoint_op.name();
        make_module_hugr(entrypoint_op, nodes, ports)
            .ok_or(HugrError::UnsupportedEntrypoint { op: op_name })
    }

    /// Reserves enough capacity to insert at least the given number of
    /// additional nodes and links.
    ///
    /// This method does not take into account already allocated free space left
    /// after node removals, and may overallocate capacity.
    pub fn reserve(&mut self, nodes: usize, links: usize) {
        let ports = links * 2;
        self.graph.reserve(nodes, ports);
    }

    /// Read a Package from a HUGR envelope.
    pub fn load(
        reader: impl io::BufRead,
        extensions: Option<&ExtensionRegistry>,
    ) -> Result<Self, EnvelopeError> {
        let pkg = Package::load(reader, extensions)?;
        match pkg.modules.into_iter().exactly_one() {
            Ok(hugr) => Ok(hugr),
            Err(e) => Err(EnvelopeError::ExpectedSingleHugr { count: e.count() }),
        }
    }

    /// Read a Package from a HUGR envelope encoded in a string.
    ///
    /// Note that not all envelopes are valid strings. In the general case,
    /// it is recommended to use `Package::load` with a bytearray instead.
    pub fn load_str(
        envelope: impl AsRef<str>,
        extensions: Option<&ExtensionRegistry>,
    ) -> Result<Self, EnvelopeError> {
        Self::load(envelope.as_ref().as_bytes(), extensions)
    }

    /// Store the Package in a HUGR envelope.
    pub fn store(
        &self,
        writer: impl io::Write,
        config: EnvelopeConfig,
    ) -> Result<(), EnvelopeError> {
        envelope::write_envelope_impl(writer, [self], &self.extensions, config)
    }

    /// Store the Package in a HUGR envelope encoded in a string.
    ///
    /// Note that not all envelopes are valid strings. In the general case,
    /// it is recommended to use `Package::store` with a bytearray instead.
    /// See [`EnvelopeFormat::ascii_printable`][crate::envelope::EnvelopeFormat::ascii_printable].
    pub fn store_str(&self, config: EnvelopeConfig) -> Result<String, EnvelopeError> {
        if !config.format.ascii_printable() {
            return Err(EnvelopeError::NonASCIIFormat {
                format: config.format,
            });
        }

        let mut buf = Vec::new();
        self.store(&mut buf, config)?;
        Ok(String::from_utf8(buf).expect("Envelope is valid utf8"))
    }

    /// Given a Hugr that has been deserialized, collect all extensions used to
    /// define the HUGR while resolving all [`OpType::OpaqueOp`] operations into
    /// [`OpType::ExtensionOp`]s and updating the extension pointer in all
    /// internal [`crate::types::CustomType`]s to point to the extensions in the
    /// register.
    ///
    /// When listing "used extensions" we only care about _definitional_
    /// extension requirements, i.e., the operations and types that are required
    /// to define the HUGR nodes and wire types. This is computed from the union
    /// of all extension required across the HUGR.
    ///
    /// Updates the internal extension registry with the extensions used in the
    /// definition.
    ///
    /// # Parameters
    ///
    /// - `extensions`: The extension set considered when resolving opaque
    ///   operations and types. The original Hugr's internal extension
    ///   registry is ignored and replaced with the newly computed one.
    ///
    /// # Errors
    ///
    /// - If an opaque operation cannot be resolved to an extension operation.
    /// - If an extension operation references an extension that is missing from
    ///   the registry.
    /// - If a custom type references an extension that is missing from the
    ///   registry.
    pub fn resolve_extension_defs(
        &mut self,
        extensions: &ExtensionRegistry,
    ) -> Result<(), ExtensionResolutionError> {
        let mut used_extensions = ExtensionRegistry::default();

        // Here we need to iterate the optypes in the hugr mutably, to avoid
        // having to clone and accumulate all replacements before finally
        // applying them.
        //
        // This is not something we want to expose it the API, so we manually
        // iterate instead of writing it as a method.
        //
        // Since we don't have a non-borrowing iterator over all the possible
        // NodeIds, we have to simulate it by iterating over all possible
        // indices and checking if the node exists.
        let weak_extensions: WeakExtensionRegistry = extensions.into();
        for n in 0..self.graph.node_capacity() {
            let pg_node = portgraph::NodeIndex::new(n);
            let node: Node = pg_node.into();
            if !self.contains_node(node) {
                continue;
            }

            let op = &mut self.op_types[pg_node];

            if let Some(extension) = resolve_op_extensions(node, op, extensions)? {
                used_extensions.register_updated_ref(extension);
            }
            used_extensions.extend(
                resolve_op_types_extensions(Some(node), op, &weak_extensions)?.map(|weak| {
                    weak.upgrade()
                        .expect("Extension comes from a valid registry")
                }),
            );
        }

        self.extensions = used_extensions;
        Ok(())
    }
}

/// Internal API for HUGRs, not intended for use by users.
impl Hugr {
    /// Add a node to the graph.
    pub(crate) fn add_node(&mut self, nodetype: OpType) -> Node {
        let node = self
            .graph
            .add_node(nodetype.input_count(), nodetype.output_count());
        self.op_types[node] = nodetype;
        node.into()
    }

    /// Produce a canonical ordering of the descendant nodes of a root,
    /// following the graph hierarchy.
    ///
    /// This starts with the root, and then proceeds in BFS order through the
    /// contained regions.
    ///
    /// Used by [`HugrMut::canonicalize_nodes`] and the serialization code.
    fn canonical_order(&self, root: Node) -> impl Iterator<Item = Node> + '_ {
        // Generate a BFS-ordered list of nodes based on the hierarchy
        let mut queue = VecDeque::from([root]);
        iter::from_fn(move || {
            let node = queue.pop_front()?;
            for child in self.children(node) {
                queue.push_back(child);
            }
            Some(node)
        })
    }

    /// Compact the nodes indices of the hugr to be contiguous, and order them as a breadth-first
    /// traversal of the hierarchy.
    ///
    /// The rekey function is called for each moved node with the old and new indices.
    ///
    /// After this operation, a serialization and deserialization of the Hugr is guaranteed to
    /// preserve the indices.
    pub fn canonicalize_nodes(&mut self, mut rekey: impl FnMut(Node, Node)) {
        // Generate the ordered list of nodes
        let ordered = {
            let mut v = Vec::with_capacity(self.num_nodes());
            v.extend(self.canonical_order(self.module_root()));
            v
        };
        let mut new_entrypoint = None;

        // Permute the nodes in the graph to match the order.
        //
        // Invariant: All the elements before `position` are in the correct place.
        for position in 0..ordered.len() {
            let pg_target = portgraph::NodeIndex::new(position);
            let mut source: Node = ordered[position];

            // The (old) entrypoint appears exactly once in `ordered`:
            if source.into_portgraph() == self.entrypoint {
                let old = new_entrypoint.replace(pg_target);
                debug_assert!(old.is_none());
            }

            // Find the element's current location. If it originally came from an earlier
            // position then it has been swapped somewhere else, so follow the permutation chain.
            while position > source.index() {
                source = ordered[source.index()];
            }

            let pg_source = source.into_portgraph();
            if pg_target != pg_source {
                self.graph.swap_nodes(pg_target, pg_source);
                self.op_types.swap(pg_target, pg_source);
                self.hierarchy.swap_nodes(pg_target, pg_source);
<<<<<<< HEAD
                rekey(source, target);

                if source.into_portgraph() == new_entrypoint {
                    new_entrypoint = target.into_portgraph();
                } else if target.into_portgraph() == new_entrypoint {
                    new_entrypoint = source.into_portgraph();
                }
=======
                rekey(source, pg_target.into());
>>>>>>> 6174928e
            }
        }
        self.module_root = portgraph::NodeIndex::new(0);
        self.entrypoint = new_entrypoint.unwrap();

        // Finish by compacting the copy nodes.
        // The operation nodes will be left in place.
        // This step is not strictly necessary.
        self.graph.compact_nodes(|_, _| {});
    }
}

#[derive(Debug, Clone, PartialEq, Error)]
#[error(
    "Parent node {parent} has extensions {parent_extensions} that are too restrictive for child node {child}, they must include child extensions {child_extensions}"
)]
/// An error in the extension deltas.
pub struct ExtensionError {
    parent: Node,
    parent_extensions: ExtensionSet,
    child: Node,
    child_extensions: ExtensionSet,
}

/// Errors that can occur while manipulating a Hugr.
#[derive(Debug, Clone, PartialEq, Eq, Error)]
#[non_exhaustive]
pub enum HugrError {
    /// The node was not of the required [`OpTag`]
    #[error("Invalid tag: required a tag in {required} but found {actual}")]
    #[allow(missing_docs)]
    InvalidTag { required: OpTag, actual: OpTag },
    /// An invalid port was specified.
    #[error("Invalid port direction {0:?}.")]
    InvalidPortDirection(Direction),
    /// Cannot initialize a HUGR with the given entrypoint operation type.
    #[error("Cannot initialize a HUGR with entrypoint type {op}")]
    UnsupportedEntrypoint {
        /// The name of the unsupported operation.
        op: OpName,
    },
}

/// Create a new Hugr, with a given root node and preallocated capacity.
///
/// The root operation must be region root, i.e., define a node that can be
/// assigned as the parent of other nodes.
///
/// If the root optype is [`OpType::Module`], the HUGR module root will match
/// the root node.
///
/// Otherwise, the root node will be a child of the a module created at the node
/// hierarchy root. The specific HUGR created depends on the operation type, and
/// whether it can be contained in a module, function definition, etc.
///
/// Some operation types are not allowed and will result in a panic. This is the
/// case for [`OpType::Case`] and [`OpType::DataflowBlock`] since they are
/// context-specific operation.
fn make_module_hugr(root_op: OpType, nodes: usize, ports: usize) -> Option<Hugr> {
    let mut graph = MultiPortGraph::with_capacity(nodes, ports);
    let hierarchy = Hierarchy::new();
    let mut op_types = UnmanagedDenseMap::with_capacity(nodes);
    let extensions = root_op.used_extensions().unwrap_or_default();

    // Filter out operations that are not region roots.
    let tag = root_op.tag();
    let container_tags = [
        OpTag::ModuleRoot,
        OpTag::DataflowParent,
        OpTag::Cfg,
        OpTag::Conditional,
    ];
    if !container_tags.iter().any(|t| t.is_superset(tag)) {
        return None;
    }

    let module = graph.add_node(0, 0);
    op_types[module] = OpType::Module(ops::Module::new());

    let mut hugr = Hugr {
        graph,
        hierarchy,
        module_root: module,
        entrypoint: module,
        op_types,
        metadata: UnmanagedDenseMap::with_capacity(nodes),
        extensions,
    };
    let module: Node = module.into();

    // Now the behaviour depends on the root node type.
    if root_op.is_module() {
        // The hugr is already a module, nothing to do.
    }
    // If possible, put the op directly in the module.
    else if OpTag::ModuleOp.is_superset(tag) {
        let node = hugr.add_node_with_parent(module, root_op);
        hugr.set_entrypoint(node);
    }
    // If it can exist inside a function definition, create a "main" function
    // and put the op inside it.
    else if OpTag::DataflowChild.is_superset(tag) && !root_op.is_input() && !root_op.is_output() {
        let signature = root_op
            .dataflow_signature()
            .unwrap_or_else(|| panic!("Dataflow child {} without signature", root_op.name()))
            .into_owned();
        let dataflow_inputs = signature.input_count();
        let dataflow_outputs = signature.output_count();

        let func = hugr.add_node_with_parent(module, ops::FuncDefn::new("main", signature.clone()));
        let inp = hugr.add_node_with_parent(
            func,
            ops::Input {
                types: signature.input.clone(),
            },
        );
        let out = hugr.add_node_with_parent(
            func,
            ops::Output {
                types: signature.output.clone(),
            },
        );
        let entrypoint = hugr.add_node_with_parent(func, root_op);

        // Wire the inputs and outputs of the entrypoint node to the function's
        // inputs and outputs.
        for port in 0..dataflow_inputs {
            hugr.connect(inp, port, entrypoint, port);
        }
        for port in 0..dataflow_outputs {
            hugr.connect(entrypoint, port, out, port);
        }

        hugr.set_entrypoint(entrypoint);
    }
    // Other more exotic ops are unsupported, and will cause a panic.
    else {
        debug_assert!(matches!(
            root_op,
            OpType::Input(_)
                | OpType::Output(_)
                | OpType::DataflowBlock(_)
                | OpType::ExitBlock(_)
                | OpType::Case(_)
        ));
        return None;
    }

    Some(hugr)
}

#[cfg(test)]
pub(crate) mod test {
    use std::{fs::File, io::BufReader};

    use super::*;

    use crate::builder::{Container, Dataflow, DataflowSubContainer, ModuleBuilder};
    use crate::envelope::{EnvelopeError, PackageEncodingError};
    use crate::extension::prelude::bool_t;
    use crate::ops::OpaqueOp;
    use crate::ops::handle::NodeHandle;
    use crate::test_file;
    use crate::types::Signature;
    use cool_asserts::assert_matches;
    use itertools::Either;
    use portgraph::LinkView;
    use rstest::rstest;

    /// Check that two HUGRs are equivalent, up to node renumbering.
    pub(crate) fn check_hugr_equality(lhs: &Hugr, rhs: &Hugr) {
        // Original HUGR, with canonicalized node indices
        //
        // The internal port indices may still be different.
        let mut lhs = lhs.clone();
        lhs.canonicalize_nodes(|_, _| {});
        let mut rhs = rhs.clone();
        rhs.canonicalize_nodes(|_, _| {});

        assert_eq!(rhs.module_root(), lhs.module_root());
        assert_eq!(rhs.entrypoint(), lhs.entrypoint());
        assert_eq!(rhs.hierarchy, lhs.hierarchy);
        assert_eq!(rhs.metadata, lhs.metadata);

        // Extension operations may have been downgraded to opaque operations.
        for node in rhs.nodes() {
            let new_op = rhs.get_optype(node);
            let old_op = lhs.get_optype(node);
            if !new_op.is_const() {
                match (new_op, old_op) {
                    (OpType::ExtensionOp(ext), OpType::OpaqueOp(opaque))
                    | (OpType::OpaqueOp(opaque), OpType::ExtensionOp(ext)) => {
                        let ext_opaque: OpaqueOp = ext.clone().into();
                        assert_eq!(ext_opaque, opaque.clone());
                    }
                    _ => assert_eq!(new_op, old_op),
                }
            }
        }

        // Check that the graphs are equivalent up to port renumbering.
        let new_graph = &rhs.graph;
        let old_graph = &lhs.graph;
        assert_eq!(new_graph.node_count(), old_graph.node_count());
        assert_eq!(new_graph.port_count(), old_graph.port_count());
        assert_eq!(new_graph.link_count(), old_graph.link_count());
        for n in old_graph.nodes_iter() {
            assert_eq!(new_graph.num_inputs(n), old_graph.num_inputs(n));
            assert_eq!(new_graph.num_outputs(n), old_graph.num_outputs(n));
            assert_eq!(
                new_graph.output_neighbours(n).collect_vec(),
                old_graph.output_neighbours(n).collect_vec()
            );
        }
    }

    #[test]
    fn impls_send_and_sync() {
        // Send and Sync are automatically impl'd by the compiler, if possible.
        // This test will fail to compile if that wasn't possible.
        #[allow(dead_code)]
        trait Test: Send + Sync {}
        impl Test for Hugr {}
    }

    #[test]
    fn io_node() {
        use crate::builder::test::simple_dfg_hugr;

        let hugr = simple_dfg_hugr();
        assert_matches!(hugr.get_io(hugr.entrypoint()), Some(_));
    }

    #[test]
    #[cfg_attr(miri, ignore)] // Opening files is not supported in (isolated) miri
    fn hugr_validation_0() {
        // https://github.com/CQCL/hugr/issues/1091 bad case
        let hugr = Hugr::load(
            BufReader::new(File::open(test_file!("hugr-0.hugr")).unwrap()),
            None,
        );
        assert_matches!(
            hugr,
            Err(EnvelopeError::PackageEncoding {
                source: PackageEncodingError::JsonEncoding(_)
            })
        );
    }

    #[test]
    #[cfg_attr(miri, ignore)] // Opening files is not supported in (isolated) miri
    fn hugr_validation_1() {
        // https://github.com/CQCL/hugr/issues/1091 good case
        let hugr = Hugr::load(
            BufReader::new(File::open(test_file!("hugr-1.hugr")).unwrap()),
            None,
        );
        assert_matches!(&hugr, Ok(_));
    }

    #[test]
    #[cfg_attr(miri, ignore)] // Opening files is not supported in (isolated) miri
    fn hugr_validation_2() {
        // https://github.com/CQCL/hugr/issues/1185 bad case
        let hugr = Hugr::load(
            BufReader::new(File::open(test_file!("hugr-2.hugr")).unwrap()),
            None,
        )
        .unwrap();
        assert_matches!(hugr.validate(), Err(_));
    }

    #[test]
    #[cfg_attr(miri, ignore)] // Opening files is not supported in (isolated) miri
    fn hugr_validation_3() {
        // https://github.com/CQCL/hugr/issues/1185 good case
        let hugr = Hugr::load(
            BufReader::new(File::open(test_file!("hugr-3.hugr")).unwrap()),
            None,
        );
        assert_matches!(&hugr, Ok(_));
    }

    fn hugr_failing_2262() -> Hugr {
        let sig = Signature::new(vec![bool_t(); 2], bool_t());
        let mut mb = ModuleBuilder::new();
        let mut fa = mb.define_function("a", sig.clone()).unwrap();
        let mut dfg = fa.dfg_builder(sig.clone(), fa.input_wires()).unwrap();
        // Add Call node - without a static target as we'll create that later
        let call_op = ops::Call::try_new(sig.clone().into(), []).unwrap();
        let call = dfg.add_dataflow_op(call_op, dfg.input_wires()).unwrap();
        let dfg = dfg.finish_with_outputs(call.outputs()).unwrap();
        fa.finish_with_outputs(dfg.outputs()).unwrap();
        let fb = mb.define_function("b", sig).unwrap();
        let [fst, _] = fb.input_wires_arr();
        let fb = fb.finish_with_outputs([fst]).unwrap();
        let mut h = mb.hugr().clone();

        h.set_entrypoint(dfg.node()); // Entrypoint unused, but to highlight failing case
        let static_in = h.get_optype(call.node()).static_input_port().unwrap();
        let static_out = h.get_optype(fb.node()).static_output_port().unwrap();
        assert_eq!(h.single_linked_output(call.node(), static_in), None);
        h.disconnect(call.node(), static_in);
        h.connect(fb.node(), static_out, call.node(), static_in);
        h
    }

    #[rstest]
    // Opening files is not supported in (isolated) miri
    #[cfg_attr(not(miri), case(Either::Left(test_file!("hugr-1.hugr"))))]
    #[cfg_attr(not(miri), case(Either::Left(test_file!("hugr-3.hugr"))))]
    // Next was failing, https://github.com/CQCL/hugr/issues/2262:
    #[case(Either::Right(hugr_failing_2262()))]
    fn canonicalize_entrypoint(#[case] file_or_hugr: Either<&str, Hugr>) {
        let hugr = match file_or_hugr {
            Either::Left(file) => {
                Hugr::load(BufReader::new(File::open(file).unwrap()), None).unwrap()
            }
            Either::Right(hugr) => hugr,
        };
        hugr.validate().unwrap();

        for n in hugr.nodes() {
            let mut h2 = hugr.clone();
            h2.set_entrypoint(n);
            if h2.validate().is_ok() {
                h2.canonicalize_nodes(|_, _| {});
                assert_eq!(hugr.get_optype(n), h2.entrypoint_optype());
            }
        }
    }
}<|MERGE_RESOLUTION|>--- conflicted
+++ resolved
@@ -338,17 +338,7 @@
                 self.graph.swap_nodes(pg_target, pg_source);
                 self.op_types.swap(pg_target, pg_source);
                 self.hierarchy.swap_nodes(pg_target, pg_source);
-<<<<<<< HEAD
-                rekey(source, target);
-
-                if source.into_portgraph() == new_entrypoint {
-                    new_entrypoint = target.into_portgraph();
-                } else if target.into_portgraph() == new_entrypoint {
-                    new_entrypoint = source.into_portgraph();
-                }
-=======
                 rekey(source, pg_target.into());
->>>>>>> 6174928e
             }
         }
         self.module_root = portgraph::NodeIndex::new(0);
