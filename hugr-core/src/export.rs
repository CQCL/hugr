--- conflicted
+++ resolved
@@ -17,22 +17,12 @@
     },
     Direction, Hugr, HugrView, IncomingPort, Node, Port,
 };
-<<<<<<< HEAD
-use hugr_model::v0::{
-    self as model,
-    bumpalo::{
-        collections::{String as BumpString, Vec as BumpVec},
-        Bump,
-    },
-    fxhash::FxHashMap,
-};
-=======
-use bumpalo::{collections::String as BumpString, collections::Vec as BumpVec, Bump};
+use std::fmt::Write;
+
+use hugr_model::v0::{self as model, bumpalo::{collections::String as BumpString, collections::Vec as BumpVec, Bump}};
+
 use fxhash::{FxBuildHasher, FxHashMap};
-use hugr_model::v0::{self as model};
 use petgraph::unionfind::UnionFind;
->>>>>>> 929edb6e
-use std::fmt::Write;
 
 /// Export a [`Hugr`] graph to its representation in the model.
 pub fn export_hugr<'a>(hugr: &'a Hugr, bump: &'a Bump) -> model::Module<'a> {
