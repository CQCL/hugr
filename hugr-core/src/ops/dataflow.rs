--- conflicted
+++ resolved
@@ -10,7 +10,7 @@
 use crate::{type_row, IncomingPort};
 
 #[cfg(test)]
-use ::proptest_derive::Arbitrary;
+use proptest_derive::Arbitrary;
 
 /// Trait implemented by all dataflow operations.
 pub trait DataflowOpTrait {
@@ -357,13 +357,11 @@
         "Load a static function in to the local dataflow graph"
     }
 
-<<<<<<< HEAD
-    fn signature(&self) -> Signature {
-        Signature::new(type_row![], Type::new_function(self.instantiation.clone()))
-=======
-    fn signature(&self) -> Cow<'_, Signature> {
-        Cow::Borrowed(&self.signature)
->>>>>>> 97ba7f4b
+    fn signature(&self) -> Cow<'static, Signature> {
+        Cow::Owned(Signature::new(
+            type_row![],
+            Type::new_function(self.instantiation.clone()),
+        ))
     }
 
     fn static_input(&self) -> Option<EdgeKind> {
