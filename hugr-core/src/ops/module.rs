--- conflicted
+++ resolved
@@ -17,13 +17,6 @@
 /// The root of a module, parent of all other `OpType`s.
 #[derive(Debug, Clone, PartialEq, Eq, Default, serde::Serialize, serde::Deserialize)]
 #[cfg_attr(test, derive(Arbitrary))]
-<<<<<<< HEAD
-pub struct Module;
-impl Module {
-    /// Construct a new Module.
-    pub const fn new() -> Self {
-        Self
-=======
 pub struct Module {
     // can't be simple unit struct due to flattened serialization issues
     // see https://github.com/CQCL/hugr/issues/1270
@@ -33,7 +26,6 @@
     /// Construct a new Module.
     pub const fn new() -> Self {
         Self {}
->>>>>>> 7bb4130e
     }
 }
 
