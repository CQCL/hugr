--- conflicted
+++ resolved
@@ -294,14 +294,10 @@
     #[cfg_attr(test, proptest(strategy = "any_nonempty_string()"))]
     description: String, // cache in advance so description() can return &str
     args: Vec<TypeArg>,
-<<<<<<< HEAD
     // note that `signature` may not include `extension`. Thus this field must
     // remain private, and should be accessed through
     // `DataflowOpTrait::signature`.
-    signature: FunctionType,
-=======
     signature: Signature,
->>>>>>> b8322747
 }
 
 fn qualify_name(res_id: &ExtensionId, op_name: &OpNameRef) -> OpName {
@@ -357,15 +353,10 @@
         &self.description
     }
 
-<<<<<<< HEAD
-    fn signature(&self) -> FunctionType {
+    fn signature(&self) -> Signature {
         self.signature
             .clone()
             .with_extension_delta(self.extension().clone())
-=======
-    fn signature(&self) -> Signature {
-        self.signature.clone()
->>>>>>> b8322747
     }
 }
 
