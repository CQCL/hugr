//! Collect the extensions referenced inside `CustomType`s in an optype or
//! signature.
//!
//! Fails if any of the weak extension pointers have been invalidated.
//!
//! See [`super::resolve_op_types_extensions`] for a mutating version that
//! updates the weak links to point to the correct extensions.

use super::ExtensionCollectionError;
use crate::extension::{ExtensionRegistry, ExtensionSet};
use crate::ops::{DataflowOpTrait, OpType};
use crate::types::type_row::TypeRowBase;
use crate::types::{FuncTypeBase, MaybeRV, SumType, TypeArg, TypeBase, TypeEnum};
use crate::Node;

/// Collects every extension used te define the types in an operation.
///
/// Custom types store a [`Weak`] reference to their extension, which can be
/// invalidated if the original `Arc<Extension>` is dropped. This normally
/// happens when deserializing a HUGR. On such cases, we return an error with
/// the missing extension names.
///
/// Use [`super::resolve_op_types_extensions`] instead to update the weak references and
/// ensure they point to valid extensions.
///
/// # Attributes
///
/// - `node`: The node where the operation is located, if available.
///   This is used to provide context in the error message.
/// - `op`: The operation to collect the extensions from.
pub(crate) fn collect_op_types_extensions(
    node: Option<Node>,
    op: &OpType,
) -> Result<ExtensionRegistry, ExtensionCollectionError> {
    let mut used = ExtensionRegistry::default();
    let mut missing = ExtensionSet::new();

    match op {
        OpType::ExtensionOp(ext) => {
            for arg in ext.args() {
                collect_typearg_exts(arg, &mut used, &mut missing);
            }
            collect_signature_exts(&ext.signature(), &mut used, &mut missing)
        }
        OpType::FuncDefn(f) => collect_signature_exts(f.signature.body(), &mut used, &mut missing),
        OpType::FuncDecl(f) => collect_signature_exts(f.signature.body(), &mut used, &mut missing),
        OpType::Const(c) => {
            let typ = c.get_type();
            collect_type_exts(&typ, &mut used, &mut missing);
        }
        OpType::Input(inp) => collect_type_row_exts(&inp.types, &mut used, &mut missing),
        OpType::Output(out) => collect_type_row_exts(&out.types, &mut used, &mut missing),
        OpType::Call(c) => {
            collect_signature_exts(c.func_sig.body(), &mut used, &mut missing);
            collect_signature_exts(&c.instantiation, &mut used, &mut missing);
        }
        OpType::CallIndirect(c) => collect_signature_exts(&c.signature, &mut used, &mut missing),
        OpType::LoadConstant(lc) => collect_type_exts(&lc.datatype, &mut used, &mut missing),
        OpType::LoadFunction(lf) => {
<<<<<<< HEAD
            update_signature_exts(node, lf.func_sig.body_mut(), extensions, used_extensions)?;
            update_signature_exts(node, &mut lf.instantiation, extensions, used_extensions)?;
        }
        OpType::DFG(dfg) => {
            update_signature_exts(node, &mut dfg.signature, extensions, used_extensions)?
=======
            collect_signature_exts(lf.func_sig.body(), &mut used, &mut missing);
            collect_signature_exts(&lf.signature, &mut used, &mut missing);
>>>>>>> 97ba7f4b
        }
        OpType::DFG(dfg) => collect_signature_exts(&dfg.signature, &mut used, &mut missing),
        OpType::OpaqueOp(op) => {
            for arg in op.args() {
                collect_typearg_exts(arg, &mut used, &mut missing);
            }
            collect_signature_exts(&op.signature(), &mut used, &mut missing)
        }
        OpType::Tag(t) => {
            for variant in t.variants.iter() {
                collect_type_row_exts(variant, &mut used, &mut missing)
            }
        }
        OpType::DataflowBlock(db) => {
            collect_type_row_exts(&db.inputs, &mut used, &mut missing);
            collect_type_row_exts(&db.other_outputs, &mut used, &mut missing);
            for row in db.sum_rows.iter() {
                collect_type_row_exts(row, &mut used, &mut missing);
            }
        }
        OpType::ExitBlock(e) => {
            collect_type_row_exts(&e.cfg_outputs, &mut used, &mut missing);
        }
        OpType::TailLoop(tl) => {
            collect_type_row_exts(&tl.just_inputs, &mut used, &mut missing);
            collect_type_row_exts(&tl.just_outputs, &mut used, &mut missing);
            collect_type_row_exts(&tl.rest, &mut used, &mut missing);
        }
        OpType::CFG(cfg) => {
            collect_signature_exts(&cfg.signature, &mut used, &mut missing);
        }
        OpType::Conditional(cond) => {
            for row in cond.sum_rows.iter() {
                collect_type_row_exts(row, &mut used, &mut missing);
            }
            collect_type_row_exts(&cond.other_inputs, &mut used, &mut missing);
            collect_type_row_exts(&cond.outputs, &mut used, &mut missing);
        }
        OpType::Case(case) => {
            collect_signature_exts(&case.signature, &mut used, &mut missing);
        }
        // Ignore optypes that do not store a signature.
        OpType::Module(_) | OpType::AliasDecl(_) | OpType::AliasDefn(_) => {}
    };

    missing
        .is_empty()
        .then_some(used)
        .ok_or(ExtensionCollectionError::dropped_op_extension(
            node, op, missing,
        ))
}

/// Collect the Extension pointers in the [`CustomType`]s inside a signature.
///
/// # Attributes
///
/// - `signature`: The signature to collect the extensions from.
/// - `used_extensions`: A The registry where to store the used extensions.
/// - `missing_extensions`: A set of `ExtensionId`s of which the
///   `Weak<Extension>` pointer has been invalidated.
pub(crate) fn collect_signature_exts<RV: MaybeRV>(
    signature: &FuncTypeBase<RV>,
    used_extensions: &mut ExtensionRegistry,
    missing_extensions: &mut ExtensionSet,
) {
    // Note that we do not include the signature's `extension_reqs` here, as those refer
    // to _runtime_ requirements that we do not be require to be defined.
    //
    // See https://github.com/CQCL/hugr/issues/1734
    // TODO: Update comment once that issue gets implemented.
    collect_type_row_exts(&signature.input, used_extensions, missing_extensions);
    collect_type_row_exts(&signature.output, used_extensions, missing_extensions);
}

/// Collect the Extension pointers in the [`CustomType`]s inside a type row.
///
/// # Attributes
///
/// - `row`: The type row to collect the extensions from.
/// - `used_extensions`: A The registry where to store the used extensions.
/// - `missing_extensions`: A set of `ExtensionId`s of which the
///   `Weak<Extension>` pointer has been invalidated.
fn collect_type_row_exts<RV: MaybeRV>(
    row: &TypeRowBase<RV>,
    used_extensions: &mut ExtensionRegistry,
    missing_extensions: &mut ExtensionSet,
) {
    for ty in row.iter() {
        collect_type_exts(ty, used_extensions, missing_extensions);
    }
}

/// Collect the Extension pointers in the [`CustomType`]s inside a type.
///
/// # Attributes
///
/// - `typ`: The type to collect the extensions from.
/// - `used_extensions`: A The registry where to store the used extensions.
/// - `missing_extensions`: A set of `ExtensionId`s of which the
///   `Weak<Extension>` pointer has been invalidated.
pub(super) fn collect_type_exts<RV: MaybeRV>(
    typ: &TypeBase<RV>,
    used_extensions: &mut ExtensionRegistry,
    missing_extensions: &mut ExtensionSet,
) {
    match typ.as_type_enum() {
        TypeEnum::Extension(custom) => {
            for arg in custom.args() {
                collect_typearg_exts(arg, used_extensions, missing_extensions);
            }
            match custom.extension_ref().upgrade() {
                Some(ext) => {
                    used_extensions.register_updated(ext);
                }
                None => {
                    missing_extensions.insert(custom.extension().clone());
                }
            }
        }
        TypeEnum::Function(f) => {
            collect_type_row_exts(&f.input, used_extensions, missing_extensions);
            collect_type_row_exts(&f.output, used_extensions, missing_extensions);
        }
        TypeEnum::Sum(SumType::General { rows }) => {
            for row in rows.iter() {
                collect_type_row_exts(row, used_extensions, missing_extensions);
            }
        }
        // Other types do not store extensions.
        TypeEnum::Alias(_)
        | TypeEnum::RowVar(_)
        | TypeEnum::Variable(_, _)
        | TypeEnum::Sum(SumType::Unit { .. }) => {}
    }
}

/// Collect the Extension pointers in the [`CustomType`]s inside a type argument.
///
/// # Attributes
///
/// - `arg`: The type argument to collect the extensions from.
/// - `used_extensions`: A The registry where to store the used extensions.
/// - `missing_extensions`: A set of `ExtensionId`s of which the
///   `Weak<Extension>` pointer has been invalidated.
fn collect_typearg_exts(
    arg: &TypeArg,
    used_extensions: &mut ExtensionRegistry,
    missing_extensions: &mut ExtensionSet,
) {
    match arg {
        TypeArg::Type { ty } => collect_type_exts(ty, used_extensions, missing_extensions),
        TypeArg::Sequence { elems } => {
            for elem in elems.iter() {
                collect_typearg_exts(elem, used_extensions, missing_extensions);
            }
        }
        // We ignore the `TypeArg::Extension` case, as it is not required to
        // **define** the hugr.
        _ => {}
    }
}<|MERGE_RESOLUTION|>--- conflicted
+++ resolved
@@ -57,16 +57,8 @@
         OpType::CallIndirect(c) => collect_signature_exts(&c.signature, &mut used, &mut missing),
         OpType::LoadConstant(lc) => collect_type_exts(&lc.datatype, &mut used, &mut missing),
         OpType::LoadFunction(lf) => {
-<<<<<<< HEAD
-            update_signature_exts(node, lf.func_sig.body_mut(), extensions, used_extensions)?;
-            update_signature_exts(node, &mut lf.instantiation, extensions, used_extensions)?;
-        }
-        OpType::DFG(dfg) => {
-            update_signature_exts(node, &mut dfg.signature, extensions, used_extensions)?
-=======
             collect_signature_exts(lf.func_sig.body(), &mut used, &mut missing);
-            collect_signature_exts(&lf.signature, &mut used, &mut missing);
->>>>>>> 97ba7f4b
+            collect_signature_exts(&lf.instantiation, &mut used, &mut missing);
         }
         OpType::DFG(dfg) => collect_signature_exts(&dfg.signature, &mut used, &mut missing),
         OpType::OpaqueOp(op) => {
