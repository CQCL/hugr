//! Prelude extension - available in all contexts, defining common types,
//! operations and constants.
use std::sync::{Arc, Weak};

use itertools::Itertools;
use lazy_static::lazy_static;

use crate::extension::const_fold::fold_out_row;
use crate::extension::simple_op::{
    try_from_name, MakeExtensionOp, MakeOpDef, MakeRegisteredOp, OpLoadError,
};
use crate::extension::{
    ConstFold, ExtensionId, ExtensionSet, OpDef, SignatureError, SignatureFunc, TypeDefBound,
};
use crate::ops::constant::{CustomCheckFailure, CustomConst, ValueName};
use crate::ops::OpName;
use crate::ops::{NamedOp, Value};
use crate::types::type_param::{TypeArg, TypeParam};
use crate::types::{
    CustomType, FuncValueType, PolyFuncType, PolyFuncTypeRV, Signature, SumType, Type, TypeBound,
    TypeName, TypeRV, TypeRow, TypeRowRV,
};
use crate::utils::sorted_consts;
use crate::{type_row, Extension};

use strum_macros::{EnumIter, EnumString, IntoStaticStr};

use super::ExtensionRegistry;

mod unwrap_builder;

pub use unwrap_builder::UnwrapBuilder;

/// Array type and operations.
pub mod array;
pub use array::{array_type, new_array_op, ArrayOp, ArrayOpDef, ARRAY_TYPE_NAME, NEW_ARRAY_OP_ID};

/// Name of prelude extension.
pub const PRELUDE_ID: ExtensionId = ExtensionId::new_unchecked("prelude");
/// Extension version.
pub const VERSION: semver::Version = semver::Version::new(0, 1, 0);
lazy_static! {
<<<<<<< HEAD
    static ref PRELUDE_DEF: Arc<Extension> = {
        let mut prelude = Extension::new(PRELUDE_ID, VERSION);
        prelude
            .add_type(
                TypeName::new_inline("usize"),
                vec![],
                "usize".into(),
                TypeDefBound::copyable(),
            )
            .unwrap();
        prelude.add_type(
                STRING_TYPE_NAME,
                vec![],
                "string".into(),
                TypeDefBound::copyable(),
            )
            .unwrap();
        prelude.add_op(
            PRINT_OP_ID,
            "Print the string to standard output".to_string(),
            Signature::new(type_row![STRING_TYPE], type_row![]),
            )
            .unwrap();
        prelude.add_type(
                TypeName::new_inline(ARRAY_TYPE_NAME),
                vec![ TypeParam::max_nat(), TypeBound::Any.into()],
                "array".into(),
                TypeDefBound::from_params(vec![1] ),
            )
            .unwrap();

        prelude
            .add_type(
                TypeName::new_inline("qubit"),
                vec![],
                "qubit".into(),
                TypeDefBound::any(),
            )
            .unwrap();
        prelude
        .add_type(
            ERROR_TYPE_NAME,
            vec![],
            "Simple opaque error type.".into(),
            TypeDefBound::copyable(),
        )
        .unwrap();


        prelude
        .add_op(
            PANIC_OP_ID,
            "Panic with input error".to_string(),
            PolyFuncTypeRV::new(
                [TypeParam::new_list(TypeBound::Any), TypeParam::new_list(TypeBound::Any)],
                FuncValueType::new(
                    vec![TypeRV::new_extension(ERROR_CUSTOM_TYPE), TypeRV::new_row_var_use(0, TypeBound::Any)],
                    vec![TypeRV::new_row_var_use(1, TypeBound::Any)],
                ),
            ),
        )
        .unwrap();

        TupleOpDef::load_all_ops(&mut prelude).unwrap();
        NoopDef.add_to_extension(&mut prelude).unwrap();
        LiftDef.add_to_extension(&mut prelude).unwrap();
        array::ArrayOpDef::load_all_ops(&mut prelude).unwrap();
        array::ArrayRepeatDef.add_to_extension(&mut prelude).unwrap();
        array::ArrayScanDef.add_to_extension(&mut prelude).unwrap();

        Arc::new(prelude)
=======
    /// Prelude extension, containing common types and operations.
    pub static ref PRELUDE: Arc<Extension> = {
        Extension::new_arc(PRELUDE_ID, VERSION, |prelude, extension_ref| {

            // Construct the list and error types using the passed extension
            // reference.
            //
            // If we tried to use `string_type()` or `error_type()` directly it
            // would try to access the `PRELUDE` lazy static recursively,
            // causing a deadlock.
            let string_type: Type = string_custom_type(extension_ref).into();
            let error_type: CustomType = error_custom_type(extension_ref);

            prelude
                .add_type(
                    TypeName::new_inline("usize"),
                    vec![],
                    "usize".into(),
                    TypeDefBound::copyable(),
                    extension_ref,
                )
                .unwrap();
            prelude.add_type(
                    STRING_TYPE_NAME,
                    vec![],
                    "string".into(),
                    TypeDefBound::copyable(),
                    extension_ref,
                )
                .unwrap();
            prelude.add_op(
                    PRINT_OP_ID,
                    "Print the string to standard output".to_string(),
                    Signature::new(vec![string_type], type_row![]),
                    extension_ref,
                )
                .unwrap();
            prelude.add_type(
                    TypeName::new_inline(ARRAY_TYPE_NAME),
                    vec![ TypeParam::max_nat(), TypeBound::Any.into()],
                    "array".into(),
                    TypeDefBound::from_params(vec![1] ),
                    extension_ref,
                )
                .unwrap();
            prelude
                .add_type(
                    TypeName::new_inline("qubit"),
                    vec![],
                    "qubit".into(),
                    TypeDefBound::any(),
                    extension_ref,
                )
                .unwrap();
            prelude
                .add_type(
                    ERROR_TYPE_NAME,
                    vec![],
                    "Simple opaque error type.".into(),
                    TypeDefBound::copyable(),
                    extension_ref,
                )
                .unwrap();
            prelude
                .add_op(
                    PANIC_OP_ID,
                    "Panic with input error".to_string(),
                    PolyFuncTypeRV::new(
                        [TypeParam::new_list(TypeBound::Any), TypeParam::new_list(TypeBound::Any)],
                        FuncValueType::new(
                            vec![TypeRV::new_extension(error_type), TypeRV::new_row_var_use(0, TypeBound::Any)],
                            vec![TypeRV::new_row_var_use(1, TypeBound::Any)],
                        ),
                    ),
                    extension_ref,
                )
                .unwrap();

            TupleOpDef::load_all_ops(prelude, extension_ref).unwrap();
            NoopDef.add_to_extension(prelude, extension_ref).unwrap();
            LiftDef.add_to_extension(prelude, extension_ref).unwrap();
            array::ArrayOpDef::load_all_ops(prelude, extension_ref).unwrap();
            array::ArrayScanDef.add_to_extension(prelude, extension_ref).unwrap();
        })
>>>>>>> f9a34468
    };

    /// An extension registry containing only the prelude
    pub static ref PRELUDE_REGISTRY: ExtensionRegistry =
        ExtensionRegistry::try_new([PRELUDE.clone()]).unwrap();
}

pub(crate) fn usize_custom_t(extension_ref: &Weak<Extension>) -> CustomType {
    CustomType::new(
        TypeName::new_inline("usize"),
        vec![],
        PRELUDE_ID,
        TypeBound::Copyable,
        extension_ref,
    )
}

pub(crate) fn qb_custom_t(extension_ref: &Weak<Extension>) -> CustomType {
    CustomType::new(
        TypeName::new_inline("qubit"),
        vec![],
        PRELUDE_ID,
        TypeBound::Any,
        extension_ref,
    )
}

/// Qubit type.
pub fn qb_t() -> Type {
    qb_custom_t(&Arc::downgrade(&PRELUDE)).into()
}
/// Unsigned size type.
pub fn usize_t() -> Type {
    usize_custom_t(&Arc::downgrade(&PRELUDE)).into()
}
/// Boolean type - Sum of two units.
pub fn bool_t() -> Type {
    Type::new_unit_sum(2)
}

/// Name of the prelude panic operation.
///
/// This operation can have any input and any output wires; it is instantiated
/// with two [TypeArg::Sequence]s representing these. The first input to the
/// operation is always an error type; the remaining inputs correspond to the
/// first sequence of types in its instantiation; the outputs correspond to the
/// second sequence of types in its instantiation. Note that the inputs and
/// outputs only exist so that structural constraints such as linearity can be
/// satisfied.
pub const PANIC_OP_ID: OpName = OpName::new_inline("panic");

/// Name of the string type.
pub const STRING_TYPE_NAME: TypeName = TypeName::new_inline("string");

/// Custom type for strings.
///
/// Receives a reference to the prelude extensions as a parameter.
/// This avoids deadlocks when we are in the process of creating the prelude.
fn string_custom_type(extension_ref: &Weak<Extension>) -> CustomType {
    CustomType::new(
        STRING_TYPE_NAME,
        vec![],
        PRELUDE_ID,
        TypeBound::Copyable,
        extension_ref,
    )
}

/// String type.
pub fn string_type() -> Type {
    string_custom_type(&Arc::downgrade(&PRELUDE)).into()
}

#[derive(Debug, Clone, PartialEq, Hash, serde::Serialize, serde::Deserialize)]
/// Structure for holding constant string values.
pub struct ConstString(String);

impl ConstString {
    /// Creates a new [`ConstString`].
    pub fn new(value: String) -> Self {
        Self(value)
    }

    /// Returns the value of the constant.
    pub fn value(&self) -> &str {
        &self.0
    }
}

#[typetag::serde]
impl CustomConst for ConstString {
    fn name(&self) -> ValueName {
        format!("ConstString({:?})", self.0).into()
    }

    fn equal_consts(&self, other: &dyn CustomConst) -> bool {
        crate::ops::constant::downcast_equal_consts(self, other)
    }

    fn extension_reqs(&self) -> ExtensionSet {
        ExtensionSet::singleton(&PRELUDE_ID)
    }

    fn get_type(&self) -> Type {
        string_type()
    }
}

/// Name of the print operation
pub const PRINT_OP_ID: OpName = OpName::new_inline("print");

/// The custom type for Errors.
///
/// Receives a reference to the prelude extensions as a parameter.
/// This avoids deadlocks when we are in the process of creating the prelude.
fn error_custom_type(extension_ref: &Weak<Extension>) -> CustomType {
    CustomType::new(
        ERROR_TYPE_NAME,
        vec![],
        PRELUDE_ID,
        TypeBound::Copyable,
        extension_ref,
    )
}

/// Unspecified opaque error type.
pub fn error_type() -> Type {
    error_custom_type(&Arc::downgrade(&PRELUDE)).into()
}

/// The string name of the error type.
pub const ERROR_TYPE_NAME: TypeName = TypeName::new_inline("error");

/// Return a Sum type with the second variant as the given type and the first an Error.
pub fn sum_with_error(ty: impl Into<TypeRowRV>) -> SumType {
    either_type(error_type(), ty)
}

/// An optional type, i.e. a Sum type with the second variant as the given type and the first as an empty tuple.
#[inline]
pub fn option_type(ty: impl Into<TypeRowRV>) -> SumType {
    either_type(TypeRow::new(), ty)
}

/// An "either" type, i.e. a Sum type with a "left" and a "right" variant.
///
/// When used as a fallible value, the "right" variant represents a successful computation,
/// and the "left" variant represents a failure.
#[inline]
pub fn either_type(ty_left: impl Into<TypeRowRV>, ty_right: impl Into<TypeRowRV>) -> SumType {
    SumType::new([ty_left.into(), ty_right.into()])
}

/// A constant optional value with a given value.
///
/// See [option_type].
pub fn const_some(value: Value) -> Value {
    const_some_tuple([value])
}

/// A constant optional value with a row of values.
///
/// For single values, use [const_some].
///
/// See [option_type].
pub fn const_some_tuple(values: impl IntoIterator<Item = Value>) -> Value {
    const_right_tuple(TypeRow::new(), values)
}

/// A constant optional value with no value.
///
/// See [option_type].
pub fn const_none(ty: impl Into<TypeRowRV>) -> Value {
    const_left_tuple([], ty)
}

/// A constant Either value with a left variant.
///
/// In fallible computations, this represents a failure.
///
/// See [either_type].
pub fn const_left(value: Value, ty_right: impl Into<TypeRowRV>) -> Value {
    const_left_tuple([value], ty_right)
}

/// A constant Either value with a row of left values.
///
/// In fallible computations, this represents a failure.
///
/// See [either_type].
pub fn const_left_tuple(
    values: impl IntoIterator<Item = Value>,
    ty_right: impl Into<TypeRowRV>,
) -> Value {
    let values = values.into_iter().collect_vec();
    let types: TypeRowRV = values
        .iter()
        .map(|v| TypeRV::from(v.get_type()))
        .collect_vec()
        .into();
    let typ = either_type(types, ty_right);
    Value::sum(0, values, typ).unwrap()
}

/// A constant Either value with a right variant.
///
/// In fallible computations, this represents a successful result.
///
/// See [either_type].
pub fn const_right(ty_left: impl Into<TypeRowRV>, value: Value) -> Value {
    const_right_tuple(ty_left, [value])
}

/// A constant Either value with a row of right values.
///
/// In fallible computations, this represents a successful result.
///
/// See [either_type].
pub fn const_right_tuple(
    ty_left: impl Into<TypeRowRV>,
    values: impl IntoIterator<Item = Value>,
) -> Value {
    let values = values.into_iter().collect_vec();
    let types: TypeRowRV = values
        .iter()
        .map(|v| TypeRV::from(v.get_type()))
        .collect_vec()
        .into();
    let typ = either_type(ty_left, types);
    Value::sum(1, values, typ).unwrap()
}

/// A constant Either value with a success variant.
///
/// Alias for [const_right].
pub fn const_ok(value: Value, ty_fail: impl Into<TypeRowRV>) -> Value {
    const_right(ty_fail, value)
}

/// A constant Either with a row of success values.
///
/// Alias for [const_right_tuple].
pub fn const_ok_tuple(
    values: impl IntoIterator<Item = Value>,
    ty_fail: impl Into<TypeRowRV>,
) -> Value {
    const_right_tuple(ty_fail, values)
}

/// A constant Either value with a failure variant.
///
/// Alias for [const_left].
pub fn const_fail(value: Value, ty_ok: impl Into<TypeRowRV>) -> Value {
    const_left(value, ty_ok)
}

/// A constant Either with a row of failure values.
///
/// Alias for [const_left_tuple].
pub fn const_fail_tuple(
    values: impl IntoIterator<Item = Value>,
    ty_ok: impl Into<TypeRowRV>,
) -> Value {
    const_left_tuple(values, ty_ok)
}

#[derive(Debug, Clone, PartialEq, Hash, serde::Serialize, serde::Deserialize)]
/// Structure for holding constant usize values.
pub struct ConstUsize(u64);

impl ConstUsize {
    /// Creates a new [`ConstUsize`].
    pub fn new(value: u64) -> Self {
        Self(value)
    }

    /// Returns the value of the constant.
    pub fn value(&self) -> u64 {
        self.0
    }
}

#[typetag::serde]
impl CustomConst for ConstUsize {
    fn name(&self) -> ValueName {
        format!("ConstUsize({})", self.0).into()
    }

    fn equal_consts(&self, other: &dyn CustomConst) -> bool {
        crate::ops::constant::downcast_equal_consts(self, other)
    }

    fn extension_reqs(&self) -> ExtensionSet {
        ExtensionSet::singleton(&PRELUDE_ID)
    }

    fn get_type(&self) -> Type {
        usize_t()
    }
}

#[derive(Debug, Clone, PartialEq, Hash, serde::Serialize, serde::Deserialize)]
/// Structure for holding constant usize values.
pub struct ConstError {
    /// Integer tag/signal for the error.
    pub signal: u32,
    /// Error message.
    pub message: String,
}

impl ConstError {
    /// Define a new error value.
    pub fn new(signal: u32, message: impl ToString) -> Self {
        Self {
            signal,
            message: message.to_string(),
        }
    }

    /// Returns an "either" value with a failure variant.
    ///
    /// args:
    ///     ty_ok: The type of the success variant.
    pub fn as_either(self, ty_ok: impl Into<TypeRowRV>) -> Value {
        const_fail(self.into(), ty_ok)
    }
}

#[typetag::serde]
impl CustomConst for ConstError {
    fn name(&self) -> ValueName {
        format!("ConstError({}, {:?})", self.signal, self.message).into()
    }

    fn equal_consts(&self, other: &dyn CustomConst) -> bool {
        crate::ops::constant::downcast_equal_consts(self, other)
    }

    fn extension_reqs(&self) -> ExtensionSet {
        ExtensionSet::singleton(&PRELUDE_ID)
    }
    fn get_type(&self) -> Type {
        error_type()
    }
}

#[derive(Debug, Clone, PartialEq, Eq, Hash, serde::Serialize, serde::Deserialize)]
/// A structure for holding references to external symbols.
pub struct ConstExternalSymbol {
    /// The symbol name that this value refers to. Must be nonempty.
    pub symbol: String,
    /// The type of the value found at this symbol reference.
    pub typ: Type,
    /// Whether the value at the symbol reference is constant or mutable.
    pub constant: bool,
}

impl ConstExternalSymbol {
    /// Construct a new [ConstExternalSymbol].
    pub fn new(symbol: impl Into<String>, typ: impl Into<Type>, constant: bool) -> Self {
        Self {
            symbol: symbol.into(),
            typ: typ.into(),
            constant,
        }
    }
}

impl PartialEq<dyn CustomConst> for ConstExternalSymbol {
    fn eq(&self, other: &dyn CustomConst) -> bool {
        self.equal_consts(other)
    }
}

#[typetag::serde]
impl CustomConst for ConstExternalSymbol {
    fn name(&self) -> ValueName {
        format!("@{}", &self.symbol).into()
    }

    fn equal_consts(&self, other: &dyn CustomConst) -> bool {
        crate::ops::constant::downcast_equal_consts(self, other)
    }

    fn extension_reqs(&self) -> ExtensionSet {
        ExtensionSet::singleton(&PRELUDE_ID)
    }
    fn get_type(&self) -> Type {
        self.typ.clone()
    }

    fn validate(&self) -> Result<(), CustomCheckFailure> {
        if self.symbol.is_empty() {
            Err(CustomCheckFailure::Message(
                "External symbol name is empty.".into(),
            ))
        } else {
            Ok(())
        }
    }
}

/// Logic extension operation definitions.
#[derive(Clone, Copy, Debug, Hash, PartialEq, Eq, EnumIter, IntoStaticStr, EnumString)]
#[allow(missing_docs)]
#[non_exhaustive]
pub enum TupleOpDef {
    MakeTuple,
    UnpackTuple,
}

impl ConstFold for TupleOpDef {
    fn fold(
        &self,
        _type_args: &[TypeArg],
        consts: &[(crate::IncomingPort, Value)],
    ) -> crate::extension::ConstFoldResult {
        match self {
            TupleOpDef::MakeTuple => {
                fold_out_row([Value::tuple(sorted_consts(consts).into_iter().cloned())])
            }
            TupleOpDef::UnpackTuple => {
                let c = &consts.first()?.1;
                let Some(vs) = c.as_tuple() else {
                    panic!("This op always takes a Tuple input.");
                };
                fold_out_row(vs.iter().cloned())
            }
        }
    }
}
impl MakeOpDef for TupleOpDef {
    fn init_signature(&self, _extension_ref: &Weak<Extension>) -> SignatureFunc {
        let rv = TypeRV::new_row_var_use(0, TypeBound::Any);
        let tuple_type = TypeRV::new_tuple(vec![rv.clone()]);

        let param = TypeParam::new_list(TypeBound::Any);
        match self {
            TupleOpDef::MakeTuple => {
                PolyFuncTypeRV::new([param], FuncValueType::new(rv, tuple_type))
            }
            TupleOpDef::UnpackTuple => {
                PolyFuncTypeRV::new([param], FuncValueType::new(tuple_type, rv))
            }
        }
        .into()
    }

    fn description(&self) -> String {
        match self {
            TupleOpDef::MakeTuple => "MakeTuple operation",
            TupleOpDef::UnpackTuple => "UnpackTuple operation",
        }
        .to_string()
    }

    fn from_def(op_def: &OpDef) -> Result<Self, OpLoadError> {
        try_from_name(op_def.name(), op_def.extension_id())
    }

    fn extension(&self) -> ExtensionId {
        PRELUDE_ID.to_owned()
    }

    fn extension_ref(&self) -> Weak<Extension> {
        Arc::downgrade(&PRELUDE)
    }

    fn post_opdef(&self, def: &mut OpDef) {
        def.set_constant_folder(*self);
    }
}
/// An operation that packs all its inputs into a tuple.
#[derive(Debug, Clone, Default, PartialEq, Eq)]
#[cfg_attr(test, derive(proptest_derive::Arbitrary))]
#[non_exhaustive]
pub struct MakeTuple(pub TypeRow);

impl MakeTuple {
    /// Create a new MakeTuple operation.
    pub fn new(tys: TypeRow) -> Self {
        Self(tys)
    }
}

impl NamedOp for MakeTuple {
    fn name(&self) -> OpName {
        TupleOpDef::MakeTuple.name()
    }
}

impl MakeExtensionOp for MakeTuple {
    fn from_extension_op(ext_op: &crate::ops::ExtensionOp) -> Result<Self, OpLoadError>
    where
        Self: Sized,
    {
        let def = TupleOpDef::from_def(ext_op.def())?;
        if def != TupleOpDef::MakeTuple {
            return Err(OpLoadError::NotMember(ext_op.def().name().to_string()))?;
        }
        let [TypeArg::Sequence { elems }] = ext_op.args() else {
            return Err(SignatureError::InvalidTypeArgs)?;
        };
        let tys: Result<Vec<Type>, _> = elems
            .iter()
            .map(|a| match a {
                TypeArg::Type { ty } => Ok(ty.clone()),
                _ => Err(SignatureError::InvalidTypeArgs),
            })
            .collect();
        Ok(Self(tys?.into()))
    }

    fn type_args(&self) -> Vec<TypeArg> {
        vec![TypeArg::Sequence {
            elems: self
                .0
                .iter()
                .map(|t| TypeArg::Type { ty: t.clone() })
                .collect(),
        }]
    }
}

impl MakeRegisteredOp for MakeTuple {
    fn extension_id(&self) -> ExtensionId {
        PRELUDE_ID.to_owned()
    }

    fn registry<'s, 'r: 's>(&'s self) -> &'r crate::extension::ExtensionRegistry {
        &PRELUDE_REGISTRY
    }
}

/// An operation that unpacks a tuple into its components.
#[derive(Debug, Clone, Default, PartialEq, Eq)]
#[cfg_attr(test, derive(proptest_derive::Arbitrary))]
#[non_exhaustive]
pub struct UnpackTuple(pub TypeRow);

impl UnpackTuple {
    /// Create a new UnpackTuple operation.
    pub fn new(tys: TypeRow) -> Self {
        Self(tys)
    }
}

impl NamedOp for UnpackTuple {
    fn name(&self) -> OpName {
        TupleOpDef::UnpackTuple.name()
    }
}

impl MakeExtensionOp for UnpackTuple {
    fn from_extension_op(ext_op: &crate::ops::ExtensionOp) -> Result<Self, OpLoadError>
    where
        Self: Sized,
    {
        let def = TupleOpDef::from_def(ext_op.def())?;
        if def != TupleOpDef::UnpackTuple {
            return Err(OpLoadError::NotMember(ext_op.def().name().to_string()))?;
        }
        let [TypeArg::Sequence { elems }] = ext_op.args() else {
            return Err(SignatureError::InvalidTypeArgs)?;
        };
        let tys: Result<Vec<Type>, _> = elems
            .iter()
            .map(|a| match a {
                TypeArg::Type { ty } => Ok(ty.clone()),
                _ => Err(SignatureError::InvalidTypeArgs),
            })
            .collect();
        Ok(Self(tys?.into()))
    }

    fn type_args(&self) -> Vec<TypeArg> {
        vec![TypeArg::Sequence {
            elems: self
                .0
                .iter()
                .map(|t| TypeArg::Type { ty: t.clone() })
                .collect(),
        }]
    }
}

impl MakeRegisteredOp for UnpackTuple {
    fn extension_id(&self) -> ExtensionId {
        PRELUDE_ID.to_owned()
    }

    fn registry<'s, 'r: 's>(&'s self) -> &'r crate::extension::ExtensionRegistry {
        &PRELUDE_REGISTRY
    }
}

#[derive(Debug, Clone, Copy, Default, PartialEq, Eq)]
/// A no-op operation definition.
pub struct NoopDef;

impl NamedOp for NoopDef {
    fn name(&self) -> OpName {
        "Noop".into()
    }
}

impl std::str::FromStr for NoopDef {
    type Err = ();

    fn from_str(s: &str) -> Result<Self, Self::Err> {
        if s == NoopDef.name() {
            Ok(Self)
        } else {
            Err(())
        }
    }
}
impl MakeOpDef for NoopDef {
    fn init_signature(&self, _extension_ref: &Weak<Extension>) -> SignatureFunc {
        let tv = Type::new_var_use(0, TypeBound::Any);
        PolyFuncType::new([TypeBound::Any.into()], Signature::new_endo(tv)).into()
    }

    fn description(&self) -> String {
        "Noop gate".to_string()
    }

    fn from_def(op_def: &OpDef) -> Result<Self, OpLoadError> {
        try_from_name(op_def.name(), op_def.extension_id())
    }

    fn extension(&self) -> ExtensionId {
        PRELUDE_ID.to_owned()
    }

    fn extension_ref(&self) -> Weak<Extension> {
        Arc::downgrade(&PRELUDE)
    }

    fn post_opdef(&self, def: &mut OpDef) {
        def.set_constant_folder(*self);
    }
}

impl ConstFold for NoopDef {
    fn fold(
        &self,
        _type_args: &[TypeArg],
        consts: &[(crate::IncomingPort, Value)],
    ) -> crate::extension::ConstFoldResult {
        fold_out_row([consts.first()?.1.clone()])
    }
}

/// A no-op operation.
#[derive(Debug, Clone, PartialEq, Eq)]
#[non_exhaustive]
#[cfg_attr(test, derive(proptest_derive::Arbitrary))]
pub struct Noop(pub Type);

impl Noop {
    /// Create a new Noop operation.
    pub fn new(ty: Type) -> Self {
        Self(ty)
    }
}

impl Default for Noop {
    fn default() -> Self {
        Self(Type::UNIT)
    }
}
impl NamedOp for Noop {
    fn name(&self) -> OpName {
        NoopDef.name()
    }
}

impl MakeExtensionOp for Noop {
    fn from_extension_op(ext_op: &crate::ops::ExtensionOp) -> Result<Self, OpLoadError>
    where
        Self: Sized,
    {
        let _def = NoopDef::from_def(ext_op.def())?;
        let [TypeArg::Type { ty }] = ext_op.args() else {
            return Err(SignatureError::InvalidTypeArgs)?;
        };
        Ok(Self(ty.clone()))
    }

    fn type_args(&self) -> Vec<TypeArg> {
        vec![TypeArg::Type { ty: self.0.clone() }]
    }
}

impl MakeRegisteredOp for Noop {
    fn extension_id(&self) -> ExtensionId {
        PRELUDE_ID.to_owned()
    }

    fn registry<'s, 'r: 's>(&'s self) -> &'r crate::extension::ExtensionRegistry {
        &PRELUDE_REGISTRY
    }
}

#[derive(Debug, Clone, Copy, Default, PartialEq, Eq)]
/// A lift operation definition.
pub struct LiftDef;

impl NamedOp for LiftDef {
    fn name(&self) -> OpName {
        "Lift".into()
    }
}

impl std::str::FromStr for LiftDef {
    type Err = ();

    fn from_str(s: &str) -> Result<Self, Self::Err> {
        if s == LiftDef.name() {
            Ok(Self)
        } else {
            Err(())
        }
    }
}

impl MakeOpDef for LiftDef {
    fn init_signature(&self, _extension_ref: &Weak<Extension>) -> SignatureFunc {
        PolyFuncTypeRV::new(
            vec![TypeParam::Extensions, TypeParam::new_list(TypeBound::Any)],
            FuncValueType::new_endo(TypeRV::new_row_var_use(1, TypeBound::Any))
                .with_extension_delta(ExtensionSet::type_var(0)),
        )
        .into()
    }

    fn description(&self) -> String {
        "Add extension requirements to a row of values".to_string()
    }

    fn from_def(op_def: &OpDef) -> Result<Self, OpLoadError> {
        try_from_name(op_def.name(), op_def.extension_id())
    }

    fn extension(&self) -> ExtensionId {
        PRELUDE_ID.to_owned()
    }

    fn extension_ref(&self) -> Weak<Extension> {
        Arc::downgrade(&PRELUDE)
    }
}

/// A node which adds a extension req to the types of the wires it is passed
/// It has no effect on the values passed along the edge
#[derive(Debug, Clone, PartialEq, Eq, serde::Serialize, serde::Deserialize)]
#[cfg_attr(test, derive(proptest_derive::Arbitrary))]
#[non_exhaustive]
pub struct Lift {
    /// The types of the edges
    pub type_row: TypeRow,
    /// The extensions which we're adding to the inputs
    pub new_extensions: ExtensionSet,
}

impl Lift {
    /// Create a new Lift operation with the extensions to add.
    pub fn new(type_row: TypeRow, set: impl Into<ExtensionSet>) -> Self {
        Self {
            type_row,
            new_extensions: set.into(),
        }
    }
}

impl NamedOp for Lift {
    fn name(&self) -> OpName {
        LiftDef.name()
    }
}

impl MakeExtensionOp for Lift {
    fn from_extension_op(ext_op: &crate::ops::ExtensionOp) -> Result<Self, OpLoadError>
    where
        Self: Sized,
    {
        let _def = LiftDef::from_def(ext_op.def())?;

        let [TypeArg::Extensions { es }, TypeArg::Sequence { elems }] = ext_op.args() else {
            return Err(SignatureError::InvalidTypeArgs)?;
        };
        let tys: Result<Vec<Type>, _> = elems
            .iter()
            .map(|a| match a {
                TypeArg::Type { ty } => Ok(ty.clone()),
                _ => Err(SignatureError::InvalidTypeArgs),
            })
            .collect();
        Ok(Self {
            type_row: tys?.into(),
            new_extensions: es.clone(),
        })
    }

    fn type_args(&self) -> Vec<TypeArg> {
        vec![
            TypeArg::Extensions {
                es: self.new_extensions.clone(),
            },
            TypeArg::Sequence {
                elems: self
                    .type_row
                    .iter()
                    .map(|t| TypeArg::Type { ty: t.clone() })
                    .collect(),
            },
        ]
    }
}

impl MakeRegisteredOp for Lift {
    fn extension_id(&self) -> ExtensionId {
        PRELUDE_ID.to_owned()
    }

    fn registry<'s, 'r: 's>(&'s self) -> &'r crate::extension::ExtensionRegistry {
        &PRELUDE_REGISTRY
    }
}

#[cfg(test)]
mod test {
    use crate::builder::inout_sig;
    use crate::std_extensions::arithmetic::float_ops::FLOAT_OPS_REGISTRY;
    use crate::std_extensions::arithmetic::float_types::{float64_type, ConstF64};
    use crate::utils::test_quantum_extension;
    use crate::{
        builder::{endo_sig, DFGBuilder, Dataflow, DataflowHugr},
        utils::test_quantum_extension::cx_gate,
        Hugr, Wire,
    };

    use super::*;
    use crate::{
        ops::{OpTrait, OpType},
        type_row,
    };

    #[test]
    fn test_make_tuple() {
        let op = MakeTuple::new(type_row![Type::UNIT]);
        let optype: OpType = op.clone().into();
        assert_eq!(
            optype.dataflow_signature().unwrap().io(),
            (
                &type_row![Type::UNIT],
                &vec![Type::new_tuple(type_row![Type::UNIT])].into(),
            )
        );

        let new_op = MakeTuple::from_extension_op(optype.as_extension_op().unwrap()).unwrap();
        assert_eq!(new_op, op);
    }

    #[test]
    fn test_unmake_tuple() {
        let op = UnpackTuple::new(type_row![Type::UNIT]);
        let optype: OpType = op.clone().into();
        assert_eq!(
            optype.dataflow_signature().unwrap().io(),
            (
                &vec![Type::new_tuple(type_row![Type::UNIT])].into(),
                &type_row![Type::UNIT],
            )
        );

        let new_op = UnpackTuple::from_extension_op(optype.as_extension_op().unwrap()).unwrap();
        assert_eq!(new_op, op);
    }

    #[test]
    fn test_noop() {
        let op = Noop::new(Type::UNIT);
        let optype: OpType = op.clone().into();
        assert_eq!(
            optype.dataflow_signature().unwrap().io(),
            (&type_row![Type::UNIT], &type_row![Type::UNIT])
        );

        let new_op = Noop::from_extension_op(optype.as_extension_op().unwrap()).unwrap();
        assert_eq!(new_op, op);
    }

    #[test]
    fn test_lift() {
        const XA: ExtensionId = ExtensionId::new_unchecked("xa");
        let op = Lift::new(type_row![Type::UNIT], ExtensionSet::singleton(&XA));
        let optype: OpType = op.clone().into();
        assert_eq!(
            optype.dataflow_signature().unwrap(),
            Signature::new_endo(type_row![Type::UNIT])
                .with_extension_delta(XA)
                .with_prelude()
        );

        let new_op = Lift::from_extension_op(optype.as_extension_op().unwrap()).unwrap();
        assert_eq!(new_op, op);
    }

    #[test]
    /// Test building a HUGR involving a new_array operation.
    fn test_new_array() {
        let mut b = DFGBuilder::new(inout_sig(
            vec![qb_t(), qb_t()],
            array_type(TypeArg::BoundedNat { n: 2 }, qb_t()),
        ))
        .unwrap();

        let [q1, q2] = b.input_wires_arr();

        let op = new_array_op(qb_t(), 2);

        let out = b.add_dataflow_op(op, [q1, q2]).unwrap();

        b.finish_prelude_hugr_with_outputs(out.outputs()).unwrap();
    }

    #[test]
    fn test_option() {
        let typ: Type = option_type(bool_t()).into();
        let const_val1 = const_some(Value::true_val());
        let const_val2 = const_none(bool_t());

        let mut b = DFGBuilder::new(inout_sig(type_row![], vec![typ.clone(), typ])).unwrap();

        let some = b.add_load_value(const_val1);
        let none = b.add_load_value(const_val2);

        b.finish_prelude_hugr_with_outputs([some, none]).unwrap();
    }

    #[test]
    fn test_result() {
        let typ: Type = either_type(bool_t(), float64_type()).into();
        let const_bool = const_left(Value::true_val(), float64_type());
        let const_float = const_right(bool_t(), ConstF64::new(0.5).into());

        let mut b = DFGBuilder::new(inout_sig(type_row![], vec![typ.clone(), typ])).unwrap();

        let bool = b.add_load_value(const_bool);
        let float = b.add_load_value(const_float);

        b.finish_hugr_with_outputs([bool, float], &FLOAT_OPS_REGISTRY)
            .unwrap();
    }

    #[test]
    /// test the prelude error type and panic op.
    fn test_error_type() {
        let ext_def = PRELUDE
            .get_type(&ERROR_TYPE_NAME)
            .unwrap()
            .instantiate([])
            .unwrap();

        let ext_type = Type::new_extension(ext_def);
        assert_eq!(ext_type, error_type());

        let error_val = ConstError::new(2, "my message");

        assert_eq!(error_val.name(), "ConstError(2, \"my message\")");

        assert!(error_val.validate().is_ok());

        assert_eq!(
            error_val.extension_reqs(),
            ExtensionSet::singleton(&PRELUDE_ID)
        );
        assert!(error_val.equal_consts(&ConstError::new(2, "my message")));
        assert!(!error_val.equal_consts(&ConstError::new(3, "my message")));

        let mut b = DFGBuilder::new(endo_sig(type_row![])).unwrap();

        let err = b.add_load_value(error_val);

        const TYPE_ARG_NONE: TypeArg = TypeArg::Sequence { elems: vec![] };
        let op = PRELUDE
            .instantiate_extension_op(
                &PANIC_OP_ID,
                [TYPE_ARG_NONE, TYPE_ARG_NONE],
                &PRELUDE_REGISTRY,
            )
            .unwrap();

        b.add_dataflow_op(op, [err]).unwrap();

        b.finish_prelude_hugr_with_outputs([]).unwrap();
    }

    #[test]
    /// test the panic operation with input and output wires
    fn test_panic_with_io() {
        let error_val = ConstError::new(42, "PANIC");
        let type_arg_q: TypeArg = TypeArg::Type { ty: qb_t() };
        let type_arg_2q: TypeArg = TypeArg::Sequence {
            elems: vec![type_arg_q.clone(), type_arg_q],
        };
        let panic_op = PRELUDE
            .instantiate_extension_op(
                &PANIC_OP_ID,
                [type_arg_2q.clone(), type_arg_2q.clone()],
                &PRELUDE_REGISTRY,
            )
            .unwrap();

        let mut b = DFGBuilder::new(endo_sig(vec![qb_t(), qb_t()])).unwrap();
        let [q0, q1] = b.input_wires_arr();
        let [q0, q1] = b
            .add_dataflow_op(cx_gate(), [q0, q1])
            .unwrap()
            .outputs_arr();
        let err = b.add_load_value(error_val);
        let [q0, q1] = b
            .add_dataflow_op(panic_op, [err, q0, q1])
            .unwrap()
            .outputs_arr();
        b.finish_hugr_with_outputs([q0, q1], &test_quantum_extension::REG)
            .unwrap();
    }

    #[test]
    /// Test string type.
    fn test_string_type() {
        let string_custom_type: CustomType = PRELUDE
            .get_type(&STRING_TYPE_NAME)
            .unwrap()
            .instantiate([])
            .unwrap();
        let string_ty: Type = Type::new_extension(string_custom_type);
        assert_eq!(string_ty, string_type());
        let string_const: ConstString = ConstString::new("Lorem ipsum".into());
        assert_eq!(string_const.name(), "ConstString(\"Lorem ipsum\")");
        assert!(string_const.validate().is_ok());
        assert_eq!(
            string_const.extension_reqs(),
            ExtensionSet::singleton(&PRELUDE_ID)
        );
        assert!(string_const.equal_consts(&ConstString::new("Lorem ipsum".into())));
        assert!(!string_const.equal_consts(&ConstString::new("Lorem ispum".into())));
    }

    #[test]
    /// Test print operation
    fn test_print() {
        let mut b: DFGBuilder<Hugr> = DFGBuilder::new(endo_sig(vec![])).unwrap();
        let greeting: ConstString = ConstString::new("Hello, world!".into());
        let greeting_out: Wire = b.add_load_value(greeting);
        let print_op = PRELUDE
            .instantiate_extension_op(&PRINT_OP_ID, [], &PRELUDE_REGISTRY)
            .unwrap();
        b.add_dataflow_op(print_op, [greeting_out]).unwrap();
        b.finish_prelude_hugr_with_outputs([]).unwrap();
    }

    #[test]
    fn test_external_symbol() {
        let subject = ConstExternalSymbol::new("foo", Type::UNIT, false);
        assert_eq!(subject.get_type(), Type::UNIT);
        assert_eq!(subject.name(), "@foo");
        assert!(subject.validate().is_ok());
        assert_eq!(
            subject.extension_reqs(),
            ExtensionSet::singleton(&PRELUDE_ID)
        );
        assert!(subject.equal_consts(&ConstExternalSymbol::new("foo", Type::UNIT, false)));
        assert!(!subject.equal_consts(&ConstExternalSymbol::new("bar", Type::UNIT, false)));
        assert!(!subject.equal_consts(&ConstExternalSymbol::new("foo", string_type(), false)));
        assert!(!subject.equal_consts(&ConstExternalSymbol::new("foo", Type::UNIT, true)));

        assert!(ConstExternalSymbol::new("", Type::UNIT, true)
            .validate()
            .is_err())
    }
}<|MERGE_RESOLUTION|>--- conflicted
+++ resolved
@@ -40,79 +40,6 @@
 /// Extension version.
 pub const VERSION: semver::Version = semver::Version::new(0, 1, 0);
 lazy_static! {
-<<<<<<< HEAD
-    static ref PRELUDE_DEF: Arc<Extension> = {
-        let mut prelude = Extension::new(PRELUDE_ID, VERSION);
-        prelude
-            .add_type(
-                TypeName::new_inline("usize"),
-                vec![],
-                "usize".into(),
-                TypeDefBound::copyable(),
-            )
-            .unwrap();
-        prelude.add_type(
-                STRING_TYPE_NAME,
-                vec![],
-                "string".into(),
-                TypeDefBound::copyable(),
-            )
-            .unwrap();
-        prelude.add_op(
-            PRINT_OP_ID,
-            "Print the string to standard output".to_string(),
-            Signature::new(type_row![STRING_TYPE], type_row![]),
-            )
-            .unwrap();
-        prelude.add_type(
-                TypeName::new_inline(ARRAY_TYPE_NAME),
-                vec![ TypeParam::max_nat(), TypeBound::Any.into()],
-                "array".into(),
-                TypeDefBound::from_params(vec![1] ),
-            )
-            .unwrap();
-
-        prelude
-            .add_type(
-                TypeName::new_inline("qubit"),
-                vec![],
-                "qubit".into(),
-                TypeDefBound::any(),
-            )
-            .unwrap();
-        prelude
-        .add_type(
-            ERROR_TYPE_NAME,
-            vec![],
-            "Simple opaque error type.".into(),
-            TypeDefBound::copyable(),
-        )
-        .unwrap();
-
-
-        prelude
-        .add_op(
-            PANIC_OP_ID,
-            "Panic with input error".to_string(),
-            PolyFuncTypeRV::new(
-                [TypeParam::new_list(TypeBound::Any), TypeParam::new_list(TypeBound::Any)],
-                FuncValueType::new(
-                    vec![TypeRV::new_extension(ERROR_CUSTOM_TYPE), TypeRV::new_row_var_use(0, TypeBound::Any)],
-                    vec![TypeRV::new_row_var_use(1, TypeBound::Any)],
-                ),
-            ),
-        )
-        .unwrap();
-
-        TupleOpDef::load_all_ops(&mut prelude).unwrap();
-        NoopDef.add_to_extension(&mut prelude).unwrap();
-        LiftDef.add_to_extension(&mut prelude).unwrap();
-        array::ArrayOpDef::load_all_ops(&mut prelude).unwrap();
-        array::ArrayRepeatDef.add_to_extension(&mut prelude).unwrap();
-        array::ArrayScanDef.add_to_extension(&mut prelude).unwrap();
-
-        Arc::new(prelude)
-=======
     /// Prelude extension, containing common types and operations.
     pub static ref PRELUDE: Arc<Extension> = {
         Extension::new_arc(PRELUDE_ID, VERSION, |prelude, extension_ref| {
@@ -195,9 +122,9 @@
             NoopDef.add_to_extension(prelude, extension_ref).unwrap();
             LiftDef.add_to_extension(prelude, extension_ref).unwrap();
             array::ArrayOpDef::load_all_ops(prelude, extension_ref).unwrap();
+            array::ArrayRepeatDef.add_to_extension(prelude, extension_ref).unwrap();
             array::ArrayScanDef.add_to_extension(prelude, extension_ref).unwrap();
         })
->>>>>>> f9a34468
     };
 
     /// An extension registry containing only the prelude
