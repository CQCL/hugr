--- conflicted
+++ resolved
@@ -402,11 +402,7 @@
 #[cfg(test)]
 mod test {
     use crate::{
-<<<<<<< HEAD
-        builder::{ft1, ft2, DFGBuilder, Dataflow, DataflowHugr},
-=======
-        builder::{endo_ft, DFGBuilder, Dataflow, DataflowHugr},
->>>>>>> 91f27f4a
+        builder::{endo_ft, inout_ft, DFGBuilder, Dataflow, DataflowHugr},
         utils::test_quantum_extension::cx_gate,
         Hugr, Wire,
     };
@@ -416,9 +412,9 @@
     #[test]
     /// Test building a HUGR involving a new_array operation.
     fn test_new_array() {
-        let mut b = DFGBuilder::new(ft2(
+        let mut b = DFGBuilder::new(inout_ft(
             vec![QB_T, QB_T],
-            vec![array_type(TypeArg::BoundedNat { n: 2 }, QB_T)],
+            array_type(TypeArg::BoundedNat { n: 2 }, QB_T),
         ))
         .unwrap();
 
