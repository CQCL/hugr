use std::str::FromStr;
use std::sync::{Arc, Weak};

use itertools::Itertools;
use strum_macros::EnumIter;
use strum_macros::EnumString;
use strum_macros::IntoStaticStr;

use crate::extension::prelude::option_type;
use crate::extension::prelude::{either_type, usize_custom_t};
use crate::extension::simple_op::{
    HasConcrete, HasDef, MakeExtensionOp, MakeOpDef, MakeRegisteredOp, OpLoadError,
};
use crate::extension::ExtensionId;
use crate::extension::ExtensionSet;
use crate::extension::OpDef;
use crate::extension::SignatureFromArgs;
use crate::extension::SignatureFunc;
use crate::extension::TypeDef;
use crate::ops::ExtensionOp;
use crate::ops::NamedOp;
use crate::ops::OpName;
use crate::type_row;
use crate::types::FuncTypeBase;
use crate::types::FuncValueType;

use crate::types::RowVariable;
use crate::types::Signature;
use crate::types::TypeBound;

use crate::types::Type;

use crate::extension::SignatureError;

use crate::types::PolyFuncTypeRV;

use crate::types::type_param::TypeArg;
use crate::types::TypeRV;
use crate::Extension;

use super::PRELUDE_ID;
use super::{PRELUDE, PRELUDE_REGISTRY};
use crate::types::type_param::TypeParam;

/// Array operation definitions.
#[derive(Clone, Copy, Debug, Hash, PartialEq, Eq, EnumIter, IntoStaticStr, EnumString)]
#[allow(non_camel_case_types, missing_docs)]
#[non_exhaustive]
pub enum ArrayOpDef {
    new_array,
    get,
    set,
    swap,
    pop_left,
    pop_right,
    discard_empty,
}

/// Static parameters for array operations. Includes array size. Type is part of the type scheme.
const STATIC_SIZE_PARAM: &[TypeParam; 1] = &[TypeParam::max_nat()];

impl SignatureFromArgs for ArrayOpDef {
    fn compute_signature(&self, arg_values: &[TypeArg]) -> Result<PolyFuncTypeRV, SignatureError> {
        let [TypeArg::BoundedNat { n }] = *arg_values else {
            return Err(SignatureError::InvalidTypeArgs);
        };
        let elem_ty_var = Type::new_var_use(0, TypeBound::Any);
        let array_ty = array_type(TypeArg::BoundedNat { n }, elem_ty_var.clone());
        let params = vec![TypeBound::Any.into()];
        let poly_func_ty = match self {
            ArrayOpDef::new_array => PolyFuncTypeRV::new(
                params,
                FuncValueType::new(vec![elem_ty_var.clone(); n as usize], array_ty),
            ),
            ArrayOpDef::pop_left | ArrayOpDef::pop_right => {
                let popped_array_ty =
                    array_type(TypeArg::BoundedNat { n: n - 1 }, elem_ty_var.clone());
                PolyFuncTypeRV::new(
                    params,
                    FuncValueType::new(
                        array_ty,
                        Type::from(option_type(vec![elem_ty_var, popped_array_ty])),
                    ),
                )
            }
            _ => unreachable!(
                "Operation {} should not need custom computation.",
                self.name()
            ),
        };
        Ok(poly_func_ty)
    }

    fn static_params(&self) -> &[TypeParam] {
        STATIC_SIZE_PARAM
    }
}

impl ArrayOpDef {
    /// Instantiate a new array operation with the given element type and array size.
    pub fn to_concrete(self, elem_ty: Type, size: u64) -> ArrayOp {
        if self == ArrayOpDef::discard_empty {
            debug_assert_eq!(
                size, 0,
                "discard_empty should only be called on empty arrays"
            );
        }
        ArrayOp {
            def: self,
            elem_ty,
            size,
        }
    }

    /// To avoid recursion when defining the extension, take the type definition as an argument.
    fn signature_from_def(
        &self,
        array_def: &TypeDef,
        extension_ref: &Weak<Extension>,
    ) -> SignatureFunc {
        use ArrayOpDef::*;
        if let new_array | pop_left | pop_right = self {
            // implements SignatureFromArgs
            // signature computed dynamically, so can rely on type definition in extension.
            (*self).into()
        } else {
            let size_var = TypeArg::new_var_use(0, TypeParam::max_nat());
            let elem_ty_var = Type::new_var_use(1, TypeBound::Any);
            let array_ty = instantiate(array_def, size_var.clone(), elem_ty_var.clone());
            let standard_params = vec![TypeParam::max_nat(), TypeBound::Any.into()];

            // Construct the usize type using the passed extension reference.
            //
            // If we tried to use `usize_t()` directly it would try to access
            // the `PRELUDE` lazy static recursively, causing a deadlock.
            let usize_t: Type = usize_custom_t(extension_ref).into();

            match self {
                get => {
                    let params = vec![TypeParam::max_nat(), TypeBound::Copyable.into()];
                    let copy_elem_ty = Type::new_var_use(1, TypeBound::Copyable);
                    let copy_array_ty = instantiate(array_def, size_var, copy_elem_ty.clone());
                    let option_type: Type = option_type(copy_elem_ty).into();
                    PolyFuncTypeRV::new(
                        params,
                        FuncValueType::new(vec![copy_array_ty, usize_t], option_type),
                    )
                }
                set => {
                    let result_row = vec![elem_ty_var.clone(), array_ty.clone()];
                    let result_type: Type = either_type(result_row.clone(), result_row).into();
                    PolyFuncTypeRV::new(
                        standard_params,
                        FuncValueType::new(
                            vec![array_ty.clone(), usize_t, elem_ty_var],
                            result_type,
                        ),
                    )
                }
                swap => {
                    let result_type: Type = either_type(array_ty.clone(), array_ty.clone()).into();
                    PolyFuncTypeRV::new(
                        standard_params,
                        FuncValueType::new(vec![array_ty, usize_t.clone(), usize_t], result_type),
                    )
                }
                discard_empty => PolyFuncTypeRV::new(
                    vec![TypeBound::Any.into()],
                    FuncValueType::new(
                        instantiate(array_def, 0, Type::new_var_use(0, TypeBound::Any)),
                        type_row![],
                    ),
                ),
                new_array | pop_left | pop_right => unreachable!(),
            }
            .into()
        }
    }
}

impl MakeOpDef for ArrayOpDef {
    fn from_def(op_def: &OpDef) -> Result<Self, OpLoadError>
    where
        Self: Sized,
    {
        crate::extension::simple_op::try_from_name(op_def.name(), op_def.extension_id())
    }

    fn init_signature(&self, extension_ref: &Weak<Extension>) -> SignatureFunc {
        self.signature_from_def(array_type_def(), extension_ref)
    }

    fn extension_ref(&self) -> Weak<Extension> {
        Arc::downgrade(&PRELUDE)
    }

    fn extension(&self) -> ExtensionId {
        PRELUDE_ID
    }

    fn description(&self) -> String {
        match self {
            ArrayOpDef::new_array => "Create a new array from elements",
            ArrayOpDef::get => "Get an element from an array",
            ArrayOpDef::set => "Set an element in an array",
            ArrayOpDef::swap => "Swap two elements in an array",
            ArrayOpDef::pop_left => "Pop an element from the left of an array",
            ArrayOpDef::pop_right => "Pop an element from the right of an array",
            ArrayOpDef::discard_empty => "Discard an empty array",
        }
        .into()
    }

    /// Add an operation implemented as an [MakeOpDef], which can provide the data
    /// required to define an [OpDef], to an extension.
    //
    // This method is re-defined here since we need to pass the list type def while computing the signature,
    // to avoid recursive loops initializing the extension.
    fn add_to_extension(
        &self,
        extension: &mut Extension,
        extension_ref: &Weak<Extension>,
    ) -> Result<(), crate::extension::ExtensionBuildError> {
        let sig =
            self.signature_from_def(extension.get_type(ARRAY_TYPE_NAME).unwrap(), extension_ref);
        let def = extension.add_op(self.name(), self.description(), sig, extension_ref)?;

        self.post_opdef(def);

        Ok(())
    }
}

#[derive(Clone, Debug, PartialEq)]
/// Concrete array operation.
pub struct ArrayOp {
    /// The operation definition.
    pub def: ArrayOpDef,
    /// The element type of the array.
    pub elem_ty: Type,
    /// The size of the array.
    pub size: u64,
}

impl NamedOp for ArrayOp {
    fn name(&self) -> OpName {
        self.def.name()
    }
}

impl MakeExtensionOp for ArrayOp {
    fn from_extension_op(ext_op: &ExtensionOp) -> Result<Self, OpLoadError>
    where
        Self: Sized,
    {
        let def = ArrayOpDef::from_def(ext_op.def())?;
        def.instantiate(ext_op.args())
    }

    fn type_args(&self) -> Vec<TypeArg> {
        use ArrayOpDef::*;
        let ty_arg = TypeArg::Type {
            ty: self.elem_ty.clone(),
        };
        match self.def {
            discard_empty => {
                debug_assert_eq!(
                    self.size, 0,
                    "discard_empty should only be called on empty arrays"
                );
                vec![ty_arg]
            }
            new_array | pop_left | pop_right | get | set | swap => {
                vec![TypeArg::BoundedNat { n: self.size }, ty_arg]
            }
        }
    }
}

impl MakeRegisteredOp for ArrayOp {
    fn extension_id(&self) -> ExtensionId {
        PRELUDE_ID
    }

    fn registry<'s, 'r: 's>(&'s self) -> &'r crate::extension::ExtensionRegistry {
        &PRELUDE_REGISTRY
    }
}

impl HasDef for ArrayOp {
    type Def = ArrayOpDef;
}

impl HasConcrete for ArrayOpDef {
    type Concrete = ArrayOp;

    fn instantiate(&self, type_args: &[TypeArg]) -> Result<Self::Concrete, OpLoadError> {
        let (ty, size) = match (self, type_args) {
            (ArrayOpDef::discard_empty, [TypeArg::Type { ty }]) => (ty.clone(), 0),
            (_, [TypeArg::BoundedNat { n }, TypeArg::Type { ty }]) => (ty.clone(), *n),
            _ => return Err(SignatureError::InvalidTypeArgs.into()),
        };

        Ok(self.to_concrete(ty.clone(), size))
    }
}

/// Name of the array type in the prelude.
pub const ARRAY_TYPE_NAME: &str = "array";

fn array_type_def() -> &'static TypeDef {
    PRELUDE.get_type(ARRAY_TYPE_NAME).unwrap()
}
/// Initialize a new array of element type `element_ty` of length `size`
pub fn array_type(size: impl Into<TypeArg>, element_ty: Type) -> Type {
    instantiate(array_type_def(), size, element_ty)
}

fn instantiate(
    array_def: &TypeDef,
    size: impl Into<TypeArg>,
    element_ty: crate::types::TypeBase<crate::types::NoRV>,
) -> crate::types::TypeBase<crate::types::NoRV> {
    array_def
        .instantiate(vec![size.into(), element_ty.into()])
        .unwrap()
        .into()
}

/// Name of the operation in the prelude for creating new arrays.
pub const NEW_ARRAY_OP_ID: OpName = OpName::new_inline("new_array");

/// Initialize a new array op of element type `element_ty` of length `size`
pub fn new_array_op(element_ty: Type, size: u64) -> ExtensionOp {
    let op = ArrayOpDef::new_array.to_concrete(element_ty, size);
    op.to_extension_op().unwrap()
}

/// Name of the operation to repeat a value multiple times
pub const ARRAY_REPEAT_OP_ID: OpName = OpName::new_inline("repeat");

/// Definition of the array repeat op.
#[derive(Clone, Copy, Debug, Hash, PartialEq, Eq)]
pub struct ArrayRepeatDef;

impl NamedOp for ArrayRepeatDef {
    fn name(&self) -> OpName {
        ARRAY_REPEAT_OP_ID
    }
}

impl FromStr for ArrayRepeatDef {
    type Err = ();

    fn from_str(s: &str) -> Result<Self, Self::Err> {
        if s == ArrayRepeatDef.name() {
            Ok(Self)
        } else {
            Err(())
        }
    }
}

impl ArrayRepeatDef {
    /// To avoid recursion when defining the extension, take the type definition as an argument.
    fn signature_from_def(&self, array_def: &TypeDef) -> SignatureFunc {
        let params = vec![
            TypeParam::max_nat(),
            TypeBound::Any.into(),
            TypeParam::Extensions,
        ];
        let n = TypeArg::new_var_use(0, TypeParam::max_nat());
        let t = Type::new_var_use(1, TypeBound::Any);
        let es = ExtensionSet::type_var(2);
        let func =
            Type::new_function(Signature::new(vec![], vec![t.clone()]).with_extension_delta(es));
        let array_ty = instantiate(array_def, n, t);
        PolyFuncTypeRV::new(params, FuncValueType::new(vec![func], array_ty)).into()
    }
}

impl MakeOpDef for ArrayRepeatDef {
    fn from_def(op_def: &OpDef) -> Result<Self, OpLoadError>
    where
        Self: Sized,
    {
        crate::extension::simple_op::try_from_name(op_def.name(), op_def.extension())
    }

    fn signature(&self) -> SignatureFunc {
        self.signature_from_def(array_type_def())
    }

    fn extension(&self) -> ExtensionId {
        PRELUDE_ID
    }

    fn description(&self) -> String {
        "Creates a new array whose elements are initialised by calling \
        the given function n times"
            .into()
    }

    /// Add an operation implemented as a [MakeOpDef], which can provide the data
    /// required to define an [OpDef], to an extension.
    //
    // This method is re-defined here since we need to pass the array type def while
    // computing the signature, to avoid recursive loops initializing the extension.
    fn add_to_extension(
        &self,
        extension: &mut Extension,
    ) -> Result<(), crate::extension::ExtensionBuildError> {
        let sig = self.signature_from_def(extension.get_type(ARRAY_TYPE_NAME).unwrap());
        let def = extension.add_op(self.name(), self.description(), sig)?;

        self.post_opdef(def);

        Ok(())
    }
}

/// Definition of the array repeat op.
#[derive(Clone, Debug, PartialEq)]
pub struct ArrayRepeat {
    /// The element type of the resulting array.
    pub elem_ty: Type,
    /// Size of the array.
    pub size: u64,
    /// The extensions required by the function that generates the array elements.
    pub extension_reqs: ExtensionSet,
}

impl ArrayRepeat {
    /// Creates a new array repeat op.
    pub fn new(elem_ty: Type, size: u64, extension_reqs: ExtensionSet) -> Self {
        ArrayRepeat {
            elem_ty,
            size,
            extension_reqs,
        }
    }
}

impl NamedOp for ArrayRepeat {
    fn name(&self) -> OpName {
        ARRAY_REPEAT_OP_ID
    }
}

impl MakeExtensionOp for ArrayRepeat {
    fn from_extension_op(ext_op: &ExtensionOp) -> Result<Self, OpLoadError>
    where
        Self: Sized,
    {
        let def = ArrayRepeatDef::from_def(ext_op.def())?;
        def.instantiate(ext_op.args())
    }

    fn type_args(&self) -> Vec<TypeArg> {
        vec![
            TypeArg::BoundedNat { n: self.size },
            self.elem_ty.clone().into(),
            TypeArg::Extensions {
                es: self.extension_reqs.clone(),
            },
        ]
    }
}

impl MakeRegisteredOp for ArrayRepeat {
    fn extension_id(&self) -> ExtensionId {
        PRELUDE_ID
    }

    fn registry<'s, 'r: 's>(&'s self) -> &'r crate::extension::ExtensionRegistry {
        &PRELUDE_REGISTRY
    }
}

impl HasDef for ArrayRepeat {
    type Def = ArrayRepeatDef;
}

impl HasConcrete for ArrayRepeatDef {
    type Concrete = ArrayRepeat;

    fn instantiate(&self, type_args: &[TypeArg]) -> Result<Self::Concrete, OpLoadError> {
        match type_args {
            [TypeArg::BoundedNat { n }, TypeArg::Type { ty }, TypeArg::Extensions { es }] => {
                Ok(ArrayRepeat::new(ty.clone(), *n, es.clone()))
            }
            _ => Err(SignatureError::InvalidTypeArgs.into()),
        }
    }
}

/// Name of the operation for the combined map/fold operation
pub const ARRAY_SCAN_OP_ID: OpName = OpName::new_inline("scan");

/// Definition of the array scan op.
#[derive(Clone, Copy, Debug, Hash, PartialEq, Eq)]
pub struct ArrayScanDef;

impl NamedOp for ArrayScanDef {
    fn name(&self) -> OpName {
        ARRAY_SCAN_OP_ID
    }
}

impl FromStr for ArrayScanDef {
    type Err = ();

    fn from_str(s: &str) -> Result<Self, Self::Err> {
        if s == ArrayScanDef.name() {
            Ok(Self)
        } else {
            Err(())
        }
    }
}

impl ArrayScanDef {
    /// To avoid recursion when defining the extension, take the type definition
    /// and a reference to the extension as an argument.
    fn signature_from_def(&self, array_def: &TypeDef) -> SignatureFunc {
        // array<N, T1>, (T1, *A -> T2, *A), -> array<N, T2>, *A
        let params = vec![
            TypeParam::max_nat(),
            TypeBound::Any.into(),
            TypeBound::Any.into(),
            TypeParam::new_list(TypeBound::Any),
            TypeParam::Extensions,
        ];
        let n = TypeArg::new_var_use(0, TypeParam::max_nat());
        let t1 = Type::new_var_use(1, TypeBound::Any);
        let t2 = Type::new_var_use(2, TypeBound::Any);
        let s = TypeRV::new_row_var_use(3, TypeBound::Any);
        let es = ExtensionSet::type_var(4);
        PolyFuncTypeRV::new(
            params,
            FuncTypeBase::<RowVariable>::new(
                vec![
                    instantiate(array_def, n.clone(), t1.clone()).into(),
                    Type::new_function(
                        FuncTypeBase::<RowVariable>::new(
                            vec![t1.into(), s.clone()],
                            vec![t2.clone().into(), s.clone()],
                        )
                        .with_extension_delta(es),
                    )
                    .into(),
                    s.clone(),
                ],
                vec![instantiate(array_def, n, t2).into(), s],
            ),
        )
        .into()
    }
}

impl MakeOpDef for ArrayScanDef {
    fn from_def(op_def: &OpDef) -> Result<Self, OpLoadError>
    where
        Self: Sized,
    {
        crate::extension::simple_op::try_from_name(op_def.name(), op_def.extension_id())
    }

    fn init_signature(&self, _extension_ref: &Weak<Extension>) -> SignatureFunc {
        self.signature_from_def(array_type_def())
    }

    fn extension_ref(&self) -> Weak<Extension> {
        Arc::downgrade(&PRELUDE)
    }

    fn extension(&self) -> ExtensionId {
        PRELUDE_ID
    }

    fn description(&self) -> String {
        "A combination of map and foldl. Applies a function to each element \
        of the array with an accumulator that is passed through from start to \
        finish. Returns the resulting array and the final state of the \
        accumulator."
            .into()
    }

    /// Add an operation implemented as a [MakeOpDef], which can provide the data
    /// required to define an [OpDef], to an extension.
    //
    // This method is re-defined here since we need to pass the array type def while
    // computing the signature, to avoid recursive loops initializing the extension.
    fn add_to_extension(
        &self,
        extension: &mut Extension,
        extension_ref: &Weak<Extension>,
    ) -> Result<(), crate::extension::ExtensionBuildError> {
        let sig = self.signature_from_def(extension.get_type(ARRAY_TYPE_NAME).unwrap());
        let def = extension.add_op(self.name(), self.description(), sig, extension_ref)?;

        self.post_opdef(def);

        Ok(())
    }
}

/// Definition of the array scan op.
#[derive(Clone, Debug, PartialEq)]
pub struct ArrayScan {
    /// The element type of the input array.
    pub src_ty: Type,
    /// The target element type of the output array.
    pub tgt_ty: Type,
    /// The accumulator types.
    pub acc_tys: Vec<Type>,
    /// Size of the array.
    pub size: u64,
    /// The extensions required by the scan function.
    pub extension_reqs: ExtensionSet,
}

impl ArrayScan {
    /// Creates a new array scan op.
    pub fn new(
        src_ty: Type,
        tgt_ty: Type,
        acc_tys: Vec<Type>,
        size: u64,
        extension_reqs: ExtensionSet,
    ) -> Self {
        ArrayScan {
            src_ty,
            tgt_ty,
            acc_tys,
            size,
            extension_reqs,
        }
    }
}

impl NamedOp for ArrayScan {
    fn name(&self) -> OpName {
        ARRAY_SCAN_OP_ID
    }
}

impl MakeExtensionOp for ArrayScan {
    fn from_extension_op(ext_op: &ExtensionOp) -> Result<Self, OpLoadError>
    where
        Self: Sized,
    {
        let def = ArrayScanDef::from_def(ext_op.def())?;
        def.instantiate(ext_op.args())
    }

    fn type_args(&self) -> Vec<TypeArg> {
        vec![
            TypeArg::BoundedNat { n: self.size },
            self.src_ty.clone().into(),
            self.tgt_ty.clone().into(),
            TypeArg::Sequence {
                elems: self.acc_tys.clone().into_iter().map_into().collect(),
            },
            TypeArg::Extensions {
                es: self.extension_reqs.clone(),
            },
        ]
    }
}

impl MakeRegisteredOp for ArrayScan {
    fn extension_id(&self) -> ExtensionId {
        PRELUDE_ID
    }

    fn registry<'s, 'r: 's>(&'s self) -> &'r crate::extension::ExtensionRegistry {
        &PRELUDE_REGISTRY
    }
}

impl HasDef for ArrayScan {
    type Def = ArrayScanDef;
}

impl HasConcrete for ArrayScanDef {
    type Concrete = ArrayScan;

    fn instantiate(&self, type_args: &[TypeArg]) -> Result<Self::Concrete, OpLoadError> {
        match type_args {
            [TypeArg::BoundedNat { n }, TypeArg::Type { ty: src_ty }, TypeArg::Type { ty: tgt_ty }, TypeArg::Sequence { elems: acc_tys }, TypeArg::Extensions { es }] =>
            {
                let acc_tys: Result<_, OpLoadError> = acc_tys
                    .iter()
                    .map(|acc_ty| match acc_ty {
                        TypeArg::Type { ty } => Ok(ty.clone()),
                        _ => Err(SignatureError::InvalidTypeArgs.into()),
                    })
                    .collect();
                Ok(ArrayScan::new(
                    src_ty.clone(),
                    tgt_ty.clone(),
                    acc_tys?,
                    *n,
                    es.clone(),
                ))
            }
            _ => Err(SignatureError::InvalidTypeArgs.into()),
        }
    }
}

#[cfg(test)]
mod tests {
    use strum::IntoEnumIterator;

    use crate::extension::prelude::usize_t;
    use crate::{
        builder::{inout_sig, DFGBuilder, Dataflow, DataflowHugr},
        extension::prelude::{bool_t, qb_t},
        ops::{OpTrait, OpType},
        types::Signature,
    };

    use super::*;

    #[test]
    fn test_array_ops() {
        for def in ArrayOpDef::iter() {
            let ty = if def == ArrayOpDef::get {
                bool_t()
            } else {
                qb_t()
            };
            let size = if def == ArrayOpDef::discard_empty {
                0
            } else {
                2
            };
            let op = def.to_concrete(ty, size);
            let optype: OpType = op.clone().into();
            let new_op: ArrayOp = optype.cast().unwrap();
            assert_eq!(new_op, op);
        }
    }

    #[test]
    /// Test building a HUGR involving a new_array operation.
    fn test_new_array() {
        let mut b = DFGBuilder::new(inout_sig(
            vec![qb_t(), qb_t()],
            array_type(TypeArg::BoundedNat { n: 2 }, qb_t()),
        ))
        .unwrap();

        let [q1, q2] = b.input_wires_arr();

        let op = new_array_op(qb_t(), 2);

        let out = b.add_dataflow_op(op, [q1, q2]).unwrap();

        b.finish_prelude_hugr_with_outputs(out.outputs()).unwrap();
    }

    #[test]
    fn test_get() {
        let size = 2;
        let element_ty = bool_t();
        let op = ArrayOpDef::get.to_concrete(element_ty.clone(), size);

        let optype: OpType = op.into();

        let sig = optype.dataflow_signature().unwrap();

        assert_eq!(
            sig.io(),
            (
                &vec![array_type(size, element_ty.clone()), usize_t()].into(),
                &vec![option_type(element_ty.clone()).into()].into()
            )
        );
    }

    #[test]
    fn test_set() {
        let size = 2;
        let element_ty = bool_t();
        let op = ArrayOpDef::set.to_concrete(element_ty.clone(), size);

        let optype: OpType = op.into();

        let sig = optype.dataflow_signature().unwrap();
        let array_ty = array_type(size, element_ty.clone());
        let result_row = vec![element_ty.clone(), array_ty.clone()];
        assert_eq!(
            sig.io(),
            (
                &vec![array_ty.clone(), usize_t(), element_ty.clone()].into(),
                &vec![either_type(result_row.clone(), result_row).into()].into()
            )
        );
    }

    #[test]
    fn test_swap() {
        let size = 2;
        let element_ty = bool_t();
        let op = ArrayOpDef::swap.to_concrete(element_ty.clone(), size);

        let optype: OpType = op.into();

        let sig = optype.dataflow_signature().unwrap();
        let array_ty = array_type(size, element_ty.clone());
        assert_eq!(
            sig.io(),
            (
                &vec![array_ty.clone(), usize_t(), usize_t()].into(),
                &vec![either_type(array_ty.clone(), array_ty).into()].into()
            )
        );
    }

    #[test]
    fn test_pops() {
        let size = 2;
        let element_ty = bool_t();
        for op in [ArrayOpDef::pop_left, ArrayOpDef::pop_right].iter() {
            let op = op.to_concrete(element_ty.clone(), size);

            let optype: OpType = op.into();

            let sig = optype.dataflow_signature().unwrap();
            assert_eq!(
                sig.io(),
                (
                    &vec![array_type(size, element_ty.clone())].into(),
                    &vec![option_type(vec![
                        element_ty.clone(),
                        array_type(size - 1, element_ty.clone())
                    ])
                    .into()]
                    .into()
                )
            );
        }
    }

    #[test]
    fn test_discard_empty() {
        let size = 0;
        let element_ty = bool_t();
        let op = ArrayOpDef::discard_empty.to_concrete(element_ty.clone(), size);

        let optype: OpType = op.into();

        let sig = optype.dataflow_signature().unwrap();

        assert_eq!(
            sig.io(),
            (
                &vec![array_type(size, element_ty.clone())].into(),
                &type_row![]
            )
        );
    }

    #[test]
    fn test_repeat_def() {
        let op = ArrayRepeat::new(QB_T, 2, ExtensionSet::singleton(&PRELUDE_ID));
        let optype: OpType = op.clone().into();
        let new_op: ArrayRepeat = optype.cast().unwrap();
        assert_eq!(new_op, op);
    }

    #[test]
    fn test_repeat() {
        let size = 2;
<<<<<<< HEAD
        let element_ty = QB_T;
        let es = ExtensionSet::singleton(&PRELUDE_ID);
        let op = ArrayRepeat::new(element_ty.clone(), size, es.clone());
=======
        let element_ty = qb_t();
        let op = ArrayOpDef::repeat.to_concrete(element_ty.clone(), size);
>>>>>>> f9a34468

        let optype: OpType = op.into();

        let sig = optype.dataflow_signature().unwrap();

        assert_eq!(
            sig.io(),
            (
<<<<<<< HEAD
                &vec![Type::new_function(
                    Signature::new(vec![], vec![QB_T]).with_extension_delta(es)
                )]
                .into(),
=======
                &vec![Type::new_function(Signature::new(vec![], vec![qb_t()]))].into(),
>>>>>>> f9a34468
                &vec![array_type(size, element_ty.clone())].into(),
            )
        );
    }

    #[test]
    fn test_scan_def() {
<<<<<<< HEAD
        let op = ArrayScan::new(
            BOOL_T,
            QB_T,
            vec![USIZE_T],
            2,
            ExtensionSet::singleton(&PRELUDE_ID),
        );
=======
        let op = ArrayScan::new(bool_t(), qb_t(), vec![usize_t()], 2);
>>>>>>> f9a34468
        let optype: OpType = op.clone().into();
        let new_op: ArrayScan = optype.cast().unwrap();
        assert_eq!(new_op, op);
    }

    #[test]
    fn test_scan_map() {
        let size = 2;
<<<<<<< HEAD
        let src_ty = QB_T;
        let tgt_ty = BOOL_T;
        let es = ExtensionSet::singleton(&PRELUDE_ID);
=======
        let src_ty = qb_t();
        let tgt_ty = bool_t();
>>>>>>> f9a34468

        let op = ArrayScan::new(src_ty.clone(), tgt_ty.clone(), vec![], size, es.clone());
        let optype: OpType = op.into();
        let sig = optype.dataflow_signature().unwrap();

        assert_eq!(
            sig.io(),
            (
                &vec![
                    array_type(size, src_ty.clone()),
                    Type::new_function(
                        Signature::new(vec![src_ty], vec![tgt_ty.clone()]).with_extension_delta(es)
                    )
                ]
                .into(),
                &vec![array_type(size, tgt_ty)].into(),
            )
        );
    }

    #[test]
    fn test_scan_accs() {
        let size = 2;
<<<<<<< HEAD
        let src_ty = QB_T;
        let tgt_ty = BOOL_T;
        let acc_ty1 = USIZE_T;
        let acc_ty2 = QB_T;
        let es = ExtensionSet::singleton(&PRELUDE_ID);
=======
        let src_ty = qb_t();
        let tgt_ty = bool_t();
        let acc_ty1 = usize_t();
        let acc_ty2 = qb_t();
>>>>>>> f9a34468

        let op = ArrayScan::new(
            src_ty.clone(),
            tgt_ty.clone(),
            vec![acc_ty1.clone(), acc_ty2.clone()],
            size,
            es.clone(),
        );
        let optype: OpType = op.into();
        let sig = optype.dataflow_signature().unwrap();

        assert_eq!(
            sig.io(),
            (
                &vec![
                    array_type(size, src_ty.clone()),
                    Type::new_function(
                        Signature::new(
                            vec![src_ty, acc_ty1.clone(), acc_ty2.clone()],
                            vec![tgt_ty.clone(), acc_ty1.clone(), acc_ty2.clone()]
                        )
                        .with_extension_delta(es)
                    ),
                    acc_ty1.clone(),
                    acc_ty2.clone()
                ]
                .into(),
                &vec![array_type(size, tgt_ty), acc_ty1, acc_ty2].into(),
            )
        );
    }
}<|MERGE_RESOLUTION|>--- conflicted
+++ resolved
@@ -384,11 +384,15 @@
     where
         Self: Sized,
     {
-        crate::extension::simple_op::try_from_name(op_def.name(), op_def.extension())
-    }
-
-    fn signature(&self) -> SignatureFunc {
+        crate::extension::simple_op::try_from_name(op_def.name(), op_def.extension_id())
+    }
+
+    fn init_signature(&self, _extension_ref: &Weak<Extension>) -> SignatureFunc {
         self.signature_from_def(array_type_def())
+    }
+
+    fn extension_ref(&self) -> Weak<Extension> {
+        Arc::downgrade(&PRELUDE)
     }
 
     fn extension(&self) -> ExtensionId {
@@ -409,9 +413,10 @@
     fn add_to_extension(
         &self,
         extension: &mut Extension,
+        extension_ref: &Weak<Extension>,
     ) -> Result<(), crate::extension::ExtensionBuildError> {
         let sig = self.signature_from_def(extension.get_type(ARRAY_TYPE_NAME).unwrap());
-        let def = extension.add_op(self.name(), self.description(), sig)?;
+        let def = extension.add_op(self.name(), self.description(), sig, extension_ref)?;
 
         self.post_opdef(def);
 
@@ -866,7 +871,7 @@
 
     #[test]
     fn test_repeat_def() {
-        let op = ArrayRepeat::new(QB_T, 2, ExtensionSet::singleton(&PRELUDE_ID));
+        let op = ArrayRepeat::new(qb_t(), 2, ExtensionSet::singleton(&PRELUDE_ID));
         let optype: OpType = op.clone().into();
         let new_op: ArrayRepeat = optype.cast().unwrap();
         assert_eq!(new_op, op);
@@ -875,14 +880,9 @@
     #[test]
     fn test_repeat() {
         let size = 2;
-<<<<<<< HEAD
-        let element_ty = QB_T;
+        let element_ty = qb_t();
         let es = ExtensionSet::singleton(&PRELUDE_ID);
         let op = ArrayRepeat::new(element_ty.clone(), size, es.clone());
-=======
-        let element_ty = qb_t();
-        let op = ArrayOpDef::repeat.to_concrete(element_ty.clone(), size);
->>>>>>> f9a34468
 
         let optype: OpType = op.into();
 
@@ -891,14 +891,10 @@
         assert_eq!(
             sig.io(),
             (
-<<<<<<< HEAD
                 &vec![Type::new_function(
-                    Signature::new(vec![], vec![QB_T]).with_extension_delta(es)
+                    Signature::new(vec![], vec![qb_t()]).with_extension_delta(es)
                 )]
                 .into(),
-=======
-                &vec![Type::new_function(Signature::new(vec![], vec![qb_t()]))].into(),
->>>>>>> f9a34468
                 &vec![array_type(size, element_ty.clone())].into(),
             )
         );
@@ -906,17 +902,13 @@
 
     #[test]
     fn test_scan_def() {
-<<<<<<< HEAD
         let op = ArrayScan::new(
-            BOOL_T,
-            QB_T,
-            vec![USIZE_T],
+            bool_t(),
+            qb_t(),
+            vec![usize_t()],
             2,
             ExtensionSet::singleton(&PRELUDE_ID),
         );
-=======
-        let op = ArrayScan::new(bool_t(), qb_t(), vec![usize_t()], 2);
->>>>>>> f9a34468
         let optype: OpType = op.clone().into();
         let new_op: ArrayScan = optype.cast().unwrap();
         assert_eq!(new_op, op);
@@ -925,14 +917,9 @@
     #[test]
     fn test_scan_map() {
         let size = 2;
-<<<<<<< HEAD
-        let src_ty = QB_T;
-        let tgt_ty = BOOL_T;
-        let es = ExtensionSet::singleton(&PRELUDE_ID);
-=======
         let src_ty = qb_t();
         let tgt_ty = bool_t();
->>>>>>> f9a34468
+        let es = ExtensionSet::singleton(&PRELUDE_ID);
 
         let op = ArrayScan::new(src_ty.clone(), tgt_ty.clone(), vec![], size, es.clone());
         let optype: OpType = op.into();
@@ -956,18 +943,11 @@
     #[test]
     fn test_scan_accs() {
         let size = 2;
-<<<<<<< HEAD
-        let src_ty = QB_T;
-        let tgt_ty = BOOL_T;
-        let acc_ty1 = USIZE_T;
-        let acc_ty2 = QB_T;
-        let es = ExtensionSet::singleton(&PRELUDE_ID);
-=======
         let src_ty = qb_t();
         let tgt_ty = bool_t();
         let acc_ty1 = usize_t();
         let acc_ty2 = qb_t();
->>>>>>> f9a34468
+        let es = ExtensionSet::singleton(&PRELUDE_ID);
 
         let op = ArrayScan::new(
             src_ty.clone(),
