--- conflicted
+++ resolved
@@ -251,19 +251,11 @@
             }
         };
 
-<<<<<<< HEAD
-        let res = pf.instantiate(args, exts)?;
-        // TODO bring this assert back once resource inference is done?
-        // https://github.com/CQCL/hugr/issues/388
-        // debug_assert!(res.extension_reqs.contains(def.extension()));
+        let mut res = pf.instantiate(args, exts)?;
+        res.extension_reqs.insert(&def.extension);
 
         // If there are any row variables left, this will fail with an error:
         res.try_into()
-=======
-        let mut res = pf.instantiate(args, exts)?;
-        res.extension_reqs.insert(&def.extension);
-        Ok(res)
->>>>>>> 36e71e09
     }
 }
 
@@ -737,11 +729,7 @@
         def.validate_args(&args, &EMPTY_REG, &decls).unwrap();
         assert_eq!(
             def.compute_signature(&args, &EMPTY_REG),
-<<<<<<< HEAD
-            Ok(FunctionType::new_endo(tv))
-=======
-            Ok(FunctionType::new_endo(vec![tv]).with_extension_delta(EXT_ID))
->>>>>>> 36e71e09
+            Ok(FunctionType::new_endo(tv).with_extension_delta(EXT_ID))
         );
         // But not with an external row variable
         let arg: TypeArg = TypeRV::new_row_var_use(0, TypeBound::Eq).into();
