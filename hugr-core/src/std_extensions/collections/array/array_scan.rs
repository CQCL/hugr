//! Array scanning operation

use std::marker::PhantomData;
use std::str::FromStr;
use std::sync::{Arc, Weak};

use itertools::Itertools;

use crate::extension::simple_op::{
    HasConcrete, HasDef, MakeExtensionOp, MakeOpDef, MakeRegisteredOp, OpLoadError,
};
use crate::extension::{ExtensionId, OpDef, SignatureError, SignatureFunc, TypeDef};
use crate::ops::{ExtensionOp, NamedOp, OpName};
use crate::types::type_param::{TypeArg, TypeParam};
use crate::types::{FuncTypeBase, PolyFuncTypeRV, RowVariable, Type, TypeBound, TypeRV};
use crate::Extension;

use super::array_kind::ArrayKind;

/// Name of the operation for the combined map/fold operation
pub const ARRAY_SCAN_OP_ID: OpName = OpName::new_inline("scan");

/// Definition of the array scan op. Generic over the concrete array implementation.
#[derive(Clone, Copy, Debug, Hash, PartialEq, Eq)]
pub struct GenericArrayScanDef<AK: ArrayKind>(PhantomData<AK>);

impl<AK: ArrayKind> GenericArrayScanDef<AK> {
    /// Creates a new array scan operation definition.
    pub fn new() -> Self {
        GenericArrayScanDef(PhantomData)
    }
}

impl<AK: ArrayKind> Default for GenericArrayScanDef<AK> {
    fn default() -> Self {
        Self::new()
    }
}

impl<AK: ArrayKind> NamedOp for GenericArrayScanDef<AK> {
    fn name(&self) -> OpName {
        ARRAY_SCAN_OP_ID
    }
}

impl<AK: ArrayKind> FromStr for GenericArrayScanDef<AK> {
    type Err = ();

    fn from_str(s: &str) -> Result<Self, Self::Err> {
        if s == ARRAY_SCAN_OP_ID {
            Ok(Self::new())
        } else {
            Err(())
        }
    }
}

impl<AK: ArrayKind> GenericArrayScanDef<AK> {
    /// To avoid recursion when defining the extension, take the type definition
    /// and a reference to the extension as an argument.
    fn signature_from_def(&self, array_def: &TypeDef) -> SignatureFunc {
        // array<N, T1>, (T1, *A -> T2, *A), *A, -> array<N, T2>, *A
        let params = vec![
            TypeParam::max_nat(),
            TypeBound::Any.into(),
            TypeBound::Any.into(),
            TypeParam::new_list(TypeBound::Any),
        ];
        let n = TypeArg::new_var_use(0, TypeParam::max_nat());
        let t1 = Type::new_var_use(1, TypeBound::Any);
        let t2 = Type::new_var_use(2, TypeBound::Any);
        let s = TypeRV::new_row_var_use(3, TypeBound::Any);
        PolyFuncTypeRV::new(
            params,
            FuncTypeBase::<RowVariable>::new(
                vec![
                    AK::instantiate_ty(array_def, n.clone(), t1.clone())
                        .expect("Array type instantiation failed")
                        .into(),
                    Type::new_function(FuncTypeBase::<RowVariable>::new(
                        vec![t1.into(), s.clone()],
                        vec![t2.clone().into(), s.clone()],
                    ))
                    .into(),
                    s.clone(),
                ],
                vec![
                    AK::instantiate_ty(array_def, n, t2)
                        .expect("Array type instantiation failed")
                        .into(),
                    s,
                ],
            ),
        )
        .into()
    }
}

impl<AK: ArrayKind> MakeOpDef for GenericArrayScanDef<AK> {
    fn from_def(op_def: &OpDef) -> Result<Self, OpLoadError>
    where
        Self: Sized,
    {
        crate::extension::simple_op::try_from_name(op_def.name(), op_def.extension_id())
    }

    fn init_signature(&self, _extension_ref: &Weak<Extension>) -> SignatureFunc {
        self.signature_from_def(AK::type_def())
    }

    fn extension_ref(&self) -> Weak<Extension> {
        Arc::downgrade(AK::extension())
    }

    fn extension(&self) -> ExtensionId {
        AK::EXTENSION_ID
    }

    fn description(&self) -> String {
        "A combination of map and foldl. Applies a function to each element \
        of the array with an accumulator that is passed through from start to \
        finish. Returns the resulting array and the final state of the \
        accumulator."
            .into()
    }

    /// Add an operation implemented as a [MakeOpDef], which can provide the data
    /// required to define an [OpDef], to an extension.
    //
    // This method is re-defined here since we need to pass the array type def while
    // computing the signature, to avoid recursive loops initializing the extension.
    fn add_to_extension(
        &self,
        extension: &mut Extension,
        extension_ref: &Weak<Extension>,
    ) -> Result<(), crate::extension::ExtensionBuildError> {
        let sig = self.signature_from_def(extension.get_type(&AK::TYPE_NAME).unwrap());
        let def = extension.add_op(self.name(), self.description(), sig, extension_ref)?;

        self.post_opdef(def);

        Ok(())
    }
}

/// Definition of the array scan op. Generic over the concrete array implementation.
#[derive(Clone, Debug, PartialEq)]
pub struct GenericArrayScan<AK: ArrayKind> {
    /// The element type of the input array.
    pub src_ty: Type,
    /// The target element type of the output array.
    pub tgt_ty: Type,
    /// The accumulator types.
    pub acc_tys: Vec<Type>,
    /// Size of the array.
    pub size: u64,
<<<<<<< HEAD
    /// The extensions required by the scan function.
    pub extension_reqs: ExtensionSet,
    _kind: PhantomData<AK>,
=======
>>>>>>> 20081ddf
}

impl<AK: ArrayKind> GenericArrayScan<AK> {
    /// Creates a new array scan op.
<<<<<<< HEAD
    pub fn new(
        src_ty: Type,
        tgt_ty: Type,
        acc_tys: Vec<Type>,
        size: u64,
        extension_reqs: ExtensionSet,
    ) -> Self {
        GenericArrayScan {
=======
    pub fn new(src_ty: Type, tgt_ty: Type, acc_tys: Vec<Type>, size: u64) -> Self {
        ArrayScan {
>>>>>>> 20081ddf
            src_ty,
            tgt_ty,
            acc_tys,
            size,
<<<<<<< HEAD
            extension_reqs,
            _kind: PhantomData,
=======
>>>>>>> 20081ddf
        }
    }
}

impl<AK: ArrayKind> NamedOp for GenericArrayScan<AK> {
    fn name(&self) -> OpName {
        ARRAY_SCAN_OP_ID
    }
}

impl<AK: ArrayKind> MakeExtensionOp for GenericArrayScan<AK> {
    fn from_extension_op(ext_op: &ExtensionOp) -> Result<Self, OpLoadError>
    where
        Self: Sized,
    {
        let def = GenericArrayScanDef::<AK>::from_def(ext_op.def())?;
        def.instantiate(ext_op.args())
    }

    fn type_args(&self) -> Vec<TypeArg> {
        vec![
            TypeArg::BoundedNat { n: self.size },
            self.src_ty.clone().into(),
            self.tgt_ty.clone().into(),
            TypeArg::Sequence {
                elems: self.acc_tys.clone().into_iter().map_into().collect(),
            },
        ]
    }
}

impl<AK: ArrayKind> MakeRegisteredOp for GenericArrayScan<AK> {
    fn extension_id(&self) -> ExtensionId {
        AK::EXTENSION_ID
    }

    fn extension_ref(&self) -> Weak<Extension> {
        Arc::downgrade(AK::extension())
    }
}

impl<AK: ArrayKind> HasDef for GenericArrayScan<AK> {
    type Def = GenericArrayScanDef<AK>;
}

impl<AK: ArrayKind> HasConcrete for GenericArrayScanDef<AK> {
    type Concrete = GenericArrayScan<AK>;

    fn instantiate(&self, type_args: &[TypeArg]) -> Result<Self::Concrete, OpLoadError> {
        match type_args {
            [TypeArg::BoundedNat { n }, TypeArg::Type { ty: src_ty }, TypeArg::Type { ty: tgt_ty }, TypeArg::Sequence { elems: acc_tys }] =>
            {
                let acc_tys: Result<_, OpLoadError> = acc_tys
                    .iter()
                    .map(|acc_ty| match acc_ty {
                        TypeArg::Type { ty } => Ok(ty.clone()),
                        _ => Err(SignatureError::InvalidTypeArgs.into()),
                    })
                    .collect();
<<<<<<< HEAD
                Ok(GenericArrayScan::new(
                    src_ty.clone(),
                    tgt_ty.clone(),
                    acc_tys?,
                    *n,
                    es.clone(),
                ))
=======
                Ok(ArrayScan::new(src_ty.clone(), tgt_ty.clone(), acc_tys?, *n))
>>>>>>> 20081ddf
            }
            _ => Err(SignatureError::InvalidTypeArgs.into()),
        }
    }
}

#[cfg(test)]
mod tests {
    use rstest::rstest;

    use crate::extension::prelude::usize_t;
<<<<<<< HEAD
    use crate::std_extensions::collections::array::{Array, EXTENSION_ID};
    use crate::std_extensions::collections::value_array::ValueArray;
=======
    use crate::std_extensions::collections::array::array_type;
>>>>>>> 20081ddf
    use crate::{
        extension::prelude::{bool_t, qb_t},
        ops::{OpTrait, OpType},
        types::Signature,
    };

    use super::*;

<<<<<<< HEAD
    #[rstest]
    #[case(Array)]
    #[case(ValueArray)]
    fn test_scan_def<AK: ArrayKind>(#[case] _kind: AK) {
        let op = GenericArrayScan::<AK>::new(
            bool_t(),
            qb_t(),
            vec![usize_t()],
            2,
            ExtensionSet::singleton(EXTENSION_ID),
        );
=======
    #[test]
    fn test_scan_def() {
        let op = ArrayScan::new(bool_t(), qb_t(), vec![usize_t()], 2);
>>>>>>> 20081ddf
        let optype: OpType = op.clone().into();
        let new_op: GenericArrayScan<AK> = optype.cast().unwrap();
        assert_eq!(new_op, op);
    }

    #[rstest]
    #[case(Array)]
    #[case(ValueArray)]
    fn test_scan_map<AK: ArrayKind>(#[case] _kind: AK) {
        let size = 2;
        let src_ty = qb_t();
        let tgt_ty = bool_t();

<<<<<<< HEAD
        let op =
            GenericArrayScan::<AK>::new(src_ty.clone(), tgt_ty.clone(), vec![], size, es.clone());
=======
        let op = ArrayScan::new(src_ty.clone(), tgt_ty.clone(), vec![], size);
>>>>>>> 20081ddf
        let optype: OpType = op.into();
        let sig = optype.dataflow_signature().unwrap();

        assert_eq!(
            sig.io(),
            (
                &vec![
<<<<<<< HEAD
                    AK::ty(size, src_ty.clone()),
                    Type::new_function(
                        Signature::new(vec![src_ty], vec![tgt_ty.clone()]).with_extension_delta(es)
                    )
=======
                    array_type(size, src_ty.clone()),
                    Type::new_function(Signature::new(vec![src_ty], vec![tgt_ty.clone()]))
>>>>>>> 20081ddf
                ]
                .into(),
                &vec![AK::ty(size, tgt_ty)].into(),
            )
        );
    }

    #[rstest]
    #[case(Array)]
    #[case(ValueArray)]
    fn test_scan_accs<AK: ArrayKind>(#[case] _kind: AK) {
        let size = 2;
        let src_ty = qb_t();
        let tgt_ty = bool_t();
        let acc_ty1 = usize_t();
        let acc_ty2 = qb_t();

        let op = GenericArrayScan::<AK>::new(
            src_ty.clone(),
            tgt_ty.clone(),
            vec![acc_ty1.clone(), acc_ty2.clone()],
            size,
        );
        let optype: OpType = op.into();
        let sig = optype.dataflow_signature().unwrap();

        assert_eq!(
            sig.io(),
            (
                &vec![
<<<<<<< HEAD
                    AK::ty(size, src_ty.clone()),
                    Type::new_function(
                        Signature::new(
                            vec![src_ty, acc_ty1.clone(), acc_ty2.clone()],
                            vec![tgt_ty.clone(), acc_ty1.clone(), acc_ty2.clone()]
                        )
                        .with_extension_delta(es)
                    ),
=======
                    array_type(size, src_ty.clone()),
                    Type::new_function(Signature::new(
                        vec![src_ty, acc_ty1.clone(), acc_ty2.clone()],
                        vec![tgt_ty.clone(), acc_ty1.clone(), acc_ty2.clone()]
                    )),
>>>>>>> 20081ddf
                    acc_ty1.clone(),
                    acc_ty2.clone()
                ]
                .into(),
                &vec![AK::ty(size, tgt_ty), acc_ty1, acc_ty2].into(),
            )
        );
    }
}<|MERGE_RESOLUTION|>--- conflicted
+++ resolved
@@ -154,38 +154,18 @@
     pub acc_tys: Vec<Type>,
     /// Size of the array.
     pub size: u64,
-<<<<<<< HEAD
-    /// The extensions required by the scan function.
-    pub extension_reqs: ExtensionSet,
     _kind: PhantomData<AK>,
-=======
->>>>>>> 20081ddf
 }
 
 impl<AK: ArrayKind> GenericArrayScan<AK> {
     /// Creates a new array scan op.
-<<<<<<< HEAD
-    pub fn new(
-        src_ty: Type,
-        tgt_ty: Type,
-        acc_tys: Vec<Type>,
-        size: u64,
-        extension_reqs: ExtensionSet,
-    ) -> Self {
+    pub fn new(src_ty: Type, tgt_ty: Type, acc_tys: Vec<Type>, size: u64) -> Self {
         GenericArrayScan {
-=======
-    pub fn new(src_ty: Type, tgt_ty: Type, acc_tys: Vec<Type>, size: u64) -> Self {
-        ArrayScan {
->>>>>>> 20081ddf
             src_ty,
             tgt_ty,
             acc_tys,
             size,
-<<<<<<< HEAD
-            extension_reqs,
             _kind: PhantomData,
-=======
->>>>>>> 20081ddf
         }
     }
 }
@@ -245,17 +225,7 @@
                         _ => Err(SignatureError::InvalidTypeArgs.into()),
                     })
                     .collect();
-<<<<<<< HEAD
-                Ok(GenericArrayScan::new(
-                    src_ty.clone(),
-                    tgt_ty.clone(),
-                    acc_tys?,
-                    *n,
-                    es.clone(),
-                ))
-=======
-                Ok(ArrayScan::new(src_ty.clone(), tgt_ty.clone(), acc_tys?, *n))
->>>>>>> 20081ddf
+                Ok(GenericArrayScan::new(src_ty.clone(), tgt_ty.clone(), acc_tys?, *n))
             }
             _ => Err(SignatureError::InvalidTypeArgs.into()),
         }
@@ -267,12 +237,8 @@
     use rstest::rstest;
 
     use crate::extension::prelude::usize_t;
-<<<<<<< HEAD
-    use crate::std_extensions::collections::array::{Array, EXTENSION_ID};
+    use crate::std_extensions::collections::array::Array;
     use crate::std_extensions::collections::value_array::ValueArray;
-=======
-    use crate::std_extensions::collections::array::array_type;
->>>>>>> 20081ddf
     use crate::{
         extension::prelude::{bool_t, qb_t},
         ops::{OpTrait, OpType},
@@ -281,23 +247,11 @@
 
     use super::*;
 
-<<<<<<< HEAD
     #[rstest]
     #[case(Array)]
     #[case(ValueArray)]
     fn test_scan_def<AK: ArrayKind>(#[case] _kind: AK) {
-        let op = GenericArrayScan::<AK>::new(
-            bool_t(),
-            qb_t(),
-            vec![usize_t()],
-            2,
-            ExtensionSet::singleton(EXTENSION_ID),
-        );
-=======
-    #[test]
-    fn test_scan_def() {
-        let op = ArrayScan::new(bool_t(), qb_t(), vec![usize_t()], 2);
->>>>>>> 20081ddf
+        let op = GenericArrayScan::<AK>::new(bool_t(), qb_t(), vec![usize_t()], 2);
         let optype: OpType = op.clone().into();
         let new_op: GenericArrayScan<AK> = optype.cast().unwrap();
         assert_eq!(new_op, op);
@@ -311,12 +265,8 @@
         let src_ty = qb_t();
         let tgt_ty = bool_t();
 
-<<<<<<< HEAD
         let op =
-            GenericArrayScan::<AK>::new(src_ty.clone(), tgt_ty.clone(), vec![], size, es.clone());
-=======
-        let op = ArrayScan::new(src_ty.clone(), tgt_ty.clone(), vec![], size);
->>>>>>> 20081ddf
+            GenericArrayScan::<AK>::new(src_ty.clone(), tgt_ty.clone(), vec![], size);
         let optype: OpType = op.into();
         let sig = optype.dataflow_signature().unwrap();
 
@@ -324,15 +274,8 @@
             sig.io(),
             (
                 &vec![
-<<<<<<< HEAD
                     AK::ty(size, src_ty.clone()),
-                    Type::new_function(
-                        Signature::new(vec![src_ty], vec![tgt_ty.clone()]).with_extension_delta(es)
-                    )
-=======
-                    array_type(size, src_ty.clone()),
                     Type::new_function(Signature::new(vec![src_ty], vec![tgt_ty.clone()]))
->>>>>>> 20081ddf
                 ]
                 .into(),
                 &vec![AK::ty(size, tgt_ty)].into(),
@@ -363,22 +306,11 @@
             sig.io(),
             (
                 &vec![
-<<<<<<< HEAD
                     AK::ty(size, src_ty.clone()),
-                    Type::new_function(
-                        Signature::new(
-                            vec![src_ty, acc_ty1.clone(), acc_ty2.clone()],
-                            vec![tgt_ty.clone(), acc_ty1.clone(), acc_ty2.clone()]
-                        )
-                        .with_extension_delta(es)
-                    ),
-=======
-                    array_type(size, src_ty.clone()),
                     Type::new_function(Signature::new(
                         vec![src_ty, acc_ty1.clone(), acc_ty2.clone()],
                         vec![tgt_ty.clone(), acc_ty1.clone(), acc_ty2.clone()]
                     )),
->>>>>>> 20081ddf
                     acc_ty1.clone(),
                     acc_ty2.clone()
                 ]
