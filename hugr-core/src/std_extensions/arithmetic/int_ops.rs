--- conflicted
+++ resolved
@@ -395,12 +395,8 @@
                 .to_extension_op()
                 .unwrap()
                 .signature(),
-<<<<<<< HEAD
-            FunctionType::new(vec![int_type(3)], vec![sum_ty_with_err(int_type(3))],)
-=======
-            FunctionType::new(vec![int_type(3)], vec![sum_with_error(int_type(3)).into()])
+            FunctionType::new(int_type(3), sum_ty_with_err(int_type(3)))
                 .with_extension_delta(EXTENSION_ID)
->>>>>>> 36e71e09
         );
         assert!(
             IntOpDef::iwiden_u
@@ -416,12 +412,8 @@
                 .to_extension_op()
                 .unwrap()
                 .signature(),
-<<<<<<< HEAD
-            FunctionType::new(vec![int_type(2)], vec![sum_ty_with_err(int_type(1))],)
-=======
-            FunctionType::new(vec![int_type(2)], vec![sum_with_error(int_type(1)).into()])
+            FunctionType::new(int_type(2), sum_ty_with_err(int_type(1)))
                 .with_extension_delta(EXTENSION_ID)
->>>>>>> 36e71e09
         );
 
         assert!(IntOpDef::inarrow_u
