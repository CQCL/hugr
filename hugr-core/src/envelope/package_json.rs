--- conflicted
+++ resolved
@@ -69,15 +69,9 @@
     /// Error raised while reading from a file.
     IOError(io::Error),
     /// Could not resolve the extension needed to encode the hugr.
-<<<<<<< HEAD
-    ExtensionResolution(ExtensionResolutionError),
-=======
     ExtensionResolution(WithGenerator<ExtensionResolutionError>),
     /// Error raised while checking for breaking extension version mismatch.
     ExtensionVersion(WithGenerator<ExtensionBreakingError>),
-    /// Could not resolve the runtime extensions for the hugr.
-    RuntimeExtensionResolution(ExtensionError),
->>>>>>> 875f50d8
 }
 
 /// A private package structure implementing the serde traits.
