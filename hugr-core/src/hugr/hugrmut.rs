//! Low-level interface for modifying a HUGR.

use std::collections::{BTreeMap, HashMap, VecDeque};
use std::sync::Arc;

use portgraph::{LinkMut, PortMut, PortView, SecondaryMap};

use crate::core::HugrNode;
use crate::extension::ExtensionRegistry;
use crate::hugr::views::SiblingSubgraph;
use crate::hugr::{HugrView, Node, OpType};
use crate::hugr::{NodeMetadata, Patch};
use crate::ops::OpTrait;
use crate::types::Substitution;
use crate::{Extension, Hugr, IncomingPort, OutgoingPort, Port, PortIndex};

use super::internal::HugrMutInternals;
use super::views::{
    Rerooted, panic_invalid_node, panic_invalid_non_entrypoint, panic_invalid_port,
};

/// Functions for low-level building of a HUGR.
pub trait HugrMut: HugrMutInternals {
    /// Set entrypoint to the HUGR.
    ///
    /// This node represents the execution entrypoint of the HUGR. When running
    /// local graph analysis or optimizations, the region defined under this
    /// node will be used as the starting point.
    ///
    /// For the hugr to remain valid, the entrypoint must be a region-container
    /// node, i.e. a node that can have children in the hierarchy.
    ///
    /// To get a borrowed view of the HUGR with a different entrypoint, use
    /// [`HugrView::with_entrypoint`] or [`HugrMut::with_entrypoint_mut`] instead.
    ///
    /// # Panics
    ///
    /// If the node is not in the graph.
    fn set_entrypoint(&mut self, root: Self::Node);

    /// Returns a mutable view of the HUGR with a different entrypoint.
    ///
    /// Changes to the returned HUGR affect the original one, and overwriting
    /// the entrypoint sets it both in the wrapper and the wrapped HUGR.
    ///
    /// For a non-mut view, use [`HugrView::with_entrypoint`] instead.
    ///
    /// # Panics
    ///
    /// Panics if the entrypoint node is not valid in the HUGR.
    fn with_entrypoint_mut(&mut self, entrypoint: Self::Node) -> Rerooted<&mut Self>
    where
        Self: Sized,
    {
        Rerooted::new(self, entrypoint)
    }

    /// Returns a metadata entry associated with a node.
    ///
    /// # Panics
    ///
    /// If the node is not in the graph.
    fn get_metadata_mut(&mut self, node: Self::Node, key: impl AsRef<str>) -> &mut NodeMetadata;

    /// Sets a metadata value associated with a node.
    ///
    /// # Panics
    ///
    /// If the node is not in the graph.
    fn set_metadata(
        &mut self,
        node: Self::Node,
        key: impl AsRef<str>,
        metadata: impl Into<NodeMetadata>,
    );

    /// Remove a metadata entry associated with a node.
    ///
    /// # Panics
    ///
    /// If the node is not in the graph.
    fn remove_metadata(&mut self, node: Self::Node, key: impl AsRef<str>);

    /// Add a node to the graph with a parent in the hierarchy.
    ///
    /// The node becomes the parent's last child.
    ///
    /// # Panics
    ///
    /// If the parent is not in the graph.
    fn add_node_with_parent(&mut self, parent: Self::Node, op: impl Into<OpType>) -> Self::Node;

    /// Add a node to the graph as the previous sibling of another node.
    ///
    /// The sibling node's parent becomes the new node's parent.
    ///
    /// # Panics
    ///
    /// If the sibling is not in the graph, or if the sibling is the root node.
    fn add_node_before(&mut self, sibling: Self::Node, nodetype: impl Into<OpType>) -> Self::Node;

    /// Add a node to the graph as the next sibling of another node.
    ///
    /// The sibling node's parent becomes the new node's parent.
    ///
    /// # Panics
    ///
    /// If the sibling is not in the graph, or if the sibling is the root node.
    fn add_node_after(&mut self, sibling: Self::Node, op: impl Into<OpType>) -> Self::Node;

    /// Remove a node from the graph and return the node weight.
    /// Note that if the node has children, they are not removed; this leaves
    /// the Hugr in an invalid state. See [`Self::remove_subtree`].
    ///
    /// # Panics
    ///
    /// If the node is not in the graph, or if the node is the root node.
    fn remove_node(&mut self, node: Self::Node) -> OpType;

    /// Remove a node from the graph, along with all its descendants in the hierarchy.
    ///
    /// # Panics
    ///
    /// If the node is not in the graph, or is the root (this would leave an empty Hugr).
    fn remove_subtree(&mut self, node: Self::Node);

    /// Copies the strict descendants of `root` to under the `new_parent`, optionally applying a
    /// [Substitution] to the [`OpType`]s of the copied nodes.
    ///
    /// That is, the immediate children of root, are copied to make children of `new_parent`.
    ///
    /// Note this may invalidate the Hugr in two ways:
    /// * Adding children of `root` may make the children-list of `new_parent` invalid e.g.
    ///   leading to multiple [Input](OpType::Input), [Output](OpType::Output) or
    ///   [`ExitBlock`](OpType::ExitBlock) nodes or Input/Output in the wrong positions
    /// * Nonlocal edges incoming to the subtree of `root` will be copied to target the subtree under `new_parent`
    ///   which may be invalid if `new_parent` is not a child of `root`s parent (for `Ext` edges - or
    ///   correspondingly for `Dom` edges)
    fn copy_descendants(
        &mut self,
        root: Self::Node,
        new_parent: Self::Node,
        subst: Option<Substitution>,
    ) -> BTreeMap<Self::Node, Self::Node>;

    /// Connect two nodes at the given ports.
    ///
    /// # Panics
    ///
    /// If either node is not in the graph or if the ports are invalid.
    fn connect(
        &mut self,
        src: Self::Node,
        src_port: impl Into<OutgoingPort>,
        dst: Self::Node,
        dst_port: impl Into<IncomingPort>,
    );

    /// Disconnects all edges from the given port.
    ///
    /// The port is left in place.
    ///
    /// # Panics
    ///
    /// If the node is not in the graph, or if the port is invalid.
    fn disconnect(&mut self, node: Self::Node, port: impl Into<Port>);

    /// Adds a non-dataflow edge between two nodes. The kind is given by the
    /// operation's [`OpTrait::other_input`] or [`OpTrait::other_output`].
    ///
    /// Returns the offsets of the new input and output ports.
    ///
    /// [`OpTrait::other_input`]: crate::ops::OpTrait::other_input
    /// [`OpTrait::other_output`]: crate::ops::OpTrait::other_output
    ///
    /// # Panics
    ///
    /// If the node is not in the graph, or if the port is invalid.
    fn add_other_edge(&mut self, src: Self::Node, dst: Self::Node) -> (OutgoingPort, IncomingPort);

    /// Insert another hugr into this one, under a given parent node. Edges into the
    /// inserted subtree (i.e. nonlocal or static) will be disconnected in `self`.
    /// (See [Self::insert_forest] for a way to insert sources of such edges as well.)
    ///
    /// # Panics
    ///
    /// If the root node is not in the graph.
    fn insert_hugr(&mut self, root: Self::Node, other: Hugr) -> InsertionResult<Node, Self::Node> {
        let region = other.entrypoint();
        Self::insert_region(self, root, other, region)
    }

    /// Insert a subtree of another hugr into this one, under a given parent node.
    /// Edges into the inserted subtree (i.e. nonlocal or static) will be disconnected
    /// in `self`. (See [Self::insert_forest] for a way to preserve such edges by
    /// inserting their sources as well.)
    ///
    /// # Panics
    ///
    /// - If the root node is not in the graph.
    /// - If the `region` node is not in `other`.
    fn insert_region(
        &mut self,
        root: Self::Node,
        other: Hugr,
        region: Node,
    ) -> InsertionResult<Node, Self::Node> {
        let node_map = self
            .insert_forest(other, [(region, root)])
            .expect("No errors possible for single subtree")
            .node_map;
        InsertionResult {
            inserted_entrypoint: node_map[&region],
            node_map,
        }
    }

    /// Copy the entrypoint subtree of another hugr into this one, under a given parent node.
    /// Edges into the inserted subtree (i.e. nonlocal or static) will be disconnected
    /// in `self`. (See [Self::insert_view_forest] for a way to insert sources of such edges
    /// as well.)
    ///
    /// # Panics
    ///
    /// If the root node is not in the graph.
    fn insert_from_view<H: HugrView>(
        &mut self,
        root: Self::Node,
        other: &H,
    ) -> InsertionResult<H::Node, Self::Node> {
        let ep = other.entrypoint();
        let node_map = self
            .insert_view_forest(other, other.descendants(ep), [(ep, root)])
            .expect("No errors possible for single subtree")
            .node_map;
        InsertionResult {
            inserted_entrypoint: node_map[&ep],
            node_map,
        }
    }

    /// Copy a subgraph from another hugr into this one, under a given parent node.
    ///
    /// Sibling order is not preserved.
    ///
    /// The return value is a map from indices in `other` to the indices of the
    /// corresponding new nodes in `self`.
    ///
    /// # Panics
    ///
    /// If the root node is not in the graph.
    //
    // TODO: Try to preserve the order when possible? We cannot always ensure
    // it, since the subgraph may have arbitrary nodes without including their
    // parent.
    fn insert_subgraph<H: HugrView>(
        &mut self,
        root: Self::Node,
        other: &H,
        subgraph: &SiblingSubgraph<H::Node>,
    ) -> HashMap<H::Node, Self::Node> {
        self.insert_view_forest(
            other,
            subgraph.nodes().iter().cloned(),
            subgraph.nodes().iter().map(|n| (*n, root)),
        )
        .expect("SiblingSubgraph nodes are a set")
        .node_map
    }

    /// Insert a forest of nodes from another Hugr into this one.
    ///
    /// `root_parents` contains pairs of
    ///    * the root of a region in `other` to insert,
    ///    * the node in `self` that shall be parent for that region.
    ///
    /// Later entries for the same region override earlier ones.
    /// If `root_parents` is empty, nothing is inserted.
    ///
    /// # Errors
    ///
    /// [InsertForestError::SubtreeAlreadyCopied] if the regions in `root_parents` are not disjoint
    ///
    /// # Panics
    ///
    /// If any of the keys in `root_parents` are not nodes in `other`,
    /// or any of the values not in `self`.
    fn insert_forest(
        &mut self,
        other: Hugr,
        root_parents: impl IntoIterator<Item = (Node, Self::Node)>,
    ) -> InsertForestResult<Node, Self::Node>;

    /// Copy a forest of nodes from a view into this one.
    ///
    ///  `nodes` enumerates all nodes in `other` to copy.
    ///
    /// `root_parents` contains pairs of a node in `nodes` and the parent in `self` under which
    /// it should be to placed. Later entries (for the same node) override earlier ones.
    /// Note that unlike [Self::insert_forest] this allows inserting most of a subtree in one
    /// location but with subparts of that subtree placed elsewhere.
    ///
    /// Nodes in `nodes` which are not mentioned in `root_parents` and whose parent in `other`
    /// is not in `nodes`, will have no parent in `self`.
    ///
    /// # Errors
    ///
    /// [InsertForestError::DuplicateNode] if any node appears in `nodes` more than once.
    ///
    /// # Panics
    ///
    /// If any of the keys in `root_parents` are not in `nodes`, or any of the values not nodes in `self`.
    fn insert_view_forest<H: HugrView>(
        &mut self,
        other: &H,
        nodes: impl Iterator<Item = H::Node> + Clone,
        root_parents: impl IntoIterator<Item = (H::Node, Self::Node)>,
    ) -> InsertForestResult<H::Node, Self::Node>;

    /// Applies a patch to the graph.
    fn apply_patch<R, E>(&mut self, rw: impl Patch<Self, Outcome = R, Error = E>) -> Result<R, E>
    where
        Self: Sized,
    {
        rw.apply(self)
    }

    /// Registers a new extension in the set used by the hugr, keeping the one
    /// most recent one if the extension already exists.
    ///
    /// These can be queried using [`HugrView::extensions`].
    ///
    /// See [`ExtensionRegistry::register_updated`] for more information.
    fn use_extension(&mut self, extension: impl Into<Arc<Extension>>);

    /// Extend the set of extensions used by the hugr with the extensions in the
    /// registry.
    ///
    /// For each extension, keeps the most recent version if the id already
    /// exists.
    ///
    /// These can be queried using [`HugrView::extensions`].
    ///
    /// See [`ExtensionRegistry::register_updated`] for more information.
    fn use_extensions<Reg>(&mut self, registry: impl IntoIterator<Item = Reg>)
    where
        ExtensionRegistry: Extend<Reg>;
}

/// Result of inserting a forest from a hugr of `SN` nodes, into a hugr with
/// `TN` nodes.
///
/// On success, a map giving the new indices; or an error in the request.
/// Used by [HugrMut::insert_forest] and [HugrMut::insert_view_forest].
pub type InsertForestResult<SN, TN> = Result<InsertedForest<SN, TN>, InsertForestError<SN>>;

/// An error from [HugrMut::insert_forest] or [HugrMut::insert_view_forest].
///
/// `SN` is the type of nodes in the source Hugr
#[derive(Clone, Debug, derive_more::Display, derive_more::Error, PartialEq)]
#[non_exhaustive]
pub enum InsertForestError<SN: HugrNode = Node> {
    /// A source node was specified twice in a call to [HugrMut::insert_view_forest]
    #[display("Node {_0} would be copied twice")]
    DuplicateNode(SN),
    /// A subtree would be copied twice (i.e. it is contained in another) in a call to
    /// [HugrMut::insert_forest]
    #[display(
        "Subtree rooted at {subtree} is already being copied as part of that rooted at {parent}"
    )]
    SubtreeAlreadyCopied {
        /// Root of the inner subtree
        subtree: SN,
        /// Root of the outer subtree that also contains the inner
        parent: SN,
    },
}

/// Records the result of inserting a Hugr or view via [`HugrMut::insert_hugr`],
/// [`HugrMut::insert_from_view`], or [`HugrMut::insert_region`].
///
/// Contains a map from the nodes in the source HUGR to the nodes in the target
/// HUGR, using their respective `Node` types.
pub struct InsertionResult<SourceN = Node, TargetN = Node> {
    /// The node, after insertion, that was the root of the inserted Hugr.
    ///
    /// That is, the value in [`InsertionResult::node_map`] under the key that
    /// was the the `region` passed to [`HugrMut::insert_region`] or the
    /// [`HugrView::entrypoint`] in the other cases.
    pub inserted_entrypoint: TargetN,
    /// Map from nodes in the Hugr/view that was inserted, to their new
    /// positions in the Hugr into which said was inserted.
    pub node_map: HashMap<SourceN, TargetN>,
}

/// Records the result of inserting a Hugr or view via [`HugrMut::insert_forest`]
/// or [`HugrMut::insert_view_forest`].
///
/// Contains a map from the nodes in the source HUGR that were copied, to the
/// corresponding nodes in the target HUGR, using the respective `Node` types.
#[derive(Clone, Debug, Default)]
pub struct InsertedForest<SourceN = Node, TargetN = Node> {
    /// Map from the nodes from the source Hugr/view that were inserted,
    /// to the corresponding nodes in the Hugr into which said was inserted.
    pub node_map: HashMap<SourceN, TargetN>,
}

/// Translate a portgraph node index map into a map from nodes in the source
/// HUGR to nodes in the target HUGR.
///
/// This is as a helper in `insert_hugr` and `insert_subgraph`, where the source
/// HUGR may be an arbitrary `HugrView` with generic node types.
fn translate_indices<N: HugrNode>(
    mut source_node: impl FnMut(portgraph::NodeIndex) -> N,
    mut target_node: impl FnMut(portgraph::NodeIndex) -> Node,
    node_map: HashMap<portgraph::NodeIndex, portgraph::NodeIndex>,
) -> impl Iterator<Item = (N, Node)> {
    node_map
        .into_iter()
        .map(move |(k, v)| (source_node(k), target_node(v)))
}

/// Impl for non-wrapped Hugrs. Overwrites the recursive default-impls to directly use the hugr.
impl HugrMut for Hugr {
    #[inline]
    fn set_entrypoint(&mut self, root: Node) {
        panic_invalid_node(self, root);
        self.entrypoint = root.into_portgraph();
    }

    fn get_metadata_mut(&mut self, node: Self::Node, key: impl AsRef<str>) -> &mut NodeMetadata {
        panic_invalid_node(self, node);
        self.node_metadata_map_mut(node)
            .entry(key.as_ref())
            .or_insert(serde_json::Value::Null)
    }

    fn set_metadata(
        &mut self,
        node: Self::Node,
        key: impl AsRef<str>,
        metadata: impl Into<NodeMetadata>,
    ) {
        let entry = self.get_metadata_mut(node, key);
        *entry = metadata.into();
    }

    fn remove_metadata(&mut self, node: Self::Node, key: impl AsRef<str>) {
        panic_invalid_node(self, node);
        let node_meta = self.node_metadata_map_mut(node);
        node_meta.remove(key.as_ref());
    }

    fn add_node_with_parent(&mut self, parent: Node, node: impl Into<OpType>) -> Node {
        let node = self.as_mut().add_node(node.into());
        self.hierarchy
            .push_child(node.into_portgraph(), parent.into_portgraph())
            .expect("Inserting a newly-created node into the hierarchy should never fail.");
        node
    }

    fn add_node_before(&mut self, sibling: Node, nodetype: impl Into<OpType>) -> Node {
        let node = self.as_mut().add_node(nodetype.into());
        self.hierarchy
            .insert_before(node.into_portgraph(), sibling.into_portgraph())
            .expect("Inserting a newly-created node into the hierarchy should never fail.");
        node
    }

    fn add_node_after(&mut self, sibling: Node, op: impl Into<OpType>) -> Node {
        let node = self.as_mut().add_node(op.into());
        self.hierarchy
            .insert_after(node.into_portgraph(), sibling.into_portgraph())
            .expect("Inserting a newly-created node into the hierarchy should never fail.");
        node
    }

    fn remove_node(&mut self, node: Node) -> OpType {
        panic_invalid_non_entrypoint(self, node);
        self.hierarchy.remove(node.into_portgraph());
        self.graph.remove_node(node.into_portgraph());
        self.op_types.take(node.into_portgraph())
    }

    fn remove_subtree(&mut self, node: Node) {
        panic_invalid_non_entrypoint(self, node);
        let mut queue = VecDeque::new();
        queue.push_back(node);
        while let Some(n) = queue.pop_front() {
            queue.extend(self.children(n));
            self.remove_node(n);
        }
    }

    fn connect(
        &mut self,
        src: Node,
        src_port: impl Into<OutgoingPort>,
        dst: Node,
        dst_port: impl Into<IncomingPort>,
    ) {
        let src_port = src_port.into();
        let dst_port = dst_port.into();
        panic_invalid_port(self, src, src_port);
        panic_invalid_port(self, dst, dst_port);
        self.graph
            .link_nodes(
                src.into_portgraph(),
                src_port.index(),
                dst.into_portgraph(),
                dst_port.index(),
            )
            .expect("The ports should exist at this point.");
    }

    fn disconnect(&mut self, node: Node, port: impl Into<Port>) {
        let port = port.into();
        let offset = port.pg_offset();
        panic_invalid_port(self, node, port);
        let port = self
            .graph
            .port_index(node.into_portgraph(), offset)
            .expect("The port should exist at this point.");
        self.graph.unlink_port(port);
    }

    fn add_other_edge(&mut self, src: Node, dst: Node) -> (OutgoingPort, IncomingPort) {
        let src_port = self
            .get_optype(src)
            .other_output_port()
            .expect("Source operation has no non-dataflow outgoing edges");
        let dst_port = self
            .get_optype(dst)
            .other_input_port()
            .expect("Destination operation has no non-dataflow incoming edges");
        self.connect(src, src_port, dst, dst_port);
        (src_port, dst_port)
    }

    fn insert_forest(
        &mut self,
        mut other: Hugr,
        root_parents: impl IntoIterator<Item = (Node, Self::Node)>,
    ) -> InsertForestResult<Node, Self::Node> {
        let roots: HashMap<_, _> = root_parents.into_iter().collect();
        for &subtree in roots.keys() {
            let mut n = subtree;
            while let Some(parent) = other.get_parent(n) {
                if roots.contains_key(&parent) {
                    return Err(InsertForestError::SubtreeAlreadyCopied { subtree, parent });
                }
                n = parent;
            }
        }
        let inserted = insert_forest_internal(
            self,
            &other,
            roots.keys().flat_map(|n| other.descendants(*n)),
            roots.iter().map(|(r, p)| (*r, *p)),
        )
        .expect("Trees disjoint so no repeated nodes");
        // Merge the extension sets.
        self.extensions.extend(other.extensions());
        // Update the optypes and metadata, taking them from the other graph.
        //
        // No need to compute each node's extensions here, as we merge `other.extensions` directly.
        for (&node, &new_node) in &inserted.node_map {
            let node_pg = node.into_portgraph();
            let new_node_pg = new_node.into_portgraph();
            let optype = other.op_types.take(node_pg);
            self.op_types.set(new_node_pg, optype);
            let meta = other.metadata.take(node_pg);
            self.metadata.set(new_node_pg, meta);
        }
        Ok(inserted)
    }

    fn insert_view_forest<H: HugrView>(
        &mut self,
        other: &H,
        nodes: impl Iterator<Item = H::Node> + Clone,
        root_parents: impl IntoIterator<Item = (H::Node, Self::Node)>,
    ) -> InsertForestResult<H::Node, Self::Node> {
        let inserted = insert_forest_internal(self, other, nodes, root_parents.into_iter())?;
        // Merge the extension sets.
        self.extensions.extend(other.extensions());
        // Update the optypes and metadata, copying them from the other graph.
        //
        // No need to compute each node's extensions here, as we merge `other.extensions` directly.
        for (&node, &new_node) in &inserted.node_map {
            let nodetype = other.get_optype(node);
            self.op_types
                .set(new_node.into_portgraph(), nodetype.clone());
            let meta = other.node_metadata_map(node);
            if !meta.is_empty() {
                self.metadata
                    .set(new_node.into_portgraph(), Some(meta.clone()));
            }
        }
        Ok(inserted)
    }

    fn copy_descendants(
        &mut self,
        root: Self::Node,
        new_parent: Self::Node,
        subst: Option<Substitution>,
    ) -> BTreeMap<Self::Node, Self::Node> {
        let mut descendants = self.hierarchy.descendants(root.into_portgraph());
        let root2 = descendants.next();
        debug_assert_eq!(root2, Some(root.into_portgraph()));
        let nodes = Vec::from_iter(descendants);
        let node_map = portgraph::view::Subgraph::with_nodes(&mut self.graph, nodes)
            .copy_in_parent()
            .expect("Is a MultiPortGraph");
        let node_map =
            translate_indices(Into::into, Into::into, node_map).collect::<BTreeMap<_, _>>();

        for node in self.children(root).collect::<Vec<_>>() {
            self.set_parent(*node_map.get(&node).unwrap(), new_parent);
        }

        // Copy the optypes, metadata, and hierarchy
        for (&node, &new_node) in &node_map {
            for ch in self.children(node).collect::<Vec<_>>() {
                self.set_parent(*node_map.get(&ch).unwrap(), new_node);
            }
            let new_optype = match (&subst, self.get_optype(node)) {
                (None, op) => op.clone(),
                (Some(subst), op) => op.substitute(subst),
            };
            self.op_types.set(new_node.into_portgraph(), new_optype);
            let meta = self.metadata.get(node.into_portgraph()).clone();
            self.metadata.set(new_node.into_portgraph(), meta);
        }
        node_map
    }

    #[inline]
    fn use_extension(&mut self, extension: impl Into<Arc<Extension>>) {
        self.extensions_mut().register_updated(extension);
    }

    #[inline]
    fn use_extensions<Reg>(&mut self, registry: impl IntoIterator<Item = Reg>)
    where
        ExtensionRegistry: Extend<Reg>,
    {
        self.extensions_mut().extend(registry);
    }
}

/// Internal implementation of `insert_hugr`, `insert_view`, and
/// `insert_subgraph`.
///
/// Inserts all the nodes in `other_nodes` into `hugr`, under the given `root` node.
///
/// Returns a mapping from the nodes in the inserted graph to their new indices
/// in `hugr`.
///
/// This function does not update the optypes of the inserted nodes, the
/// metadata, nor the hugr extensions, so the caller must do that.
///
/// # Parameters
/// - `hugr`: The hugr to insert into.
/// - `other`: The other graph to insert from.
/// - `other_nodes`: The nodes in the other graph to insert.
/// - `root_parents`: a list of pairs of (node in `other`, parent to assign in `hugr`)
fn insert_forest_internal<H: HugrView>(
    hugr: &mut Hugr,
    other: &H,
    other_nodes: impl Iterator<Item = H::Node> + Clone,
    root_parents: impl Iterator<Item = (H::Node, Node)>,
) -> InsertForestResult<H::Node, Node> {
    let new_node_count_hint = other_nodes.size_hint().1.unwrap_or_default();

    // Insert the nodes from the other graph into this one.
    let mut node_map = HashMap::with_capacity(new_node_count_hint);
    hugr.reserve(new_node_count_hint, 0);

    for old in other_nodes.clone() {
        // We use a dummy optype here. The callers take care of updating the
        // correct optype, avoiding cloning if possible.
        let op = OpType::default();
        let new = hugr.add_node(op);
        if node_map.insert(old, new).is_some() {
            return Err(InsertForestError::DuplicateNode(old));
        }

        hugr.set_num_ports(new, other.num_inputs(old), other.num_outputs(old));

        // Reconnect the edges to the new node.
        for tgt in other.node_inputs(old) {
            for (neigh, src) in other.linked_outputs(old, tgt) {
                let Some(&neigh) = node_map.get(&neigh) else {
                    continue;
                };
                hugr.connect(neigh, src, new, tgt);
            }
        }
        for src in other.node_outputs(old) {
            for (neigh, tgt) in other.linked_inputs(old, src) {
                if neigh == old {
                    continue;
                }
                let Some(&neigh) = node_map.get(&neigh) else {
                    continue;
                };
                hugr.connect(new, src, neigh, tgt);
            }
        }
    }
    for (r, p) in root_parents {
        hugr.set_parent(node_map[&r], p);
    }
    for old in other_nodes {
        let new = node_map[&old];
        if hugr.get_parent(new).is_none() {
            let old_parent = other.get_parent(old).unwrap();
            let new_parent = node_map[&old_parent];
            hugr.set_parent(new, new_parent);
        }
    }
    Ok(InsertedForest { node_map })
}

#[cfg(test)]
pub(super) mod test {
    use cool_asserts::assert_matches;
    use itertools::Itertools;
    use rstest::{fixture, rstest};

    use crate::builder::test::{dfg_calling_defn_decl, simple_dfg_hugr};

    use crate::extension::PRELUDE;
    use crate::extension::prelude::{Noop, usize_t};
    use crate::hugr::ValidationError;
    use crate::ops::handle::NodeHandle;
    use crate::ops::{self, FuncDefn, Input, Output, dataflow::IOTrait};
    use crate::types::Signature;

    use super::*;

    #[test]
    fn simple_function() -> Result<(), Box<dyn std::error::Error>> {
        let mut hugr = Hugr::default();
        hugr.use_extension(PRELUDE.to_owned());

        // Create the root module definition
        let module: Node = hugr.entrypoint();

        // Start a main function with two nat inputs.
        let f: Node = hugr.add_node_with_parent(
            module,
            ops::FuncDefn::new(
                "main",
                Signature::new(usize_t(), vec![usize_t(), usize_t()]),
            ),
        );

        {
            let f_in = hugr.add_node_with_parent(f, ops::Input::new(vec![usize_t()]));
            let f_out = hugr.add_node_with_parent(f, ops::Output::new(vec![usize_t(), usize_t()]));
            let noop = hugr.add_node_with_parent(f, Noop(usize_t()));

            hugr.connect(f_in, 0, noop, 0);
            hugr.connect(noop, 0, f_out, 0);
            hugr.connect(noop, 0, f_out, 1);
        }

        hugr.validate()?;

        Ok(())
    }

    #[test]
    fn metadata() {
        let mut hugr = Hugr::default();

        // Create the root module definition
        let root: Node = hugr.entrypoint();

        assert_eq!(hugr.get_metadata(root, "meta"), None);

        *hugr.get_metadata_mut(root, "meta") = "test".into();
        assert_eq!(hugr.get_metadata(root, "meta"), Some(&"test".into()));

        hugr.set_metadata(root, "meta", "new");
        assert_eq!(hugr.get_metadata(root, "meta"), Some(&"new".into()));

        hugr.remove_metadata(root, "meta");
        assert_eq!(hugr.get_metadata(root, "meta"), None);
    }

    #[test]
    fn remove_subtree() {
        let mut hugr = Hugr::default();
        hugr.use_extension(PRELUDE.to_owned());
        let root = hugr.entrypoint();
        let [foo, bar] = ["foo", "bar"].map(|name| {
            let fd = hugr
                .add_node_with_parent(root, FuncDefn::new(name, Signature::new_endo(usize_t())));
            let inp = hugr.add_node_with_parent(fd, Input::new(usize_t()));
            let out = hugr.add_node_with_parent(fd, Output::new(usize_t()));
            hugr.connect(inp, 0, out, 0);
            fd
        });
        hugr.validate().unwrap();
        assert_eq!(hugr.num_nodes(), 7);

        hugr.remove_subtree(foo);
        hugr.validate().unwrap();
        assert_eq!(hugr.num_nodes(), 4);

        hugr.remove_subtree(bar);
        hugr.validate().unwrap();
        assert_eq!(hugr.num_nodes(), 1);
    }

<<<<<<< HEAD
    pub(in crate::hugr) fn check_calls_defn_decl(h: &Hugr, call1_defn: bool, call2_decl: bool) {
        if call1_defn && call2_decl {
            h.validate().unwrap();
        } else {
            assert!(matches!(
                h.validate(),
                Err(ValidationError::UnconnectedPort { .. })
            ));
        }
        assert_eq!(
            h.children(h.module_root()).count(),
            1 + (call1_defn as usize) + (call2_decl as usize)
        );
        let [call1, call2] = h
            .nodes()
            .filter(|n| h.get_optype(*n).is_call())
            .collect_array()
=======
    /// Builds a DFG-entrypoint Hugr (no inputs, one bool_t output) containing two calls,
    /// to a FuncDefn and a FuncDecl each bool_t->bool_t.
    /// Returns the Hugr and both function handles.
    #[fixture]
    pub(crate) fn dfg_calling_defn_decl() -> (Hugr, FuncID<true>, FuncID<false>) {
        let mut dfb = DFGBuilder::new(Signature::new(vec![], bool_t())).unwrap();
        let new_defn = {
            let mut mb = dfb.module_root_builder();
            let fb = mb
                .define_function("helper_id", Signature::new_endo(bool_t()))
                .unwrap();
            let [f_inp] = fb.input_wires_arr();
            fb.finish_with_outputs([f_inp]).unwrap()
        };
        let new_decl = dfb
            .module_root_builder()
            .declare("helper2", Signature::new_endo(bool_t()).into())
>>>>>>> 191119f8
            .unwrap();

        let tgt1 = h.nodes().find(|n| {
            h.get_optype(*n)
                .as_func_defn()
                .is_some_and(|fd| fd.func_name() == "helper_id")
        });
        assert_eq!(tgt1.is_some(), call1_defn);
        assert_eq!(h.static_source(call1), tgt1);

        let tgt2 = h.nodes().find(|n| {
            h.get_optype(*n)
                .as_func_decl()
                .is_some_and(|fd| fd.func_name() == "helper2")
        });
        assert_eq!(tgt2.is_some(), call2_decl);
        assert_eq!(h.static_source(call2), tgt2);
    }

<<<<<<< HEAD
    #[test]
    fn test_insert_forest() {
        // Specify which decls to transfer
        for (call1, call2) in [(false, false), (false, true), (true, false), (true, true)] {
            let mut h = simple_dfg_hugr();
            let (insert, defn, decl) = dfg_calling_defn_decl();
            let roots = HashMap::from_iter(
                std::iter::once((insert.entrypoint(), h.entrypoint()))
                    .chain(call1.then_some((defn.node(), h.module_root())).into_iter())
                    .chain(call2.then_some((decl.node(), h.module_root())).into_iter()),
            );
            h.insert_forest(insert, roots).unwrap();
            check_calls_defn_decl(&h, call1, call2);
=======
    #[rstest]
    fn test_insert_forest(
        dfg_calling_defn_decl: (Hugr, FuncID<true>, FuncID<false>),
        #[values(false, true)] copy_defn: bool,
        #[values(false, true)] copy_decl: bool,
    ) {
        let (insert, defn, decl) = dfg_calling_defn_decl;
        let mut h = simple_dfg_hugr();
        let roots = std::iter::once((insert.entrypoint(), h.entrypoint()))
            .chain(copy_defn.then_some((defn.node(), h.module_root())))
            .chain(copy_decl.then_some((decl.node(), h.module_root())));
        h.insert_forest(insert, roots).unwrap();
        if copy_defn && copy_decl {
            h.validate().unwrap();
        } else {
            assert!(matches!(
                h.validate(),
                Err(ValidationError::UnconnectedPort { .. })
            ));
>>>>>>> 191119f8
        }
        let expected_mod_children = 1 + (copy_defn as usize) + (copy_decl as usize);
        assert_eq!(h.children(h.module_root()).count(), expected_mod_children);
        let [calln1, calln2] = h
            .nodes()
            .filter(|n| h.get_optype(*n).is_call())
            .collect_array()
            .unwrap();

        let tgt1 = h.nodes().find(|n| {
            h.get_optype(*n)
                .as_func_defn()
                .is_some_and(|fd| fd.func_name() == "helper_id")
        });
        assert_eq!(tgt1.is_some(), copy_defn);
        assert_eq!(h.static_source(calln1), tgt1);

        let tgt2 = h.nodes().find(|n| {
            h.get_optype(*n)
                .as_func_decl()
                .is_some_and(|fd| fd.func_name() == "helper2")
        });
        assert_eq!(tgt2.is_some(), copy_decl);
        assert_eq!(h.static_source(calln2), tgt2);
    }

    #[rstest]
    fn test_insert_view_forest(dfg_calling_defn_decl: (Hugr, FuncID<true>, FuncID<false>)) {
        let (insert, defn, decl) = dfg_calling_defn_decl;
        let mut h = simple_dfg_hugr();

        let mut roots = HashMap::from([
            (insert.entrypoint(), h.entrypoint()),
            (defn.node(), h.module_root()),
            (decl.node(), h.module_root()),
        ]);

        // Straightforward case: three complete subtrees
        h.insert_view_forest(
            &insert,
            insert
                .entry_descendants()
                .chain(insert.descendants(defn.node()))
                .chain(std::iter::once(decl.node())),
            roots.clone(),
        )
        .unwrap();
        h.validate().unwrap();

        // Copy the FuncDefn node but not its children
        let mut h = simple_dfg_hugr();
        let node_map = h
            .insert_view_forest(
                &insert,
                insert.entry_descendants().chain([defn.node(), decl.node()]),
                roots.clone(),
            )
            .unwrap()
            .node_map;
        assert_matches!(h.validate(),
            Err(ValidationError::ContainerWithoutChildren { node, optype: _ }) => assert_eq!(node, node_map[&defn.node()]));

        // Copy the FuncDefn *containing* the entrypoint but transplant the entrypoint
        let func_containing_entry = insert.get_parent(insert.entrypoint()).unwrap();
        assert!(matches!(
            insert.get_optype(func_containing_entry),
            OpType::FuncDefn(_)
        ));
        roots.insert(func_containing_entry, h.module_root());
        let mut h = simple_dfg_hugr();
        let node_map = h
            .insert_view_forest(&insert, insert.nodes().skip(1), roots)
            .unwrap()
            .node_map;
        assert!(matches!(
            h.validate(),
            Err(ValidationError::InterGraphEdgeError(_))
        ));
        for c in h.nodes().filter(|n| h.get_optype(*n).is_call()) {
            assert!(h.static_source(c).is_some());
        }
        // The DFG (entrypoint) has been moved:
        let inserted_ep = node_map[&insert.entrypoint()];
        assert_eq!(h.get_parent(inserted_ep), Some(h.entrypoint()));
        let new_defn = node_map[&func_containing_entry];
        assert_eq!(h.children(new_defn).count(), 2);

        let [inp, outp] = h.get_io(new_defn).unwrap();
        assert!(matches!(h.get_optype(inp), OpType::Input(_)));
        assert!(matches!(h.get_optype(outp), OpType::Output(_)));
        // It seems the edge from Input is disconnected, but the edge to Output preserved
        assert_eq!(h.all_neighbours(inp).next(), None);
        assert_eq!(h.input_neighbours(outp).next(), Some(inserted_ep));
    }

    #[rstest]
    fn bad_insert_forest(dfg_calling_defn_decl: (Hugr, FuncID<true>, FuncID<false>)) {
        let backup = simple_dfg_hugr();
        let mut h = backup.clone();

        let (insert, _, _) = dfg_calling_defn_decl;
        let ep = insert.entrypoint();
        let epp = insert.get_parent(ep).unwrap();
        let roots = [(epp, h.module_root()), (ep, h.entrypoint())];
        let r = h.insert_view_forest(
            &insert,
            insert.descendants(epp).chain(insert.descendants(ep)),
            roots,
        );
        assert_eq!(r.err(), Some(InsertForestError::DuplicateNode(ep)));
        assert!(h.validate().is_err());

        let mut h = backup.clone();
        let r = h.insert_forest(insert, roots);
        assert_eq!(
            r.err(),
            Some(InsertForestError::SubtreeAlreadyCopied {
                subtree: ep,
                parent: epp
            })
        );
        // Here the error is detected in building `nodes` from `roots` so before any mutation
        assert_eq!(h, backup);
    }
}<|MERGE_RESOLUTION|>--- conflicted
+++ resolved
@@ -728,14 +728,14 @@
 pub(super) mod test {
     use cool_asserts::assert_matches;
     use itertools::Itertools;
-    use rstest::{fixture, rstest};
+    use rstest::rstest;
 
     use crate::builder::test::{dfg_calling_defn_decl, simple_dfg_hugr};
 
     use crate::extension::PRELUDE;
     use crate::extension::prelude::{Noop, usize_t};
     use crate::hugr::ValidationError;
-    use crate::ops::handle::NodeHandle;
+    use crate::ops::handle::{FuncID, NodeHandle};
     use crate::ops::{self, FuncDefn, Input, Output, dataflow::IOTrait};
     use crate::types::Signature;
 
@@ -817,7 +817,6 @@
         assert_eq!(hugr.num_nodes(), 1);
     }
 
-<<<<<<< HEAD
     pub(in crate::hugr) fn check_calls_defn_decl(h: &Hugr, call1_defn: bool, call2_decl: bool) {
         if call1_defn && call2_decl {
             h.validate().unwrap();
@@ -835,25 +834,6 @@
             .nodes()
             .filter(|n| h.get_optype(*n).is_call())
             .collect_array()
-=======
-    /// Builds a DFG-entrypoint Hugr (no inputs, one bool_t output) containing two calls,
-    /// to a FuncDefn and a FuncDecl each bool_t->bool_t.
-    /// Returns the Hugr and both function handles.
-    #[fixture]
-    pub(crate) fn dfg_calling_defn_decl() -> (Hugr, FuncID<true>, FuncID<false>) {
-        let mut dfb = DFGBuilder::new(Signature::new(vec![], bool_t())).unwrap();
-        let new_defn = {
-            let mut mb = dfb.module_root_builder();
-            let fb = mb
-                .define_function("helper_id", Signature::new_endo(bool_t()))
-                .unwrap();
-            let [f_inp] = fb.input_wires_arr();
-            fb.finish_with_outputs([f_inp]).unwrap()
-        };
-        let new_decl = dfb
-            .module_root_builder()
-            .declare("helper2", Signature::new_endo(bool_t()).into())
->>>>>>> 191119f8
             .unwrap();
 
         let tgt1 = h.nodes().find(|n| {
@@ -873,21 +853,6 @@
         assert_eq!(h.static_source(call2), tgt2);
     }
 
-<<<<<<< HEAD
-    #[test]
-    fn test_insert_forest() {
-        // Specify which decls to transfer
-        for (call1, call2) in [(false, false), (false, true), (true, false), (true, true)] {
-            let mut h = simple_dfg_hugr();
-            let (insert, defn, decl) = dfg_calling_defn_decl();
-            let roots = HashMap::from_iter(
-                std::iter::once((insert.entrypoint(), h.entrypoint()))
-                    .chain(call1.then_some((defn.node(), h.module_root())).into_iter())
-                    .chain(call2.then_some((decl.node(), h.module_root())).into_iter()),
-            );
-            h.insert_forest(insert, roots).unwrap();
-            check_calls_defn_decl(&h, call1, call2);
-=======
     #[rstest]
     fn test_insert_forest(
         dfg_calling_defn_decl: (Hugr, FuncID<true>, FuncID<false>),
@@ -900,38 +865,7 @@
             .chain(copy_defn.then_some((defn.node(), h.module_root())))
             .chain(copy_decl.then_some((decl.node(), h.module_root())));
         h.insert_forest(insert, roots).unwrap();
-        if copy_defn && copy_decl {
-            h.validate().unwrap();
-        } else {
-            assert!(matches!(
-                h.validate(),
-                Err(ValidationError::UnconnectedPort { .. })
-            ));
->>>>>>> 191119f8
-        }
-        let expected_mod_children = 1 + (copy_defn as usize) + (copy_decl as usize);
-        assert_eq!(h.children(h.module_root()).count(), expected_mod_children);
-        let [calln1, calln2] = h
-            .nodes()
-            .filter(|n| h.get_optype(*n).is_call())
-            .collect_array()
-            .unwrap();
-
-        let tgt1 = h.nodes().find(|n| {
-            h.get_optype(*n)
-                .as_func_defn()
-                .is_some_and(|fd| fd.func_name() == "helper_id")
-        });
-        assert_eq!(tgt1.is_some(), copy_defn);
-        assert_eq!(h.static_source(calln1), tgt1);
-
-        let tgt2 = h.nodes().find(|n| {
-            h.get_optype(*n)
-                .as_func_decl()
-                .is_some_and(|fd| fd.func_name() == "helper2")
-        });
-        assert_eq!(tgt2.is_some(), copy_decl);
-        assert_eq!(h.static_source(calln2), tgt2);
+        check_calls_defn_decl(&h, copy_defn, copy_decl);
     }
 
     #[rstest]
