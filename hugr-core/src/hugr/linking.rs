--- conflicted
+++ resolved
@@ -8,19 +8,9 @@
 
 use itertools::{Either, Itertools};
 
-<<<<<<< HEAD
 use crate::call_graph::{CallGraph, CallGraphNode};
 use crate::hugr::{HugrMut, hugrmut::InsertedForest, internal::HugrMutInternals};
-use crate::{Hugr, HugrView, Node, core::HugrNode, ops::OpType, types::PolyFuncType};
-=======
-use crate::{
-    Hugr, HugrView, Node, Visibility,
-    core::HugrNode,
-    hugr::{HugrMut, hugrmut::InsertedForest, internal::HugrMutInternals},
-    ops::OpType,
-    types::PolyFuncType,
-};
->>>>>>> 5ca0e5f5
+use crate::{Hugr, HugrView, Node, Visibility, core::HugrNode, ops::OpType, types::PolyFuncType};
 
 /// Methods that merge Hugrs, adding static edges between old and inserted nodes.
 ///
@@ -411,7 +401,10 @@
         tgt_node: TN,
         tgt_sig: Box<PolyFuncType>,
     },
+    /// The source Hugr contained names not in the target and this was requested
+    /// to be an error (via [NameLinkingPolicy::on_new_name]([NewFuncHandling::RaiseError]))
     #[error("Node {src_node} adds new name {name} which was specified to be an error")]
+    #[allow(missing_docs)]
     NoNewNames { name: String, src_node: SN },
     /// A [Visibility::Public] function in the source, whose body is being added
     /// to the target, contained the entrypoint (which needs to be added
@@ -479,8 +472,21 @@
         self.multi_impls
     }
 
+    /// Sets how to behave when the source Hugr adds a ([Visibility::Public])
+    /// name not already in the target.
+    pub fn on_new_names(mut self, nn: NewFuncHandling) -> Self {
+        self.new_names = nn;
+        self
+    }
+
+    /// Tells how to behave when the source Hugr adds a ([Visibility::Public])
+    /// name not already in the target.
+    pub fn get_new_names(self) -> NewFuncHandling {
+        self.new_names
+    }
+
     /// Computes how this policy will act on a specified source (inserted) and target
-    /// (host) Hugr.
+    /// (host) Hugr when *not* inserting the entrypoint.
     #[allow(clippy::type_complexity)]
     pub fn to_node_linking<T: HugrView + ?Sized, S: HugrView>(
         &self,
@@ -550,7 +556,6 @@
                         )
                     }
                 }
-<<<<<<< HEAD
             },
         };
         match nfh {
@@ -558,16 +563,17 @@
             NewFuncHandling::ErrorIfReached => (Err(err), true),
             NewFuncHandling::Add => (Ok(just_add), false),
             NewFuncHandling::AddIfReached => (Ok(just_add), true),
-            //NewFuncHandling::MakePrivate if reached => Ok(true), // TODO and record MakePrivate
-=======
-            };
-            res.insert(n, dirv.into());
->>>>>>> 5ca0e5f5
-        }
-    }
-
+            //NewFuncHandling::MakePrivate if reached => (Ok(LinkAction::MakePrivate), true)
+        }
+    }
+
+    /// Computes how this policy will act on a specified source (inserted) and target
+    /// (host) Hugr.
+    ///
+    /// `use_entrypoint` tells whether the entrypoint subtree will be inserted (alongside
+    /// any linking).
     #[allow(clippy::type_complexity)]
-    pub fn to_node_linking_for<T: HugrView + ?Sized, S: HugrView + ?Sized>(
+    pub fn to_node_linking_for<T: HugrView + ?Sized, S: HugrView>(
         &self,
         target: &T,
         source: &S,
@@ -579,7 +585,7 @@
         // Can't use petgraph Dfs as we need to avoid traversing through some nodes,
         // and we need to maintain our own `visited` map anyway
         let mut to_visit = VecDeque::from_iter(use_entrypoint.then_some(source.entrypoint()));
-        let mut dirvs = LinkActions::new();
+        let mut res = LinkActions::new();
         for sn in source.children(source.module_root()) {
             if let Some(ls) = link_sig(source, sn) {
                 // Note we'll call process() again below, so a bit inefficient
@@ -592,21 +598,23 @@
         // Note: we could optimize the case where self.filter_private is false,
         // by adding directly to results above, skipping this reachability traversal
         while let Some(sn) = to_visit.pop_front() {
-            let Entry::Vacant(ve) = dirvs.entry(sn) else {
+            let Entry::Vacant(ve) = res.entry(sn) else {
                 continue;
             };
             // Hmmm, this will skip consts, we could consider as private
             if let Some(ls) = link_sig(source, sn) {
-                let LinkAction::LinkNode(dirv) = self.process(&existing, sn, ls).0?;
+                let act = self.process(&existing, sn, ls).0?;
+                let LinkAction::LinkNode(dirv) = &act;
                 if let NodeLinkingDirective::Add { .. } = dirv {
                     to_visit.extend(cg.callees(sn).map(|(_, nw)| match nw {
                         CallGraphNode::FuncDecl(n) | CallGraphNode::FuncDefn(n) => *n,
                         CallGraphNode::NonFuncRoot => unreachable!("cannot call non-func"),
                     }));
                 }
+                ve.insert(act);
             }
         }
-        Ok(dirvs)
+        Ok(res)
     }
 }
 
@@ -614,48 +622,6 @@
     fn default() -> Self {
         Self::err_on_conflict(NewFuncHandling::RaiseError)
     }
-}
-
-fn directive<SN: Display, TN: HugrNode>(
-    name: &str,
-    new_n: SN,
-    new_defn: bool,
-    ex_ns: &Either<TN, (TN, Vec<TN>)>,
-    multi_impls: &MultipleImplHandling,
-    reached: bool,
-) -> Result<Option<NodeLinkingDirective<TN>>, NameLinkingError<SN, TN>> {
-    Ok(Some(match (new_defn, ex_ns) {
-        (false, Either::Right(_)) => NodeLinkingDirective::add(), // another alias
-        (false, Either::Left(defn)) => NodeLinkingDirective::UseExisting(*defn), // resolve decl
-        (true, Either::Right((decl, decls))) => {
-            NodeLinkingDirective::replace(std::iter::once(decl).chain(decls).cloned())
-        }
-        (true, &Either::Left(defn)) => match multi_impls {
-            MultipleImplHandling::UseExisting => NodeLinkingDirective::UseExisting(defn),
-            MultipleImplHandling::UseNew => NodeLinkingDirective::replace([defn]),
-            MultipleImplHandling::NewFunc(nf) => {
-                if matches!(
-                    nf,
-                    NewFuncHandling::ErrorIfReached | NewFuncHandling::AddIfReached
-                ) && !reached
-                {
-                    return Ok(None);
-                }
-                match nf {
-                    NewFuncHandling::RaiseError | NewFuncHandling::ErrorIfReached => {
-                        return Err(NameLinkingError::MultipleImpls(
-                            name.to_owned(),
-                            new_n,
-                            defn,
-                        ));
-                    }
-                    NewFuncHandling::Add | NewFuncHandling::AddIfReached => {
-                        NodeLinkingDirective::add()
-                    } //NewFuncHandling::MakePrivate => todo!("ALAN"),
-                }
-            }
-        },
-    }))
 }
 
 type PubFuncs<'a, N> = (Either<N, (N, Vec<N>)>, &'a PolyFuncType);
@@ -1161,6 +1127,7 @@
         };
 
         let pol = NameLinkingPolicy {
+            new_names: NewFuncHandling::RaiseError,
             sig_conflict,
             multi_impls,
             filter_private: false,
