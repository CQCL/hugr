//! Directives and errors relating to linking Hugrs.

use std::{
    collections::{HashMap, VecDeque},
    fmt::Display,
};

use itertools::{Either, Itertools};

use crate::{
    Hugr, HugrView, Node,
    call_graph::CallGraph,
    core::HugrNode,
    hugr::{HugrMut, hugrmut::InsertedForest, internal::HugrMutInternals},
    ops::{FuncDecl, OpType},
    types::PolyFuncType,
};

/// Methods that merge Hugrs, adding static edges between old and inserted nodes.
///
/// This is done by module-children from the inserted (source) Hugr replacing, or being replaced by,
/// module-children already in the target Hugr; static edges from the replaced node,
/// are transferred to come from the replacing node, and the replaced node(/subtree) then deleted.
pub trait HugrLinking: HugrMut {
    /// Copy and link nodes from another Hugr into this one, with linking specified by Node.
    ///
    /// If `parent` is non-None, then `other`'s entrypoint-subtree is copied under it.
    /// `children` of the Module root of `other` may also be inserted with their
    /// subtrees or linked according to their [NodeLinkingDirective].
    ///
    /// # Errors
    ///
    /// * If `children` are not `children` of the root of `other`
    /// * If `parent` is Some, and `other.entrypoint()` is either
    ///   * among `children`, or
    ///   * descends from an element of `children` with [NodeLinkingDirective::Add]
    ///
    /// # Panics
    ///
    /// If `parent` is `Some` but not in the graph.
    #[allow(clippy::type_complexity)]
    fn insert_link_view_by_node<H: HugrView>(
        &mut self,
        parent: Option<Self::Node>,
        other: &H,
        children: NodeLinkingDirectives<H::Node, Self::Node>,
    ) -> Result<InsertedForest<H::Node, Self::Node>, NodeLinkingError<H::Node, Self::Node>> {
        let transfers = check_directives(other, parent, &children)?;
        let nodes =
            parent
                .iter()
                .flat_map(|_| other.entry_descendants())
                .chain(children.iter().flat_map(|(&ch, dirv)| match dirv {
                    NodeLinkingDirective::Add { .. } => Either::Left(other.descendants(ch)),
                    NodeLinkingDirective::UseExisting(_) => Either::Right(std::iter::once(ch)),
                }));
        let mut roots = HashMap::new();
        if let Some(parent) = parent {
            roots.insert(other.entrypoint(), parent);
        }
        for ch in children.keys() {
            roots.insert(*ch, self.module_root());
        }
        let mut inserted = self
            .insert_view_forest(other, nodes, roots)
            .expect("NodeLinkingDirectives were checked for disjointness");
        link_by_node(self, transfers, &mut inserted.node_map);
        Ok(inserted)
    }

    /// Insert and link another Hugr into this one, with linking specified by Node.
    ///
    /// If `parent` is non-None, then `other`'s entrypoint-subtree is placed under it.
    /// `children` of the Module root of `other` may also be inserted with their
    /// subtrees or linked according to their [NodeLinkingDirective].
    ///
    /// # Errors
    ///
    /// * If `children` are not `children` of the root of `other`
    /// * If `other`s entrypoint is among `children`, or descends from an element
    ///   of `children` with [NodeLinkingDirective::Add]
    ///
    /// # Panics
    ///
    /// If `parent` is not in this graph.
    fn insert_link_hugr_by_node(
        &mut self,
        parent: Option<Self::Node>,
        mut other: Hugr,
        children: NodeLinkingDirectives<Node, Self::Node>,
    ) -> Result<InsertedForest<Node, Self::Node>, NodeLinkingError<Node, Self::Node>> {
        let transfers = check_directives(&other, parent, &children)?;
        let mut roots = HashMap::new();
        if let Some(parent) = parent {
            roots.insert(other.entrypoint(), parent);
            other.set_parent(other.entrypoint(), other.module_root());
        };
        for (ch, dirv) in children.iter() {
            roots.insert(*ch, self.module_root());
            if matches!(dirv, NodeLinkingDirective::UseExisting(_)) {
                // We do not need to copy the children of ch
                while let Some(gch) = other.first_child(*ch) {
                    // No point in deleting subtree, we won't copy disconnected nodes
                    other.remove_node(gch);
                }
            }
        }
        let mut inserted = self
            .insert_forest(other, roots)
            .expect("NodeLinkingDirectives were checked for disjointness");
        link_by_node(self, transfers, &mut inserted.node_map);
        Ok(inserted)
    }

    /// Insert module-children from another Hugr into this one according to a [NameLinkingPolicy].
    ///
    /// All [Visibility::Public] module-children are inserted, or linked, according to the
    /// specified policy; private children will also be inserted, at least including all those
    /// used by the copied public children.
    // Yes at present we copy all private children, i.e. a safe over-approximation!
    ///
    /// # Errors
    ///
    /// If [NameLinkingPolicy::on_signature_conflict] or [NameLinkingPolicy::on_multiple_impls]
    /// are set to [NewFuncHandling::RaiseError], and the respective conflict occurs between
    /// `self` and `other`.
    ///
    /// [Visibility::Public]: crate::Visibility::Public
    /// [FuncDefn]: crate::ops::FuncDefn
    fn link_module(
        &mut self,
        other: Hugr,
        policy: &NameLinkingPolicy,
    ) -> Result<InsertedForest<Node, Self::Node>, NameLinkingError<Node, Self::Node>> {
        let actions = policy.to_node_linking(self, &other)?;
        let directives = actions
            .into_iter()
            .map(|(k, LinkAction::LinkNode(d))| (k, d))
            .collect();
        Ok(self
            .insert_link_hugr_by_node(None, other, directives)
            .expect("NodeLinkingPolicy was constructed to avoid any error"))
    }

    /// Copy module-children from another Hugr into this one according to a [NameLinkingPolicy].
    ///
    /// All [Visibility::Public] module-children are copied, or linked, according to the
    /// specified policy; private children will also be copied, at least including all those
    /// used by the copied public children.
    // Yes at present we copy all private children, i.e. a safe over-approximation!
    ///
    /// # Errors
    ///
    /// If [NameLinkingPolicy::on_signature_conflict] or [NameLinkingPolicy::on_multiple_impls]
    /// are set to [NewFuncHandling::RaiseError], and the respective conflict occurs between
    /// `self` and `other`.
    ///
    /// [Visibility::Public]: crate::Visibility::Public
    /// [FuncDefn]: crate::ops::FuncDefn
    #[allow(clippy::type_complexity)]
    fn link_module_view<H: HugrView>(
        &mut self,
        other: &H,
        policy: &NameLinkingPolicy,
    ) -> Result<InsertedForest<H::Node, Self::Node>, NameLinkingError<H::Node, Self::Node>> {
        let actions = policy.to_node_linking(self, &other)?;
        let directives = actions
            .into_iter()
            .map(|(k, LinkAction::LinkNode(d))| (k, d))
            .collect();
        Ok(self
            .insert_link_view_by_node(None, other, directives)
            .expect("NodeLinkingPolicy was constructed to avoid any error"))
    }

    /// Inserts the entrypoint-subtree of another Hugr into this one,
    /// including copying any private functions it calls and using linking
    /// to resolve any public functions.
    ///
    /// `parent` is the parent node under which to insert the entrypoint.
    ///
    /// If `allow_new_names` is `None`, then any FuncDefn/FuncDecl in `other` and reachable
    /// from the entrypoint, must have a matching name and signature with one in `self`;
    /// if `Some(s)` then `s` details how to handle the case where the name matches but the
    /// signature does not.
    // Note the use of an Option here, rather than a bool and a separate SignatureConflictHandling,
    // rules out raiseing an error on an entirely new name but *accepting* a new+conflicting
    // signature for an existing name; the latter is an invalid Hugr and would have to result in
    // one of the functions being renamed *OR MADE PRIVATE*, so the latter is a possible case.
    // TODO: consider extending(+renaming?) SignatureConflictHandling with new variants
    // (and eliding the option here):
    // * RejectNewNames (i.e. the none here; more aggressive than any existing enum variant)
    // * MakeAllNewNamesPrivate
    // * MakeNewConflictsPrivate (i.e. when name exists but with different sig)

    // there is already SigConfHand::ErrorDontInsert,UseBoth. So...
    // NoNewNames(skip_unused: bool, make_private_or_error) (also same name but different sig)
    // NewNames(if new type - skip unused: bool, make_private_or_error_or_invalid)

    // skip_unreachable: bool, // can be new in this PR...no, maybe this is ALWAYS true for insert_link, and NEVER true for link?
    // new_name: AllowOrHideOrError, // call this ConflictResolution, add this field and the Hide variant in this PR
    // conflicting_sig: AllowOrHideOrError
    //
    // currently have MultiImplHandling::UseNew, ::UseExisting, ::UseBoth, ::Error
    // instead: NewImplHandling::ConvertToDecls**, PreferExisting, OverrideExisting, Both(ConflictResolution)
    // ** doesn't make sense for link_hugr...unless new_name == Allow and that's all we're doing?

    // enum NewMemberHandling {
    //   Allow // bool skip_unreachable makes sense only for insert_link...but assume true iff insert_link
    //   MakePrivate {skip_unreachable:bool}
    //   ErrorDontInsert {skip_unreachable:bool}
    // }

    // implementation...
    // * can build "what's there" in each Hugr
    // * work out minimum FuncDefns to add: start with
    //   - for link_hugr, consider all public functions (defns and decls)
    //          if name is new -> bail if new_name==ErrorDontInsert, include if new_name==Allow, **skip if MakePrivate**
    //          if name exists and sig conflicts, as previous for conflicting_sig
    //                         and sig is same -> include if at least one is decl or new_impls==OverrideExisting or Both(Allow)
    //                                            else, both are defns; error if Both(ErrorDontInsert)
    //                                                                  ** skip if Both(MakePrivate)**
    //                                                                  if new_impls==PreferExisting, need to record in NodeLinkingDirectives but NOT callgraph-start-points
    //                                                  (insert_link_xxxx_by_node will mutate Hugr or ignore descendants according to xxxx)
    //              **skip if**s add rather than skip if skip_(private_)unreachable is false, but it may never be
    //   - for insert_link, just the entrypoint subtree
    //  that's probably a mutable NodeLinkingDirectives, but also use to
    //  walk the callgraph...for any node not in the dirvs
    //    - check as previous, EXCEPT
    //.          if name new and new_name==MakePrivate, or sig conflicts and conflicting_sig==MakePrivate, or an impl and Both(MakePrivate)
    //           then don't skip, add.

    // So...function from starting points (either all pub funcs or just entrypoint subtree)
    //    does above conditional skipping on MakePrivate but adding to Dfs otherwise
    // then walks callgraph, doing above conditional including carrying on through MakePrivates :)
    // results in NodeLinkingDirectives
    //
    // Ah, multiple meanings of skip_unreachable:
    // * for link_hugr, applies to private functions (if false, include all of those)
    //                  do we want to allow skipping unreachable new public names??
    // * for insert_link, applies to all funcs private and public...but, separately?
    //   Surely we should always skip private unreachable, as otherwise the entrypoint would have to be overridden by UseExisting (!)
    // - So, could have 'skip_unreachable_new_public' (prob. wants to default to TRUE for insert_link and FALSE for link_hugr)
    //   `skip_existing_public` would basically be ConvertNewToDecls but we *could* have an extra mode
    //      where reachable public funcs are OverrideExisting but unreachable are PreferExisting
    // - And, could have `skip_private` - def. wants to default to TRUE for insert_link, maybe *required* to be TRUE;
    //    but could be an option for link_hugr OR we could quietly change behaviour.
    // - Sounds like `skip_unreachable` applies only to new, public, functions
    // But really this belongs in NewMemberHandling for new_names and conflicting_sig
    //   --> NewMemberHandling::Allow(skip=true) is fine for insert_link, mildly odd for link_hugr
    //       (but as long as link_hugr has no ConvertNewToDecls, only mildly odd, not totally pointless)
    //       NewMemberHandling::Error(skip_unreachable=true) is new behaviour, similarly slightly odd
    //       (and skip_unreachable=false would be odd for insert_link)
    //       NewMemberHandling::MakePrivate doesn't need the flag, can be always true?
    //       Consider Add, AddIfReached, Error, ErrorIfReached, MakePrivate(IfReached)
    // CallGraph is not needed only if new_names == Add/Error, ConflictingSig==Add/Error, impls=Prefer/Override/Both(Add/Error)
    // link_hugr with ConvertToDecls...does it make ANY sense?
    //    new_names == Add, will add decls; AddIfReached==ErrorIfReached==MakePrivate(IfReached)==no-op; Error may error (so check); MakePrivateEvenIfNotReached might add private decls
    //    conflicting_sig, similarly
    //    so a lot of no-ops, but not inconsistent/impossible.

    // WHAT ABOUT CALLBACKS RATHER THAN ALL OF THESE ????

    ///
    /// If `allow_new_impls` is `None`, then any required [`FuncDefn`] in `other` is treated
    ///  as a [`FuncDecl`] (either being linked with a function existing in `self`, or added if
    /// `allow_new_names` is `Some`).
    /// If `allow_new_impls` is Some, then that details how such a `FuncDefn` in `other`
    /// may (be) override(/den) by another in `self`.
    ///
    /// # Errors
    ///
    /// If other's entrypoint is its module-root (recommend using [Self::link_module] instead)
    ///
    /// If other's entrypoint calls (perhaps transitively) the function containing said entrypoint
    /// (an exception is made if the called+containing function is public and there is already
    ///  an equivalent in `self` - to which the call is redirected).
    ///
    /// If other's entrypoint calls a public function in `other` which
    /// * has a name or signature different to any in `self`, and `allow_new_names` is `None`
    /// * has a name equal to that in `self`, but a different signature, and `allow_new_names` is
    ///   `Some(`[`SignatureConflictHandling::ErrorDontInsert`]`)`
    ///
    /// If other's entrypoint calls a public [`FuncDefn`] in `other` which has the same name
    /// and signature as a public [`FuncDefn`] in `self` and `allow_new_impls` is
    /// `Some(`[`MultipleImplHandling::ErrorDontInsert`]`)`
    ///
    /// [`FuncDefn`]: crate::ops::FuncDefn
    fn insert_link_hugr(
        &mut self,
        parent: Self::Node,
        mut other: Hugr,
        policy: &NameLinkingPolicy,
    ) -> Result<InsertedForest<Node, Self::Node>, String> {
        let entrypoint_func = {
            let mut n = other.entrypoint();
            loop {
                let p = other.get_parent(n).ok_or("Entrypoint is module root")?;
                if p == other.module_root() {
                    break n;
                };
                n = p;
            }
        };
        //if entrypoint_func == other.entrypoint() { // Do we need to check this? Ok if parent is self.module_root() ??
        //    return Err(format!("Entrypoint is a top-level function"))
        //}
        let existing = gather_existing(self);
        let mut defns_to_make_decls = Vec::new();
        let per_node = find_reachable(&other, [other.entrypoint()], |n| {
            if n == other.entrypoint() {
                Ok(NodeLinkingDirective::add())
            } else if n == entrypoint_func {
                // ALAN TODO If there's a matching function in `self` then this is OK
                Err(format!(
                    "Adding function {entrypoint_func} would double-copy the entrypoint-subtree"
                ))
            } else {
                Ok(match link_sig(&other, n).unwrap() {
                    LinkSig::Private => NodeLinkingDirective::add(),
                    LinkSig::Public { name, is_defn, sig } => match existing.get(name) {
                        Some((defn_or_decl, ex_sig)) => {
                            if sig == *ex_sig {
                                match allow_new_impls.as_ref() {
                                    None => NodeLinkingDirective::UseExisting(
                                        *defn_or_decl.as_ref().left_or_else(|(n, _)| n),
                                    ),
                                    Some(multi_impls) => {
                                        directive(name, n, is_defn, defn_or_decl, multi_impls)
                                            .map_err(|e| e.to_string())?
                                    }
                                }
                            } else {
                                match allow_new_names {
                                    None | Some(NewFuncHandling::RaiseError) => {
                                        return Err(format!(
                                            "Conflicting signature for function {name} callable from entrypoint"
                                        ));
                                    }
                                    Some(NewFuncHandling::Add) => NodeLinkingDirective::add(),
                                }
                            }
                        }
                        None => {
                            if allow_new_names.is_none() {
                                return Err(format!("New name {name}"));
                            }
                            if is_defn && allow_new_impls.is_none() {
                                defns_to_make_decls.push(n)
                            }
                            NodeLinkingDirective::add()
                        }
                    },
                })
            }
        })?;
        for n in defns_to_make_decls {
            while let Some(c) = other.first_child(n) {
                other.remove_subtree(c)
            }
            let o = other.optype_mut(n);
            let OpType::FuncDefn(fd) = o else { panic!() };
            *o = FuncDecl::new(fd.func_name().clone(), fd.signature().clone()).into();
        }
        Ok(self
            .add_hugr_link_nodes(Some(parent), other, per_node)
            .expect("NodeLinkingPolicy was constructed to avoid any error"))
    }
}

impl<T: HugrMut> HugrLinking for T {}

/// An error resulting from an [NodeLinkingDirective] passed to [HugrLinking::insert_link_hugr_by_node]
/// or [HugrLinking::insert_link_view_by_node].
///
/// `SN` is the type of nodes in the source (inserted) Hugr; `TN` similarly for the target Hugr.
#[derive(Clone, Debug, PartialEq, thiserror::Error)]
#[non_exhaustive]
pub enum NodeLinkingError<SN: Display = Node, TN: Display = Node> {
    /// Inserting the whole Hugr, yet also asked to insert some of its children
    /// (so the inserted Hugr's entrypoint was its module-root).
    #[error(
        "Cannot insert children (e.g. {_0}) when already inserting whole Hugr (entrypoint == module_root)"
    )]
    ChildOfEntrypoint(SN),
    /// A module-child requested contained (or was) the entrypoint
    #[error("Requested to insert module-child {_0} but this contains the entrypoint")]
    ChildContainsEntrypoint(SN),
    /// A module-child requested was not a child of the module root
    #[error("{_0} was not a child of the module root")]
    NotChildOfRoot(SN),
    /// A node in the target Hugr was in a [NodeLinkingDirective::Add::replace] for multiple
    /// inserted nodes (it is not clear to which we should transfer edges).
    #[error("Target node {_0} is to be replaced by two source nodes {_1} and {_2}")]
    NodeMultiplyReplaced(TN, SN, SN),
}

/// Directive for how to treat a particular module-child in the source Hugr.
/// (TN is a node in the target Hugr.)
#[derive(Clone, Debug, Hash, PartialEq, Eq)]
#[non_exhaustive]
pub enum NodeLinkingDirective<TN = Node> {
    /// Insert the module-child (with subtree if any) into the target Hugr.
    Add {
        // TODO If non-None, change the name of the inserted function
        //rename: Option<String>,
        /// Existing/old nodes in the target which will be removed (with their subtrees),
        /// and any static ([EdgeKind::Function]/[EdgeKind::Const]) edges from them changed
        /// to leave the newly-inserted node instead. (Typically, this `Vec` would contain
        /// at most one [FuncDefn], or perhaps-multiple, aliased, [FuncDecl]s.)
        ///
        /// [FuncDefn]: crate::ops::FuncDefn
        /// [EdgeKind::Const]: crate::types::EdgeKind::Const
        /// [EdgeKind::Function]: crate::types::EdgeKind::Function
        replace: Vec<TN>,
    },
    /// Do not insert the node/subtree from the source, but for any static edge from it
    /// to an inserted node, instead add an edge from the specified node already existing
    /// in the target Hugr. (Static edges are [EdgeKind::Function] and [EdgeKind::Const].)
    ///
    /// [EdgeKind::Const]: crate::types::EdgeKind::Const
    /// [EdgeKind::Function]: crate::types::EdgeKind::Function
    UseExisting(TN),
}

impl<TN> NodeLinkingDirective<TN> {
    /// Just add the node (and any subtree) into the target.
    /// (Could lead to an invalid Hugr if the target Hugr
    /// already has another with the same name and both are [Public])
    ///
    /// [Public]: crate::Visibility::Public
    pub const fn add() -> Self {
        Self::Add { replace: vec![] }
    }

    /// The new node should replace the specified node(s) already existing
    /// in the target.
    ///
    /// (Could lead to an invalid Hugr if they have different signatures,
    /// or if the target already has another function with the same name and both are public.)
    pub fn replace(nodes: impl IntoIterator<Item = TN>) -> Self {
        Self::Add {
            replace: nodes.into_iter().collect(),
        }
    }
}

/// Describes ways to link a "Source" Hugr being inserted into a target Hugr.
#[derive(Clone, Debug, PartialEq, Eq)]
pub struct NameLinkingPolicy {
    // TODO: consider pub-funcs-to-add? (With others, optionally filtered by callgraph, made private)
    new_names: NewFuncHandling, // ALAN default to Add for link_module but AddIfReached for insert_link....
    sig_conflict: NewFuncHandling,
    // TODO consider Set of names where to prefer new? Or optional map from name?
    multi_impls: MultipleImplHandling,
    /// Whether to filter private functions down to only those required (reached from public)
    /// false means just to copy all private functions.
    // ALAN remove this? it's just to preserve behaviour of old link_module that was
    // (explicitly) never guaranteed in the docs.
    filter_private: bool,
    // TODO Renames to apply to public functions in the inserted Hugr. These take effect
    // before [error_on_conflicting_sig] or [take_existing_and_new_impls].
    // rename_map: HashMap<String, String>
}

/// Specifies what to do with a function in some situation - used in
/// * [NameLinkingPolicy::on_signature_conflict]
/// * [MultipleImplHandling::NewFunc]
///
/// [FuncDefn]: crate::ops::FuncDefn
/// [Visibility::Public]: crate::Visibility::Public
#[derive(Copy, Clone, Debug, Hash, PartialEq, Eq)]
#[non_exhaustive] // could consider e.g. disconnections
pub enum NewFuncHandling {
    /// Do not link the Hugrs together; fail with a [NameLinkingError] instead.
    RaiseError,
    /// If the new function is reachable, then error; otherwise, just skip it.
    ErrorIfReached,
    /// Add the new function alongside the existing one in the target Hugr,
    /// preserving (separately) uses of both. (The Hugr will be invalid because
    /// of [duplicate names](crate::hugr::ValidationError::DuplicateExport).)
    Add,
    /// If the new function is reachable, then add it (as per [Self::Add]);
    /// otherwise, skip it.
    AddIfReached,
    /// If the new function is reachable, then add it but make it [Private];
    /// otherwise, just skip it. (This always avoids making the Hugr invalid.)
    ///
    /// [Private]: crate::Visibility::Private
    // ALAN note this really is MakePrivateIfReached, but I don't see much point in the other.
    MakePrivate,
}

/// What to do when both target and inserted Hugr
/// have a [Visibility::Public] FuncDefn with the same name and signature.
///
/// [Visibility::Public]: crate::Visibility::Public
#[derive(Copy, Clone, Debug, Hash, PartialEq, Eq)]
#[non_exhaustive] // could consider e.g. disconnections
pub enum MultipleImplHandling {
    /// Keep the implementation already in the target Hugr. (Edges in the source
    /// Hugr will be redirected to use the function from the target.)
    UseExisting,
    /// Keep the implementation in the source Hugr. (Edges in the target Hugr
    /// will be redirected to use the function from the source; the previously-existing
    /// function in the target Hugr will be removed.)
    UseNew,
    /// Proceed as per the specified [NewFuncHandling].
    NewFunc(NewFuncHandling),
}

impl From<NewFuncHandling> for MultipleImplHandling {
    fn from(value: NewFuncHandling) -> Self {
        Self::NewFunc(value)
    }
}

/// An error in using names to determine how to link functions in source and target Hugrs.
/// (SN = Source Node, TN = Target Node)
#[derive(Clone, Debug, thiserror::Error, PartialEq)]
pub enum NameLinkingError<SN: Display, TN: Display + std::fmt::Debug> {
    /// Both source and target contained a [FuncDefn] (public and with same name
    /// and signature).
    ///
    /// [FuncDefn]: crate::ops::FuncDefn
    #[error("Source ({_1}) and target ({_2}) both contained FuncDefn with same public name {_0}")]
    MultipleImpls(String, SN, TN),
    /// Source and target containing public functions with conflicting signatures
    // TODO ALAN Should we indicate which were decls or defns? via an extra enum?
    #[error(
        "Conflicting signatures for name {name} - Source ({src_node}) has {src_sig}, Target ({tgt_node}) has ({tgt_sig})"
    )]
    #[allow(missing_docs)]
    SignatureConflict {
        name: String,
        src_node: SN,
        src_sig: Box<PolyFuncType>,
        tgt_node: TN,
        tgt_sig: Box<PolyFuncType>,
    },
    #[error("Node {src_node} adds new name {name} which was specified to be an error")]
    NoNewNames { name: String, src_node: SN },
    /// A [Visibility::Public] function in the source, whose body is being added
    /// to the target, contained the entrypoint (which needs to be added
    /// in a different place).
    ///
    /// [Visibility::Public]: crate::Visibility::Public
    #[error("The entrypoint is contained within function {_0} which will be added as {_1:?}")]
    AddFunctionContainingEntrypoint(SN, NodeLinkingDirective<TN>),
}

impl NameLinkingPolicy {
    /// Makes a new instance that specifies to handle
    /// [signature conflicts](Self::on_signature_conflict) by failing with an error and
    /// multiple [FuncDefn]s according to `multi_impls`.
    ///
    /// [FuncDefn]: crate::ops::FuncDefn
    pub fn err_on_conflict(multi_impls: impl Into<MultipleImplHandling>) -> Self {
        Self {
            new_names: NewFuncHandling::Add,
            multi_impls: multi_impls.into(),
            sig_conflict: NewFuncHandling::RaiseError,
            filter_private: false,
        }
    }

    /// Makes a new instance that specifies to keep both decls/defns when (for the same name)
    /// they have different signatures or when both are defns. Thus, an error is never raised;
    /// a (potentially-invalid) Hugr is always produced.
    pub fn keep_both_invalid() -> Self {
        Self {
            new_names: NewFuncHandling::Add,
            multi_impls: MultipleImplHandling::NewFunc(NewFuncHandling::Add),
            sig_conflict: NewFuncHandling::Add,
            filter_private: false,
        }
    }

    /// Sets how to behave when both target and inserted Hugr have a
    /// [Public] function with the same name but different signatures.
    ///
    /// [Public]: crate::Visibility::Public
    pub fn on_signature_conflict(mut self, sc: NewFuncHandling) -> Self {
        self.sig_conflict = sc;
        self
    }

    /// Tells how to behave when both target and inserted Hugr have a
    /// [Public] function with the same name but different signatures.
    ///
    /// [Public]: crate::Visibility::Public
    pub fn get_signature_conflict(&self) -> NewFuncHandling {
        self.sig_conflict
    }

    /// Sets how to behave when both target and inserted Hugr have a
    /// [FuncDefn](crate::ops::FuncDefn) with the same name and signature.
    pub fn on_multiple_impls(mut self, mih: MultipleImplHandling) -> Self {
        self.multi_impls = mih;
        self
    }

    /// Tells how to behave when both target and inserted Hugr have a
    /// [FuncDefn](crate::ops::FuncDefn) with the same name and signature.
    pub fn get_multiple_impls(&self) -> MultipleImplHandling {
        self.multi_impls
    }

    /// Computes how this policy will act on a specified source (inserted) and target
    /// (host) Hugr.
    #[allow(clippy::type_complexity)]
    pub fn to_node_linking<T: HugrView + ?Sized, S: HugrView + ?Sized>(
        &self,
        target: &T,
        source: &S,
<<<<<<< HEAD
    ) -> Result<NodeLinkingDirectives<S::Node, T::Node>, NameLinkingError<S::Node, T::Node>> {
        self.to_node_linking_for(target, source, false)
    }

    // TODO return Result<NodeLinkingDirective,> ? Does NLD::add mean, traverse, but NLD::use_ex mean, don't traverse?
    // TODO(2): add NodeLinkingDirective::MakePrivate?? What about ConvertToDecl ??
    fn process<SN: Display, TN: Copy + Display + std::fmt::Debug>(
        &self,
        existing: &HashMap<&String, PubFuncs<TN>>,
        sn: SN,
        new: LinkSig,
        reached: bool,
    ) -> Result<bool, NameLinkingError<SN, TN>> {
        let (nfh, err) = match new {
            LinkSig::Private => return Ok(reached),
            LinkSig::Public {
                name,
                is_defn: new_is_defn,
                sig: new_sig,
            } => match existing.get(name) {
                None => (
                    self.new_names,
                    NameLinkingError::NoNewNames {
                        name: name.clone(),
                        src_node: sn,
                    },
                ),
                Some((existing, ex_sig)) => match (*ex_sig == new_sig, existing) {
                    (false, ex) => (
                        self.sig_conflict,
                        NameLinkingError::SignatureConflict {
                            name: name.clone(),
                            src_node: sn,
                            src_sig: new_sig.clone().into(),
                            tgt_node: *ex.as_ref().left_or_else(|(n, _)| n),
                            tgt_sig: (*ex_sig).clone().into(),
                        },
                    ),
                    (true, Either::Left(n)) => match (new_is_defn, self.multi_impls) {
                        (false, _) => return Ok(false), // but add to dirvs
                        (true, MultipleImplHandling::NewFunc(nfh)) => {
                            (nfh, NameLinkingError::MultipleImpls(name.clone(), sn, *n))
                        }
                        (true, MultipleImplHandling::UseExisting) => return Ok(false), // do not traverse into new body, ignore. TODO need to record somehow that we must NodeLinkingDirective::UseExisting.
                        (true, MultipleImplHandling::UseNew) => return Ok(true),
                    },
                    (true, Either::Right((n, _ns))) => return Ok(true), //if decl, just add to dirvs
                },
            },
        };
        match nfh {
            NewFuncHandling::RaiseError => Err(err),
            NewFuncHandling::ErrorIfReached if reached => Err(err),
            NewFuncHandling::Add => Ok(true),
            NewFuncHandling::AddIfReached | NewFuncHandling::MakePrivate if reached => Ok(true), // TODO and record MakePrivate
            _ => Ok(false),
        }
    }

    #[allow(clippy::type_complexity)]
    pub fn to_node_linking_for<T: HugrView + ?Sized, S: HugrView + ?Sized>(
        &self,
        target: &T,
        source: &S,
        use_entrypoint: bool,
    ) -> Result<NodeLinkingDirectives<S::Node, T::Node>, NameLinkingError<S::Node, T::Node>> {
        let mut source_funcs = source_funcs.into_iter();
        let existing = gather_existing(target);
        let cg = CallGraph::new(&source);
        // Can't use petgraph Dfs as we need to avoid traversing through some nodes,
        // and we need to maintain our own `visited` map anyway
        let mut to_visit = VecDeque::from_iter(use_entrypoint.then_some(source.entrypoint()));
        let mut dirvs = NodeLinkingDirectives::new();
        for sn in source.children(source.module_root()) {
            if let Some(ls) = link_sig(source, sn) {
                if self.process(&existing, ls, false) {
                    to_visit.push_back(sn);
                }
            }
        }

        while let Some(sn) = to_visit.pop_front() {
            let Entry::Vacant(ve) = dirvs.entry(sn) else {
                continue;
            };
            // Hmmm, this will skip consts, we could consider as private
            let Some(ls) = link_sig(source, sn) else {
                continue;
            };
            if self.process(&existing, ls, true) {
                ve.insert(something);
            }
        }
=======
    ) -> Result<LinkActions<S::Node, T::Node>, NameLinkingError<S::Node, T::Node>> {
        let existing = gather_existing(target);
        let mut res = LinkActions::new();
>>>>>>> 0c490033

        let NameLinkingPolicy {
            new_names,
            sig_conflict,
            multi_impls,
            filter_private: _,
        } = self;
        for n in source.children(source.module_root()) {
            let dirv = match link_sig(source, n) {
                Some(LinkSig::Private) if !self.filter_private => NodeLinkingDirective::add(),
                Some(LinkSig::Public { name, is_defn, sig }) => {
                    if let Some((ex_ns, ex_sig)) = existing.get(name) {
                        match *sig_conflict {
                            _ if sig == *ex_sig => {
                                match directive(name, n, is_defn, ex_ns, multi_impls)? {
                                    Some(dirv) => dirv,
                                    None => continue,
                                }
                            }
                            NewFuncHandling::RaiseError => {
                                return Err(NameLinkingError::SignatureConflict {
                                    name: name.clone(),
                                    src_node: n,
                                    src_sig: Box::new(sig.clone()),
                                    tgt_node: *ex_ns.as_ref().left_or_else(|(n, _)| n),
                                    tgt_sig: Box::new((*ex_sig).clone()),
                                });
                            }
                            NewFuncHandling::Add => NodeLinkingDirective::add(),
                        }
                    } else {
                        NodeLinkingDirective::add()
                    }
                }
                _ => continue,
            };
<<<<<<< HEAD
            dirvs.insert(n, dirv);
        }
        if self.filter_private {
            find_reachable(source, dirvs.keys().copied(), |n| Ok(dirvs[&n].clone()))
        } else {
            Ok(dirvs)
=======
            res.insert(n, LinkAction::LinkNode(dirv));
>>>>>>> 0c490033
        }
    }
}

impl Default for NameLinkingPolicy {
    fn default() -> Self {
        Self::err_on_conflict(NewFuncHandling::RaiseError)
    }
}

fn directive<SN: Display, TN: HugrNode>(
    name: &str,
    new_n: SN,
    new_defn: bool,
    ex_ns: &Either<TN, (TN, Vec<TN>)>,
    multi_impls: &MultipleImplHandling,
    reached: bool,
) -> Result<Option<NodeLinkingDirective<TN>>, NameLinkingError<SN, TN>> {
    Ok(Some(match (new_defn, ex_ns) {
        (false, Either::Right(_)) => NodeLinkingDirective::add(), // another alias
        (false, Either::Left(defn)) => NodeLinkingDirective::UseExisting(*defn), // resolve decl
        (true, Either::Right((decl, decls))) => {
            NodeLinkingDirective::replace(std::iter::once(decl).chain(decls).cloned())
        }
        (true, &Either::Left(defn)) => match multi_impls {
            MultipleImplHandling::UseExisting => NodeLinkingDirective::UseExisting(defn),
            MultipleImplHandling::UseNew => NodeLinkingDirective::replace([defn]),
            MultipleImplHandling::NewFunc(nf) => {
                if matches!(
                    nf,
                    NewFuncHandling::ErrorIfReached | NewFuncHandling::AddIfReached
                ) && !reached
                {
                    return Ok(None);
                }
                match nf {
                    NewFuncHandling::RaiseError | NewFuncHandling::ErrorIfReached => {
                        return Err(NameLinkingError::MultipleImpls(
                            name.to_owned(),
                            new_n,
                            defn,
                        ));
                    }
                    NewFuncHandling::Add | NewFuncHandling::AddIfReached => {
                        NodeLinkingDirective::add()
                    }
                    NewFuncHandling::MakePrivate => todo!("ALAN"),
                }
            }
        },
    }))
}

fn find_reachable<H: HugrView + ?Sized, TN, E>(
    h: &H,
    starts: impl IntoIterator<Item = H::Node>,
    mut pub_callback: impl FnMut(H::Node) -> Result<NodeLinkingDirective<TN>, E>,
) -> Result<NodeLinkingDirectives<H::Node, TN>, E> {
    let mut queue = VecDeque::from_iter(starts);
    let mut res = HashMap::new();
    while let Some(n) = queue.pop_front() {
        if res.contains_key(&n) {
            continue;
        }
        debug_assert!(h.get_parent(n) == Some(h.module_root()) || n == h.entrypoint());
        let nld = match link_sig(h, n) {
            // This handles the case where `starts` includes the entrypoint.
            None | Some(LinkSig::Private) => NodeLinkingDirective::add(),
            Some(LinkSig::Public { .. }) => pub_callback(n)?,
        };

        if matches!(nld, NodeLinkingDirective::Add { .. }) {
            // Would be great to use a CallGraph here but that is in hugr-passes
            // and we cannot have a cyclic dependency between crates !!
            // Also call-graph does not deal with (potentially-module-level) Constants.
            for d in h.descendants(n) {
                if matches!(
                    h.get_optype(d),
                    OpType::LoadConstant(_) | OpType::LoadFunction(_) | OpType::Call(_)
                ) {
                    if let Some(static_) = h.static_source(d) {
                        if h.get_parent(static_) == Some(h.module_root()) {
                            queue.push_back(static_)
                        }
                    }
                }
            }
        }

        res.insert(n, nld);
    }
    Ok(res)
}

type PubFuncs<'a, N> = (Either<N, (N, Vec<N>)>, &'a PolyFuncType);

enum LinkSig<'a> {
    Private,
    Public {
        name: &'a String,
        is_defn: bool,
        sig: &'a PolyFuncType,
    },
}

fn link_sig<H: HugrView + ?Sized>(h: &H, n: H::Node) -> Option<LinkSig<'_>> {
    let (name, is_defn, vis, sig) = match h.get_optype(n) {
        OpType::FuncDecl(fd) => (fd.func_name(), false, fd.visibility(), fd.signature()),
        OpType::FuncDefn(fd) => (fd.func_name(), true, fd.visibility(), fd.signature()),
        OpType::Const(_) => return Some(LinkSig::Private),
        _ => return None,
    };
    Some(if vis.is_public() {
        LinkSig::Public { name, is_defn, sig }
    } else {
        LinkSig::Private
    })
}

fn gather_existing<'a, H: HugrView + ?Sized>(
    h: &'a H,
) -> HashMap<&'a String, PubFuncs<'a, H::Node>> {
    let left_if = |b| if b { Either::Left } else { Either::Right };
    h.children(h.module_root())
        .filter_map(|n| {
            link_sig(h, n).and_then(|link_sig| match link_sig {
                LinkSig::Public { name, is_defn, sig } => Some((name, (left_if(is_defn)(n), sig))),
                LinkSig::Private => None,
            })
        })
        .into_grouping_map()
        .aggregate(|acc: Option<PubFuncs<H::Node>>, name, (new, sig2)| {
            let Some((mut acc, sig1)) = acc else {
                return Some((new.map_right(|n| (n, vec![])), sig2));
            };
            assert_eq!(sig1, sig2, "Invalid Hugr: different signatures for {name}");
            let (Either::Right((_, decls)), Either::Right(ndecl)) = (&mut acc, &new) else {
                let err = match acc.is_left() && new.is_left() {
                    true => "Multiple FuncDefns",
                    false => "FuncDefn and FuncDecl(s)",
                };
                panic!("Invalid Hugr: {err} for {name}");
            };
            decls.push(*ndecl);
            Some((acc, sig2))
        })
}

/// Details, node-by-node, how module-children of a source Hugr should be inserted into a
/// target Hugr.
///
/// For use with [HugrLinking::insert_link_hugr_by_node] and [HugrLinking::insert_link_view_by_node].
pub type NodeLinkingDirectives<SN, TN> = HashMap<SN, NodeLinkingDirective<TN>>;

/// Details a concrete action to link a specific node from source Hugr into a specific target Hugr.
///
/// A separate enum from [NodeLinkingDirective] to allow [NameLinkingPolicy::to_node_linking]
/// to specify a greater range of actions than that supported by
/// [HugrLinking::insert_link_hugr_by_node] and [HugrLinking::insert_link_view_by_node].
#[derive(Clone, Debug, Hash, PartialEq, Eq)]
#[non_exhaustive]
pub enum LinkAction<TN> {
    /// Just apply the specified [NodeLinkingDirective].
    LinkNode(NodeLinkingDirective<TN>),
}

/// Details the concrete actions to implement a specific source Hugr into a specific target Hugr.
///
/// Computed from a [NameLinkingPolicy] and contains all actions required to implement
/// that policy (for those specific Hugrs).
pub type LinkActions<SN, TN> = HashMap<SN, LinkAction<TN>>;

/// Invariant: no SourceNode can be in both maps (by type of [NodeLinkingDirective])
/// TargetNodes can be (in RHS of multiple directives)
struct Transfers<SourceNode, TargetNode> {
    use_existing: HashMap<SourceNode, TargetNode>,
    replace: HashMap<TargetNode, SourceNode>,
}

fn check_directives<SRC: HugrView, TN: HugrNode>(
    other: &SRC,
    parent: Option<TN>,
    children: &HashMap<SRC::Node, NodeLinkingDirective<TN>>,
) -> Result<Transfers<SRC::Node, TN>, NodeLinkingError<SRC::Node, TN>> {
    if parent.is_some() {
        if other.entrypoint() == other.module_root() {
            if let Some(c) = children.keys().next() {
                return Err(NodeLinkingError::ChildOfEntrypoint(*c));
            }
        } else {
            let mut n = other.entrypoint();
            if children.contains_key(&n) {
                // If parent == hugr.module_root() and the directive is to Add, we could
                // allow that - it amounts to two instructions to do the same thing.
                // (If the directive is to UseExisting, then we'd have nothing to add
                //  beneath parent! And if parent != hugr.module_root(), then not only
                //  would we have to double-copy the entrypoint-subtree, but also
                //  (unless n is a Const!) we would be creating an illegal Hugr.)
                return Err(NodeLinkingError::ChildContainsEntrypoint(n));
            }
            while let Some(p) = other.get_parent(n) {
                if matches!(children.get(&p), Some(NodeLinkingDirective::Add { .. })) {
                    return Err(NodeLinkingError::ChildContainsEntrypoint(p));
                }
                n = p
            }
        }
    }
    let mut trns = Transfers {
        replace: HashMap::default(),
        use_existing: HashMap::default(),
    };
    for (&sn, dirv) in children {
        if other.get_parent(sn) != Some(other.module_root()) {
            return Err(NodeLinkingError::NotChildOfRoot(sn));
        }
        match dirv {
            NodeLinkingDirective::Add { replace } => {
                for &r in replace {
                    if let Some(old_sn) = trns.replace.insert(r, sn) {
                        return Err(NodeLinkingError::NodeMultiplyReplaced(r, old_sn, sn));
                    }
                }
            }
            NodeLinkingDirective::UseExisting(tn) => {
                trns.use_existing.insert(sn, *tn);
            }
        }
    }
    Ok(trns)
}

fn link_by_node<SN: HugrNode, TGT: HugrLinking + ?Sized>(
    hugr: &mut TGT,
    transfers: Transfers<SN, TGT::Node>,
    node_map: &mut HashMap<SN, TGT::Node>,
) {
    // Resolve `use_existing` first in case the existing node is also replaced by
    // a new node (which we know will not be in RHS of any entry in `replace`).
    for (sn, tn) in transfers.use_existing {
        let copy = node_map.remove(&sn).unwrap();
        // Because of `UseExisting` we avoided adding `sn`s descendants
        debug_assert_eq!(hugr.children(copy).next(), None);
        replace_static_src(hugr, copy, tn);
    }
    for (tn, sn) in transfers.replace {
        let new_node = *node_map.get(&sn).unwrap();
        replace_static_src(hugr, tn, new_node);
    }
}

fn replace_static_src<H: HugrMut + ?Sized>(hugr: &mut H, old_src: H::Node, new_src: H::Node) {
    let targets = hugr.all_linked_inputs(old_src).collect::<Vec<_>>();
    for (target, inport) in targets {
        let (src_node, outport) = hugr.single_linked_output(target, inport).unwrap();
        debug_assert_eq!(src_node, old_src);
        hugr.disconnect(target, inport);
        hugr.connect(new_src, outport, target, inport);
    }
    hugr.remove_subtree(old_src);
}

#[cfg(test)]
mod test {
    use std::collections::HashMap;

    use cool_asserts::assert_matches;
    use itertools::Itertools;
    use rstest::rstest;

    use super::{HugrLinking, NodeLinkingDirective, NodeLinkingError};
    use crate::builder::test::{dfg_calling_defn_decl, simple_dfg_hugr};
    use crate::builder::{
        Container, Dataflow, DataflowHugr, DataflowSubContainer, FunctionBuilder, HugrBuilder,
        ModuleBuilder,
    };
    use crate::extension::prelude::{ConstUsize, usize_t};
    use crate::hugr::hugrmut::test::check_calls_defn_decl;
    use crate::hugr::linking::{
        MultipleImplHandling, NameLinkingError, NameLinkingPolicy, NewFuncHandling,
    };
    use crate::hugr::{ValidationError, hugrmut::HugrMut};
    use crate::ops::{FuncDecl, OpTag, OpTrait, OpType, Value, handle::NodeHandle};
    use crate::std_extensions::arithmetic::int_ops::IntOpDef;
    use crate::std_extensions::arithmetic::int_types::{ConstInt, INT_TYPES};
    use crate::{Hugr, HugrView, Visibility, types::Signature};

    #[test]
    fn test_insert_link_nodes_add() {
        // Default (non-linking) methods...just for comparison
        let (insert, _, _) = dfg_calling_defn_decl();

        let mut h = simple_dfg_hugr();
        h.insert_from_view(h.entrypoint(), &insert);
        check_calls_defn_decl(&h, false, false);

        let mut h = simple_dfg_hugr();
        h.insert_hugr(h.entrypoint(), insert);
        check_calls_defn_decl(&h, false, false);

        // Specify which decls to transfer. No real "linking" here though.
        for (call1, call2) in [(false, false), (false, true), (true, false), (true, true)] {
            let (insert, defn, decl) = dfg_calling_defn_decl();
            let mod_children = HashMap::from_iter(
                call1
                    .then_some((defn.node(), NodeLinkingDirective::add()))
                    .into_iter()
                    .chain(call2.then_some((decl.node(), NodeLinkingDirective::add()))),
            );

            let mut h = simple_dfg_hugr();
            h.insert_link_view_by_node(Some(h.entrypoint()), &insert, mod_children.clone())
                .unwrap();
            check_calls_defn_decl(&h, call1, call2);

            let mut h = simple_dfg_hugr();
            h.insert_link_hugr_by_node(Some(h.entrypoint()), insert, mod_children)
                .unwrap();
            check_calls_defn_decl(&h, call1, call2);
        }
    }

    #[test]
    fn insert_link_nodes_replace() {
        let (mut host, defn, decl) = dfg_calling_defn_decl();
        assert_eq!(
            host.children(host.module_root())
                .map(|n| host.get_optype(n).tag())
                .collect_vec(),
            vec![OpTag::FuncDefn, OpTag::FuncDefn, OpTag::Function]
        );
        let insert = simple_dfg_hugr();
        let dirvs = HashMap::from([(
            insert
                .children(insert.module_root())
                .exactly_one()
                .ok()
                .unwrap(),
            NodeLinkingDirective::Add {
                replace: vec![defn.node(), decl.node()],
            },
        )]);
        host.insert_link_hugr_by_node(None, insert, dirvs).unwrap();
        host.validate().unwrap();
        assert_eq!(
            host.children(host.module_root())
                .map(|n| host.get_optype(n).tag())
                .collect_vec(),
            vec![OpTag::FuncDefn; 2]
        );
    }

    #[test]
    fn insert_link_nodes_use_existing() {
        let (insert, defn, decl) = dfg_calling_defn_decl();
        let mut chmap =
            HashMap::from([defn.node(), decl.node()].map(|n| (n, NodeLinkingDirective::add())));
        let (h, node_map) = {
            let mut h = simple_dfg_hugr();
            let res = h
                .insert_link_view_by_node(Some(h.entrypoint()), &insert, chmap.clone())
                .unwrap();
            (h, res.node_map)
        };
        h.validate().unwrap();
        let num_nodes = h.num_nodes();
        let num_ep_nodes = h.descendants(node_map[&insert.entrypoint()]).count();
        let [inserted_defn, inserted_decl] = [defn.node(), decl.node()].map(|n| node_map[&n]);

        // No reason we can't add the decl again, or replace the defn with the decl,
        // but here we'll limit to the "interesting" (likely) cases
        for decl_replacement in [inserted_defn, inserted_decl] {
            let decl_mode = NodeLinkingDirective::UseExisting(decl_replacement);
            chmap.insert(decl.node(), decl_mode);
            for defn_mode in [
                NodeLinkingDirective::add(),
                NodeLinkingDirective::UseExisting(inserted_defn),
            ] {
                chmap.insert(defn.node(), defn_mode.clone());
                let mut h = h.clone();
                h.insert_link_hugr_by_node(Some(h.entrypoint()), insert.clone(), chmap.clone())
                    .unwrap();
                h.validate().unwrap();
                if defn_mode != NodeLinkingDirective::add() {
                    assert_eq!(h.num_nodes(), num_nodes + num_ep_nodes);
                }
                assert_eq!(
                    h.children(h.module_root()).count(),
                    3 + (defn_mode == NodeLinkingDirective::add()) as usize
                );
                let expected_defn_uses = 1
                    + (defn_mode == NodeLinkingDirective::UseExisting(inserted_defn)) as usize
                    + (decl_replacement == inserted_defn) as usize;
                assert_eq!(
                    h.static_targets(inserted_defn).unwrap().count(),
                    expected_defn_uses
                );
                assert_eq!(
                    h.static_targets(inserted_decl).unwrap().count(),
                    1 + (decl_replacement == inserted_decl) as usize
                );
            }
        }
    }

    #[test]
    fn bad_insert_link_nodes() {
        let backup = simple_dfg_hugr();
        let mut h = backup.clone();

        let (insert, defn, decl) = dfg_calling_defn_decl();
        let (defn, decl) = (defn.node(), decl.node());

        let epp = insert.get_parent(insert.entrypoint()).unwrap();
        let r = h.insert_link_view_by_node(
            Some(h.entrypoint()),
            &insert,
            HashMap::from([(epp, NodeLinkingDirective::add())]),
        );
        assert_eq!(
            r.err().unwrap(),
            NodeLinkingError::ChildContainsEntrypoint(epp)
        );
        assert_eq!(h, backup);

        let [inp, _] = insert.get_io(defn).unwrap();
        let r = h.insert_link_view_by_node(
            Some(h.entrypoint()),
            &insert,
            HashMap::from([(inp, NodeLinkingDirective::add())]),
        );
        assert_eq!(r.err().unwrap(), NodeLinkingError::NotChildOfRoot(inp));
        assert_eq!(h, backup);

        let mut insert = insert;
        insert.set_entrypoint(defn);
        let r = h.insert_link_view_by_node(
            Some(h.module_root()),
            &insert,
            HashMap::from([(
                defn,
                NodeLinkingDirective::UseExisting(h.get_parent(h.entrypoint()).unwrap()),
            )]),
        );
        assert_eq!(
            r.err().unwrap(),
            NodeLinkingError::ChildContainsEntrypoint(defn)
        );
        assert_eq!(h, backup);

        insert.set_entrypoint(insert.module_root());
        let r = h.insert_link_hugr_by_node(
            Some(h.module_root()),
            insert,
            HashMap::from([(decl, NodeLinkingDirective::add())]),
        );
        assert_eq!(r.err().unwrap(), NodeLinkingError::ChildOfEntrypoint(decl));
        assert_eq!(h, backup);

        let (insert, defn, decl) = dfg_calling_defn_decl();
        let sig = insert
            .get_optype(defn.node())
            .as_func_defn()
            .unwrap()
            .signature()
            .clone();
        let tmp = h.add_node_with_parent(h.module_root(), FuncDecl::new("replaced", sig));
        let r = h.insert_link_hugr_by_node(
            Some(h.entrypoint()),
            insert,
            HashMap::from([
                (decl.node(), NodeLinkingDirective::replace([tmp])),
                (defn.node(), NodeLinkingDirective::replace([tmp])),
            ]),
        );
        assert_matches!(
            r.err().unwrap(),
            NodeLinkingError::NodeMultiplyReplaced(tn, sn1, sn2) => {
                assert_eq!(tmp, tn);
                assert_eq!([sn1,sn2].into_iter().sorted().collect_vec(), [defn.node(), decl.node()]);
        });
    }

    #[test]
    fn test_replace_used() {
        let mut h = simple_dfg_hugr();
        let temp = h.add_node_with_parent(
            h.module_root(),
            FuncDecl::new("temp", Signature::new_endo(vec![])),
        );

        let (insert, defn, decl) = dfg_calling_defn_decl();
        let node_map = h
            .insert_link_hugr_by_node(
                Some(h.entrypoint()),
                insert,
                HashMap::from([
                    (defn.node(), NodeLinkingDirective::replace([temp])),
                    (decl.node(), NodeLinkingDirective::UseExisting(temp)),
                ]),
            )
            .unwrap()
            .node_map;
        let defn = node_map[&defn.node()];
        assert_eq!(node_map.get(&decl.node()), None);
        assert!(!h.contains_node(temp));

        assert!(
            h.children(h.module_root())
                .all(|n| h.get_optype(n).is_func_defn())
        );
        for call in h.nodes().filter(|n| h.get_optype(*n).is_call()) {
            assert_eq!(h.static_source(call), Some(defn));
        }
    }

    #[allow(clippy::type_complexity)]
    fn list_decls_defns<H: HugrView>(h: &H) -> (HashMap<H::Node, &str>, HashMap<H::Node, &str>) {
        let mut decls = HashMap::new();
        let mut defns = HashMap::new();
        for n in h.children(h.module_root()) {
            match h.get_optype(n) {
                OpType::FuncDecl(fd) => decls.insert(n, fd.func_name().as_str()),
                OpType::FuncDefn(fd) => defns.insert(n, fd.func_name().as_str()),
                _ => None,
            };
        }
        (decls, defns)
    }

    fn call_targets<H: HugrView>(h: &H) -> HashMap<H::Node, H::Node> {
        h.nodes()
            .filter(|n| h.get_optype(*n).is_call())
            .map(|n| (n, h.static_source(n).unwrap()))
            .collect()
    }

    #[rstest]
    fn combines_decls_defn(
        #[values(NewFuncHandling::RaiseError, NewFuncHandling::Add)] sig_conflict: NewFuncHandling,
        #[values(
            NewFuncHandling::RaiseError.into(),
            MultipleImplHandling::UseNew,
            MultipleImplHandling::UseExisting,
            NewFuncHandling::Add.into()
        )]
        multi_impls: MultipleImplHandling,
    ) {
        let i64_t = || INT_TYPES[6].to_owned();
        let foo_sig = Signature::new_endo(i64_t());
        let bar_sig = Signature::new(vec![i64_t(); 2], i64_t());
        let mut target = {
            let mut fb =
                FunctionBuilder::new_vis("foo", foo_sig.clone(), Visibility::Public).unwrap();
            let mut mb = fb.module_root_builder();
            let bar1 = mb.declare("bar", bar_sig.clone().into()).unwrap();
            let bar2 = mb.declare("bar", bar_sig.clone().into()).unwrap(); // alias
            let [i] = fb.input_wires_arr();
            let [c] = fb.call(&bar1, &[], [i, i]).unwrap().outputs_arr();
            let r = fb.call(&bar2, &[], [i, c]).unwrap();
            let h = fb.finish_hugr_with_outputs(r.outputs()).unwrap();
            assert_eq!(
                list_decls_defns(&h),
                (
                    HashMap::from([(bar1.node(), "bar"), (bar2.node(), "bar")]),
                    HashMap::from([(h.entrypoint(), "foo")])
                )
            );
            h
        };

        let inserted = {
            let mut main_b = FunctionBuilder::new("main", Signature::new(vec![], i64_t())).unwrap();
            let mut mb = main_b.module_root_builder();
            let foo1 = mb.declare("foo", foo_sig.clone().into()).unwrap();
            let foo2 = mb.declare("foo", foo_sig.clone().into()).unwrap();
            let mut bar = mb
                .define_function_vis("bar", bar_sig.clone(), Visibility::Public)
                .unwrap();
            let res = bar
                .add_dataflow_op(IntOpDef::iadd.with_log_width(6), bar.input_wires())
                .unwrap();
            let bar = bar.finish_with_outputs(res.outputs()).unwrap();
            let i = main_b.add_load_value(ConstInt::new_u(6, 257).unwrap());
            let c = main_b.call(&foo1, &[], [i]).unwrap();
            let r = main_b.call(&foo2, &[], c.outputs()).unwrap();
            let h = main_b.finish_hugr_with_outputs(r.outputs()).unwrap();
            assert_eq!(
                list_decls_defns(&h),
                (
                    HashMap::from([(foo1.node(), "foo"), (foo2.node(), "foo")]),
                    HashMap::from([(h.entrypoint(), "main"), (bar.node(), "bar")])
                )
            );
            h
        };

        let pol = NameLinkingPolicy {
            sig_conflict,
            multi_impls,
            filter_private: false,
        };
        let mut target2 = target.clone();

        target.link_module_view(&inserted, &pol).unwrap();
        target2.link_module(inserted, &pol).unwrap();
        for tgt in [target, target2] {
            tgt.validate().unwrap();
            let (decls, defns) = list_decls_defns(&tgt);
            assert_eq!(decls, HashMap::new());
            assert_eq!(
                defns.values().copied().sorted().collect_vec(),
                ["bar", "foo", "main"]
            );
            let call_tgts = call_targets(&tgt);
            for (defn, name) in defns {
                if name != "main" {
                    // Defns now have two calls each (was one to each alias)
                    assert_eq!(call_tgts.values().filter(|tgt| **tgt == defn).count(), 2);
                }
            }
        }
    }

    #[rstest]
    fn sig_conflict(
        #[values(false, true)] host_defn: bool,
        #[values(false, true)] inserted_defn: bool,
    ) {
        let mk_def_or_decl = |n, sig: Signature, defn| {
            let mut mb = ModuleBuilder::new();
            let node = if defn {
                let fb = mb.define_function_vis(n, sig, Visibility::Public).unwrap();
                let ins = fb.input_wires();
                fb.finish_with_outputs(ins).unwrap().node()
            } else {
                mb.declare(n, sig.into()).unwrap().node()
            };
            (mb.finish_hugr().unwrap(), node)
        };

        let old_sig = Signature::new_endo(usize_t());
        let (orig_host, orig_fn) = mk_def_or_decl("foo", old_sig.clone(), host_defn);
        let new_sig = Signature::new_endo(INT_TYPES[3].clone());
        let (inserted, inserted_fn) = mk_def_or_decl("foo", new_sig.clone(), inserted_defn);

        let pol = NameLinkingPolicy::err_on_conflict(NewFuncHandling::RaiseError);
        let mut host = orig_host.clone();
        let res = host.link_module_view(&inserted, &pol);
        assert_eq!(host, orig_host); // Did nothing
        assert_eq!(
            res.err(),
            Some(NameLinkingError::SignatureConflict {
                name: "foo".to_string(),
                src_node: inserted_fn,
                src_sig: Box::new(new_sig.into()),
                tgt_node: orig_fn,
                tgt_sig: Box::new(old_sig.into())
            })
        );

        let pol = pol.on_signature_conflict(NewFuncHandling::Add);
        let node_map = host.link_module(inserted, &pol).unwrap().node_map;
        assert_eq!(
            host.validate(),
            Err(ValidationError::DuplicateExport {
                link_name: "foo".to_string(),
                children: [orig_fn, node_map[&inserted_fn]]
            })
        );
    }

    #[rstest]
    #[case(MultipleImplHandling::UseNew, vec![11], vec![5, 11])] // Existing constant is not removed
    #[case(MultipleImplHandling::UseExisting, vec![5], vec![5])]
    #[case(NewFuncHandling::Add.into(), vec![5, 11], vec![5,11])]
    #[case(NewFuncHandling::RaiseError.into(), vec![], vec![])]
    fn impl_conflict(
        #[case] multi_impls: MultipleImplHandling,
        #[case] expect_used: Vec<u64>,
        #[case] expect_exist: Vec<u64>,
    ) {
        fn build_hugr(cst: u64) -> Hugr {
            let mut mb = ModuleBuilder::new();
            let cst = mb.add_constant(Value::from(ConstUsize::new(cst)));
            let mut fb = mb
                .define_function_vis("foo", Signature::new(vec![], usize_t()), Visibility::Public)
                .unwrap();
            let c = fb.load_const(&cst);
            fb.finish_with_outputs([c]).unwrap();
            mb.finish_hugr().unwrap()
        }
        let backup = build_hugr(5);
        let mut host = backup.clone();
        let inserted = build_hugr(11);

<<<<<<< HEAD
        let pol = NameLinkingPolicy {
            sig_conflict: NewFuncHandling::RaiseError,
            multi_impls,
            filter_private: true,
        };
=======
        let pol = NameLinkingPolicy::keep_both_invalid().on_multiple_impls(multi_impls);
>>>>>>> 0c490033
        let res = host.link_module(inserted, &pol);
        if multi_impls == NewFuncHandling::RaiseError.into() {
            assert!(matches!(res, Err(NameLinkingError::MultipleImpls(n, _, _)) if n == "foo"));
            assert_eq!(host, backup);
            return;
        }
        res.unwrap();
        let val_res = host.validate();
        if multi_impls == NewFuncHandling::Add.into() {
            assert!(
                matches!(val_res, Err(ValidationError::DuplicateExport { link_name, .. }) if link_name == "foo")
            );
        } else {
            val_res.unwrap();
        }
        let func_consts = host
            .children(host.module_root())
            .filter(|n| host.get_optype(*n).is_func_defn())
            .map(|n| {
                host.children(n)
                    .filter_map(|ch| host.static_source(ch)) // LoadConstant's
                    .map(|c| host.get_optype(c).as_const().unwrap())
                    .map(|c| c.get_custom_value::<ConstUsize>().unwrap().value())
                    .exactly_one()
                    .ok()
                    .unwrap()
            })
            .collect_vec();
        assert_eq!(func_consts, expect_used);
        let all_consts: Vec<_> = host
            .children(host.module_root())
            .filter_map(|ch| host.get_optype(ch).as_const())
            .map(|c| c.get_custom_value::<ConstUsize>().unwrap().value())
            .sorted()
            .collect();
        assert_eq!(all_consts, expect_exist);
    }
}<|MERGE_RESOLUTION|>--- conflicted
+++ resolved
@@ -613,8 +613,7 @@
         &self,
         target: &T,
         source: &S,
-<<<<<<< HEAD
-    ) -> Result<NodeLinkingDirectives<S::Node, T::Node>, NameLinkingError<S::Node, T::Node>> {
+    ) -> Result<LinkActions<S::Node, T::Node>, NameLinkingError<S::Node, T::Node>> {
         self.to_node_linking_for(target, source, false)
     }
 
@@ -679,17 +678,17 @@
         target: &T,
         source: &S,
         use_entrypoint: bool,
-    ) -> Result<NodeLinkingDirectives<S::Node, T::Node>, NameLinkingError<S::Node, T::Node>> {
-        let mut source_funcs = source_funcs.into_iter();
+    ) -> Result<LinkActions<S::Node, T::Node>, NameLinkingError<S::Node, T::Node>> {
+        //let mut source_funcs = source_funcs.into_iter();
         let existing = gather_existing(target);
         let cg = CallGraph::new(&source);
         // Can't use petgraph Dfs as we need to avoid traversing through some nodes,
         // and we need to maintain our own `visited` map anyway
         let mut to_visit = VecDeque::from_iter(use_entrypoint.then_some(source.entrypoint()));
-        let mut dirvs = NodeLinkingDirectives::new();
+        let mut dirvs = LinkActions::new();
         for sn in source.children(source.module_root()) {
             if let Some(ls) = link_sig(source, sn) {
-                if self.process(&existing, ls, false) {
+                if self.process(&existing, sn, ls, false)? {
                     to_visit.push_back(sn);
                 }
             }
@@ -703,15 +702,10 @@
             let Some(ls) = link_sig(source, sn) else {
                 continue;
             };
-            if self.process(&existing, ls, true) {
+            if self.process(&existing, sn, ls, true)? {
                 ve.insert(something);
             }
         }
-=======
-    ) -> Result<LinkActions<S::Node, T::Node>, NameLinkingError<S::Node, T::Node>> {
-        let existing = gather_existing(target);
-        let mut res = LinkActions::new();
->>>>>>> 0c490033
 
         let NameLinkingPolicy {
             new_names,
@@ -748,16 +742,12 @@
                 }
                 _ => continue,
             };
-<<<<<<< HEAD
-            dirvs.insert(n, dirv);
+            dirvs.insert(n, LinkAction::LinkNode(dirv));
         }
         if self.filter_private {
             find_reachable(source, dirvs.keys().copied(), |n| Ok(dirvs[&n].clone()))
         } else {
             Ok(dirvs)
-=======
-            res.insert(n, LinkAction::LinkNode(dirv));
->>>>>>> 0c490033
         }
     }
 }
@@ -1454,15 +1444,7 @@
         let mut host = backup.clone();
         let inserted = build_hugr(11);
 
-<<<<<<< HEAD
-        let pol = NameLinkingPolicy {
-            sig_conflict: NewFuncHandling::RaiseError,
-            multi_impls,
-            filter_private: true,
-        };
-=======
         let pol = NameLinkingPolicy::keep_both_invalid().on_multiple_impls(multi_impls);
->>>>>>> 0c490033
         let res = host.link_module(inserted, &pol);
         if multi_impls == NewFuncHandling::RaiseError.into() {
             assert!(matches!(res, Err(NameLinkingError::MultipleImpls(n, _, _)) if n == "foo"));
