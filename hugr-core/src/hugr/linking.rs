--- conflicted
+++ resolved
@@ -282,7 +282,7 @@
         &mut self,
         parent: Self::Node,
         mut other: Hugr,
-        allow_new_names: Option<SignatureConflictHandling>,
+        allow_new_names: Option<NewFuncHandling>,
         allow_new_impls: Option<MultipleImplHandling>,
     ) -> Result<InsertedForest<Node, Self::Node>, String> {
         let entrypoint_func = {
@@ -325,12 +325,12 @@
                                 }
                             } else {
                                 match allow_new_names {
-                                    None | Some(SignatureConflictHandling::ErrorDontInsert) => {
+                                    None | Some(NewFuncHandling::RaiseError) => {
                                         return Err(format!(
                                             "Conflicting signature for function {name} callable from entrypoint"
                                         ));
                                     }
-                                    Some(SignatureConflictHandling::UseBoth) => {
+                                    Some(NewFuncHandling::Add) => {
                                         NodeLinkingDirective::add()
                                     }
                                 }
@@ -443,16 +443,7 @@
 #[derive(Clone, Debug, PartialEq, Eq)]
 pub struct NameLinkingPolicy {
     // TODO: consider pub-funcs-to-add? (With others, optionally filtered by callgraph, made private)
-<<<<<<< HEAD
-    /// How to handle cases where the same (public) name is present in both
-    /// inserted and target Hugr but with different signatures.
-    sig_conflict: SignatureConflictHandling,
-    /// How to handle cases where both target and inserted Hugr have a FuncDefn
-    /// with the same name and signature.
-=======
-    // copy_private_funcs: bool, // TODO: allow filtering private funcs to only those reachable in callgraph
     sig_conflict: NewFuncHandling,
->>>>>>> 2bee21f6
     // TODO consider Set of names where to prefer new? Or optional map from name?
     multi_impls: MultipleImplHandling,
     /// Whether to filter private functions down to only those required (reached from public)
@@ -544,14 +535,9 @@
     /// [FuncDefn]: crate::ops::FuncDefn
     pub fn err_on_conflict(multi_impls: impl Into<MultipleImplHandling>) -> Self {
         Self {
-<<<<<<< HEAD
-            multi_impls,
-            sig_conflict: SignatureConflictHandling::ErrorDontInsert,
-            filter_private: false,
-=======
             multi_impls: multi_impls.into(),
             sig_conflict: NewFuncHandling::RaiseError,
->>>>>>> 2bee21f6
+            filter_private: false,
         }
     }
 
@@ -560,14 +546,9 @@
     /// a (potentially-invalid) Hugr is always produced.
     pub fn keep_both_invalid() -> Self {
         Self {
-<<<<<<< HEAD
-            multi_impls: MultipleImplHandling::UseBoth,
-            sig_conflict: SignatureConflictHandling::UseBoth,
-            filter_private: false,
-=======
             multi_impls: MultipleImplHandling::NewFunc(NewFuncHandling::Add),
             sig_conflict: NewFuncHandling::Add,
->>>>>>> 2bee21f6
+            filter_private: false
         }
     }
 
@@ -1273,23 +1254,15 @@
     }
 
     #[rstest]
-<<<<<<< HEAD
     #[case(MultipleImplHandling::UseNew, vec![11], vec![5, 11])] // Existing constant is not removed
     #[case(MultipleImplHandling::UseExisting, vec![5], vec![5])]
-    #[case(MultipleImplHandling::UseBoth, vec![5, 11], vec![5,11])]
-    #[case(MultipleImplHandling::ErrorDontInsert, vec![], vec![])]
+    #[case(NewFuncHandling::Add.into(), vec![5, 11], vec![5,11])]
+    #[case(NewFuncHandling::RaiseError.into(), vec![], vec![])]
     fn impl_conflict(
         #[case] multi_impls: MultipleImplHandling,
         #[case] expect_used: Vec<u64>,
         #[case] expect_exist: Vec<u64>,
     ) {
-=======
-    #[case(MultipleImplHandling::UseNew, vec![11])]
-    #[case(MultipleImplHandling::UseExisting, vec![5])]
-    #[case(NewFuncHandling::Add.into(), vec![5, 11])]
-    #[case(NewFuncHandling::RaiseError.into(), vec![])]
-    fn impl_conflict(#[case] multi_impls: MultipleImplHandling, #[case] expected: Vec<u64>) {
->>>>>>> 2bee21f6
         fn build_hugr(cst: u64) -> Hugr {
             let mut mb = ModuleBuilder::new();
             let cst = mb.add_constant(Value::from(ConstUsize::new(cst)));
@@ -1304,16 +1277,11 @@
         let mut host = backup.clone();
         let inserted = build_hugr(11);
 
-<<<<<<< HEAD
         let pol = NameLinkingPolicy {
-            sig_conflict: SignatureConflictHandling::ErrorDontInsert,
+            sig_conflict: NewFuncHandling::RaiseError,
             multi_impls,
             filter_private: true,
         };
-=======
-        let mut pol = NameLinkingPolicy::keep_both_invalid();
-        *pol.on_multiple_impls() = multi_impls;
->>>>>>> 2bee21f6
         let res = host.link_module(inserted, &pol);
         if multi_impls == NewFuncHandling::RaiseError.into() {
             assert!(matches!(res, Err(NameLinkingError::MultipleImpls(n, _, _)) if n == "foo"));
