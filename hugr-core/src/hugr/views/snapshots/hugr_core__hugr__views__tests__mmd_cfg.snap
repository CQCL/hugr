--- conflicted
+++ resolved
@@ -18,11 +18,7 @@
             direction LR
             7["(7) Input"]
             8["(8) Output"]
-<<<<<<< HEAD
-            9["(9) const:sum:{tag:0, vals:[]}"]
-=======
             9["(9) const:seq:{}"]
->>>>>>> 7bb4130e
             10["(10) LoadConstant"]
             7--"0:1<br>usize"-->8
             9--"0:0<br>[]"-->10
