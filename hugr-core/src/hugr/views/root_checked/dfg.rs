--- conflicted
+++ resolved
@@ -8,15 +8,10 @@
 use crate::{
     IncomingPort, OutgoingPort, PortIndex,
     hugr::HugrMut,
-<<<<<<< HEAD
-    ops::{OpTrait, OpType, handle::DfgID},
-=======
     ops::{
-        DFG, FuncDefn, Input, OpTrait, OpType, Output,
-        dataflow::IOTrait,
+        OpTrait, OpType,
         handle::{DataflowParentID, DfgID},
     },
->>>>>>> 7902ebcf
     types::{NoRV, Signature, TypeBase},
 };
 
