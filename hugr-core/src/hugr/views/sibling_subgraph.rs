//! Views for HUGR sibling subgraphs.
//!
//! Views into convex subgraphs of HUGRs within a single level of the
//! hierarchy, i.e. within a sibling graph. Convex subgraph are always
//! induced subgraphs, i.e. they are defined by a subset of the sibling nodes.
//!
//! Sibling subgraphs complement [`super::HierarchyView`]s in the sense that the
//! latter provide views for subgraphs defined by hierarchical relationships,
//! while the former provide views for subgraphs within a single level of the
//! hierarchy.

use std::collections::HashSet;
use std::mem;

use itertools::Itertools;
use portgraph::algorithms::ConvexChecker;
use portgraph::{view::Subgraph, Direction, PortView};
use thiserror::Error;

use crate::builder::{Container, FunctionBuilder};
use crate::hugr::{HugrMut, HugrView, RootTagged};
use crate::ops::dataflow::DataflowOpTrait;
use crate::ops::handle::{ContainerHandle, DataflowOpID};
use crate::ops::{NamedOp, OpTag, OpTrait, OpType};
use crate::types::{FunctionType, Type};
use crate::{Hugr, IncomingPort, Node, OutgoingPort, Port, SimpleReplacement};

/// A non-empty convex subgraph of a HUGR sibling graph.
///
/// A HUGR region in which all nodes share the same parent. Unlike
/// [`super::SiblingGraph`],  not all nodes of the sibling graph must be
/// included. A convex subgraph is always an induced subgraph, i.e. it is defined
/// by a set of nodes and all edges between them.
///
/// The incoming boundary (resp. outgoing boundary) is given by the input (resp.
/// output) ports of the subgraph that are linked to nodes outside of the subgraph.
/// The signature of the subgraph is then given by the types of the incoming
/// and outgoing boundary ports. Given a replacement with the same signature,
/// a [`SimpleReplacement`] can be constructed to rewrite the subgraph with the
/// replacement.
///
/// The ordering of the nodes in the subgraph is irrelevant to define the convex
/// subgraph, but it determines the ordering of the boundary signature.
///
/// No reference to the underlying graph is kept. Thus most of the subgraph
/// methods expect a reference to the Hugr as an argument.
///
/// At the moment we do not support state order edges at the subgraph boundary.
/// The `boundary_port` and `signature` methods will panic if any are found.
/// State order edges are also unsupported in replacements in
/// `create_simple_replacement`.
// TODO: implement a borrowing wrapper that implements a view into the Hugr
// given a reference.
#[derive(Clone, Debug)]
pub struct SiblingSubgraph {
    /// The nodes of the induced subgraph.
    nodes: Vec<Node>,
    /// The input ports of the subgraph.
    ///
    /// Grouped by input parameter. Each port must be unique and belong to a
    /// node in `nodes`.
    inputs: Vec<Vec<(Node, IncomingPort)>>,
    /// The output ports of the subgraph.
    ///
    /// Repeated ports are allowed and correspond to copying the output. Every
    /// port must belong to a node in `nodes`.
    outputs: Vec<(Node, OutgoingPort)>,
}

/// The type of the incoming boundary of [`SiblingSubgraph`].
///
/// The nested vec represents a partition of the incoming boundary ports by
/// input parameter. A set in the partition that has more than one element
/// corresponds to an input parameter that is copied and useful multiple times
/// in the subgraph.
pub type IncomingPorts = Vec<Vec<(Node, IncomingPort)>>;
/// The type of the outgoing boundary of [`SiblingSubgraph`].
pub type OutgoingPorts = Vec<(Node, OutgoingPort)>;

impl SiblingSubgraph {
    /// A sibling subgraph from a [`crate::ops::OpTag::DataflowParent`]-rooted
    /// HUGR.
    ///
    /// The subgraph is given by the nodes between the input and output children
    /// nodes of the root node. If you wish to create a subgraph from another
    /// root, wrap the `region` argument in a [`super::SiblingGraph`].
    ///
    /// Wires connecting the input and output nodes are ignored. Note that due
    /// to this the resulting subgraph's signature may not match the signature
    /// of the dataflow parent.
    ///
    /// This will return an [`InvalidSubgraph::EmptySubgraph`] error if the
    /// subgraph is empty.
    pub fn try_new_dataflow_subgraph<H, Root>(dfg_graph: &H) -> Result<Self, InvalidSubgraph>
    where
        H: Clone + RootTagged<RootHandle = Root>,
        Root: ContainerHandle<ChildrenHandle = DataflowOpID>,
    {
        let parent = dfg_graph.root();
        let nodes = dfg_graph.children(parent).skip(2).collect_vec();
        let (inputs, outputs) = get_input_output_ports(dfg_graph);

        validate_subgraph(dfg_graph, &nodes, &inputs, &outputs)?;

        if nodes.is_empty() {
            Err(InvalidSubgraph::EmptySubgraph)
        } else {
            Ok(Self {
                nodes,
                inputs,
                outputs,
            })
        }
    }

    /// Create a new convex sibling subgraph from input and output boundaries.
    ///
    /// Any sibling subgraph can be defined using two sets of boundary edges
    /// $B_I$ and $B_O$, the incoming and outgoing boundary edges respectively.
    /// Intuitively, the sibling subgraph is all the edges and nodes "between"
    /// an edge of $B_I$ and an edge of $B_O$.
    ///
    /// ## Definition
    ///
    /// More formally, the sibling subgraph of a graph $G = (V, E)$ given
    /// by sets of incoming and outgoing boundary edges $B_I, B_O \subseteq E$
    /// is the graph given by the connected components of the graph
    /// $G' = (V, E \ B_I \ B_O)$ that contain at least one node that is either
    ///  - the target of an incoming boundary edge, or
    ///  - the source of an outgoing boundary edge.
    ///
    /// A subgraph is well-formed if for every edge in the HUGR
    ///  - it is in $B_I$ if and only if it has a source outside of the subgraph
    ///    and a target inside of it, and
    ///  - it is in $B_O$ if and only if it has a source inside of the subgraph
    ///    and a target outside of it.
    ///
    /// ## Arguments
    ///
    /// The `incoming` and `outgoing` arguments give $B_I$ and $B_O$ respectively.
    /// Incoming edges must be given by incoming ports and outgoing edges by
    /// outgoing ports. The ordering of the incoming and outgoing ports defines
    /// the signature of the subgraph.
    ///
    /// Incoming boundary ports must be unique and partitioned by input
    /// parameter: two ports within the same set of the partition must be
    /// copyable and will result in the input being copied. Outgoing
    /// boundary ports are given in a list and can appear multiple times if
    /// they are copyable, in which case the output will be copied.
    ///
    /// ## Errors
    ///
    /// This function fails if the subgraph is not convex, if the nodes
    /// do not share a common parent or if the subgraph is empty.
    pub fn try_new(
        incoming: IncomingPorts,
        outgoing: OutgoingPorts,
        hugr: &impl HugrView,
    ) -> Result<Self, InvalidSubgraph> {
        let checker = TopoConvexChecker::new(hugr);
        Self::try_new_with_checker(incoming, outgoing, hugr, &checker)
    }

    /// Create a new convex sibling subgraph from input and output boundaries.
    ///
    /// Provide a [`ConvexChecker`] instance to avoid constructing one for
    /// faster convexity check. If you do not have one, use
    /// [`SiblingSubgraph::try_new`].
    ///
    /// Refer to [`SiblingSubgraph::try_new`] for the full
    /// documentation.
    pub fn try_new_with_checker(
        inputs: IncomingPorts,
        outputs: OutgoingPorts,
        hugr: &impl HugrView,
        checker: &impl ConvexChecker,
    ) -> Result<Self, InvalidSubgraph> {
        let pg = hugr.portgraph();

        let to_pg = |(n, p): (Node, Port)| {
            pg.port_index(n.pg_index(), p.pg_offset())
                .expect("invalid port")
        };

        // Ordering of the edges here is preserved and becomes ordering of the signature.
        let subpg =
            Subgraph::new_subgraph(pg.clone(), combine_in_out(&inputs, &outputs).map(to_pg));
        let nodes = subpg.nodes_iter().map_into().collect_vec();
        validate_subgraph(hugr, &nodes, &inputs, &outputs)?;

        if !subpg.is_convex_with_checker(checker) {
            return Err(InvalidSubgraph::NotConvex);
        }

        Ok(Self {
            nodes,
            inputs,
            outputs,
        })
    }

    /// Create a subgraph from a set of nodes.
    ///
    /// The incoming boundary is given by the set of edges with a source
    /// not in nodes and a target in nodes. Conversely, the outgoing boundary
    /// is given by the set of edges with a source in nodes and a target not
    /// in nodes.
    ///
    /// The subgraph signature will be given by the types of the incoming and
    /// outgoing edges ordered by the node order in `nodes` and within each node
    /// by the port order.

    /// The in- and out-arity of the signature will match the
    /// number of incoming and outgoing edges respectively. In particular, the
    /// assumption is made that no two incoming edges have the same source
    /// (no copy nodes at the input bounary).
    pub fn try_from_nodes(
        nodes: impl Into<Vec<Node>>,
        hugr: &impl HugrView,
    ) -> Result<Self, InvalidSubgraph> {
        let checker = TopoConvexChecker::new(hugr);
        Self::try_from_nodes_with_checker(nodes, hugr, &checker)
    }

    /// Create a subgraph from a set of nodes.
    ///
    /// Provide a [`ConvexChecker`] instance to avoid constructing one for
    /// faster convexity check. If you do not have one, use
    /// [`SiblingSubgraph::try_from_nodes`].
    ///
    /// Refer to [`SiblingSubgraph::try_from_nodes`] for the full
    /// documentation.
    pub fn try_from_nodes_with_checker<'c, 'h: 'c, H: HugrView>(
        nodes: impl Into<Vec<Node>>,
        hugr: &'h H,
        checker: &impl ConvexChecker,
    ) -> Result<Self, InvalidSubgraph> {
        let nodes = nodes.into();
        let nodes_set = nodes.iter().copied().collect::<HashSet<_>>();
        let incoming_edges = nodes
            .iter()
            .flat_map(|&n| hugr.node_inputs(n).map(move |p| (n, p)));
        let outgoing_edges = nodes
            .iter()
            .flat_map(|&n| hugr.node_outputs(n).map(move |p| (n, p)));
        let inputs = incoming_edges
            .filter(|&(n, p)| {
                if !hugr.is_linked(n, p) {
                    return false;
                }
                let (out_n, _) = hugr.single_linked_output(n, p).unwrap();
                !nodes_set.contains(&out_n)
            })
            // Every incoming edge is its own input.
            .map(|p| vec![p])
            .collect_vec();
        let outputs = outgoing_edges
            .filter(|&(n, p)| {
                if !hugr.is_linked(n, p) {
                    return false;
                }
                // TODO: what if there are multiple outgoing edges?
                // See https://github.com/CQCL/hugr/issues/518
                let (in_n, _) = hugr.linked_ports(n, p).next().unwrap();
                !nodes_set.contains(&in_n)
            })
            .collect_vec();
        Self::try_new_with_checker(inputs, outputs, hugr, checker)
    }

    /// An iterator over the nodes in the subgraph.
    pub fn nodes(&self) -> &[Node] {
        &self.nodes
    }

    /// The number of nodes in the subgraph.
    pub fn node_count(&self) -> usize {
        self.nodes.len()
    }

    /// Returns the computed [`IncomingPorts`] of the subgraph.
    pub fn incoming_ports(&self) -> &IncomingPorts {
        &self.inputs
    }

    /// Returns the computed [`OutgoingPorts`] of the subgraph.
    pub fn outgoing_ports(&self) -> &OutgoingPorts {
        &self.outputs
    }

    /// The signature of the subgraph.
    pub fn signature(&self, hugr: &impl HugrView) -> FunctionType {
        let input = self
            .inputs
            .iter()
            .map(|part| {
                let &(n, p) = part.iter().next().expect("is non-empty");
                let sig = hugr.signature(n).expect("must have dataflow signature");
                sig.port_type(p).cloned().expect("must be dataflow edge")
            })
            .collect_vec();
        let output = self
            .outputs
            .iter()
            .map(|&(n, p)| {
                let sig = hugr.signature(n).expect("must have dataflow signature");
                sig.port_type(p).cloned().expect("must be dataflow edge")
            })
            .collect_vec();
        FunctionType::new(input, output)
    }

    /// The parent of the sibling subgraph.
    pub fn get_parent(&self, hugr: &impl HugrView) -> Node {
        hugr.get_parent(self.nodes[0]).expect("invalid subgraph")
    }

    /// Construct a [`SimpleReplacement`] to replace `self` with `replacement`.
    ///
    /// `replacement` must be a hugr with DFG root and its signature must
    /// match the signature of the subgraph.
    ///
    /// May return one of the following five errors
    ///  - [`InvalidReplacement::InvalidDataflowGraph`]: the replacement
    ///    graph is not a [`crate::ops::OpTag::DataflowParent`]-rooted graph,
    ///  - [`InvalidReplacement::InvalidSignature`]: the signature of the
    ///    replacement DFG does not match the subgraph signature, or
    ///  - [`InvalidReplacement::NonConvexSubgraph`]: the sibling subgraph is not
    ///    convex.
    ///
    /// At the moment we do not support state order edges. If any are found in
    /// the replacement graph, this will panic.
    pub fn create_simple_replacement(
        &self,
        hugr: &impl HugrView,
        replacement: Hugr,
    ) -> Result<SimpleReplacement, InvalidReplacement> {
        let rep_root = replacement.root();
        let dfg_optype = replacement.get_optype(rep_root);
        if !OpTag::Dfg.is_superset(dfg_optype.tag()) {
            return Err(InvalidReplacement::InvalidDataflowGraph {
                node: rep_root,
                op: dfg_optype.clone(),
            });
        }
<<<<<<< HEAD
        let [rep_input, rep_output] = replacement
            .get_io(rep_root)
            .expect("DFG root in the replacement does not have input and output nodes.");
        if dfg_optype.dataflow_signature() != Some(self.signature(hugr)) {
            return Err(InvalidReplacement::InvalidSignature {
                expected: self.signature(hugr),
                actual: dfg_optype.dataflow_signature(),
            });
=======
        let Some([rep_input, rep_output]) = replacement.get_io(rep_root) else {
            return Err(InvalidReplacement::InvalidDataflowParent);
        };

        let current_signature = self.signature(hugr);
        let new_signature = dfg_optype.dataflow_signature();
        if new_signature.as_ref().map(|s| &s.input) != Some(&current_signature.input)
            || new_signature.as_ref().map(|s| &s.output) != Some(&current_signature.output)
        {
            return Err(InvalidReplacement::InvalidSignature);
>>>>>>> 15c3ea90
        }

        // TODO: handle state order edges. For now panic if any are present.
        // See https://github.com/CQCL/hugr/discussions/432
        let rep_inputs = replacement.node_outputs(rep_input).map(|p| (rep_input, p));
        let rep_outputs = replacement.node_inputs(rep_output).map(|p| (rep_output, p));
        let (rep_inputs, in_order_ports): (Vec<_>, Vec<_>) = rep_inputs.partition(|&(n, p)| {
            replacement
                .signature(n)
                .is_some_and(|s| s.port_type(p).is_some())
        });
        let (rep_outputs, out_order_ports): (Vec<_>, Vec<_>) = rep_outputs.partition(|&(n, p)| {
            replacement
                .signature(n)
                .is_some_and(|s| s.port_type(p).is_some())
        });

        if combine_in_out(&vec![out_order_ports], &in_order_ports)
            .any(|(n, p)| is_order_edge(&replacement, n, p))
        {
            unimplemented!("Found state order edges in replacement graph");
        }

        let nu_inp = rep_inputs
            .into_iter()
            .zip_eq(&self.inputs)
            .flat_map(|((rep_source_n, rep_source_p), self_targets)| {
                replacement
                    .linked_inputs(rep_source_n, rep_source_p)
                    .flat_map(move |rep_target| {
                        self_targets
                            .iter()
                            .map(move |&self_target| (rep_target, self_target))
                    })
            })
            .collect();
        let nu_out = self
            .outputs
            .iter()
            .zip_eq(rep_outputs)
            .flat_map(|(&(self_source_n, self_source_p), (_, rep_target_p))| {
                hugr.linked_inputs(self_source_n, self_source_p)
                    .map(move |self_target| (self_target, rep_target_p))
            })
            .collect();

        Ok(SimpleReplacement::new(
            self.clone(),
            replacement,
            nu_inp,
            nu_out,
        ))
    }

    /// Create a new Hugr containing only the subgraph.
    ///
    /// The new Hugr will contain a [FuncDefn][crate::ops::FuncDefn] root
    /// with the same signature as the subgraph and the specified `name`
    pub fn extract_subgraph(&self, hugr: &impl HugrView, name: impl Into<String>) -> Hugr {
        let mut builder = FunctionBuilder::new(name, self.signature(hugr).into()).unwrap();
        // Take the unfinished Hugr from the builder, to avoid unnecessary
        // validation checks that require connecting the inputs and outputs.
        let mut extracted = mem::take(builder.hugr_mut());
        let node_map = extracted.insert_subgraph(extracted.root(), hugr, self);

        // Connect the inserted nodes in-between the input and output nodes.
        let [inp, out] = extracted.get_io(extracted.root()).unwrap();
        for (inp_port, repl_ports) in extracted.node_outputs(inp).zip(self.inputs.iter()) {
            for (repl_node, repl_port) in repl_ports {
                extracted.connect(inp, inp_port, node_map[repl_node], *repl_port);
            }
        }
        for (out_port, (repl_node, repl_port)) in
            extracted.node_inputs(out).zip(self.outputs.iter())
        {
            extracted.connect(node_map[repl_node], *repl_port, out, out_port);
        }

        extracted
    }
}

fn combine_in_out<'a>(
    inputs: &'a IncomingPorts,
    outputs: &'a OutgoingPorts,
) -> impl Iterator<Item = (Node, Port)> + 'a {
    inputs
        .iter()
        .flatten()
        .map(|(n, p)| (*n, (*p).into()))
        .chain(outputs.iter().map(|(n, p)| (*n, (*p).into())))
}

/// Precompute convexity information for a HUGR.
///
/// This can be used when constructing multiple sibling subgraphs to speed up
/// convexity checking.
pub struct TopoConvexChecker<'g, Base: 'g + HugrView>(
    portgraph::algorithms::TopoConvexChecker<Base::Portgraph<'g>>,
);

impl<'g, Base: HugrView> TopoConvexChecker<'g, Base> {
    /// Create a new convexity checker.
    pub fn new(base: &'g Base) -> Self {
        let pg = base.portgraph();
        Self(portgraph::algorithms::TopoConvexChecker::new(pg))
    }
}

impl<'g, Base: HugrView> ConvexChecker for TopoConvexChecker<'g, Base> {
    fn is_convex(
        &self,
        nodes: impl IntoIterator<Item = portgraph::NodeIndex>,
        inputs: impl IntoIterator<Item = portgraph::PortIndex>,
        outputs: impl IntoIterator<Item = portgraph::PortIndex>,
    ) -> bool {
        self.0.is_convex(nodes, inputs, outputs)
    }
}

/// The type of all ports in the iterator.
///
/// If the array is empty or a port does not exist, returns `None`.
fn get_edge_type<H: HugrView, P: Into<Port> + Copy>(hugr: &H, ports: &[(Node, P)]) -> Option<Type> {
    let &(n, p) = ports.first()?;
    let edge_t = hugr.signature(n)?.port_type(p)?.clone();
    ports
        .iter()
        .all(|&(n, p)| {
            hugr.signature(n)
                .is_some_and(|s| s.port_type(p) == Some(&edge_t))
        })
        .then_some(edge_t)
}

/// Whether a subgraph is valid.
///
/// Verifies that input and output ports are valid subgraph boundaries, i.e. they belong
/// to nodes within the subgraph and are linked to at least one node outside of the subgraph.
/// This does NOT check convexity proper, i.e. whether the set of nodes form a convex
/// induced graph.
fn validate_subgraph<H: HugrView>(
    hugr: &H,
    nodes: &[Node],
    inputs: &IncomingPorts,
    outputs: &OutgoingPorts,
) -> Result<(), InvalidSubgraph> {
    // Copy of the nodes for fast lookup.
    let node_set = nodes.iter().copied().collect::<HashSet<_>>();

    // Check nodes is not empty
    if nodes.is_empty() {
        return Err(InvalidSubgraph::EmptySubgraph);
    }
    // Check all nodes share parent
    if !nodes.iter().map(|&n| hugr.get_parent(n)).all_equal() {
        let first_node = nodes[0];
        let first_parent = hugr.get_parent(first_node);
        let other_node = *nodes
            .iter()
            .skip(1)
            .find(|&&n| hugr.get_parent(n) != first_parent)
            .unwrap();
        let other_parent = hugr.get_parent(other_node);
        return Err(InvalidSubgraph::NoSharedParent {
            first_node,
            first_parent,
            other_node,
            other_parent,
        });
    }

    // Check there are no linked "other" ports
    if combine_in_out(inputs, outputs).any(|(n, p)| is_order_edge(hugr, n, p)) {
        unimplemented!("Connected order edges not supported at the boundary")
    }

    let boundary_ports = combine_in_out(inputs, outputs).collect_vec();
    // Check that the boundary ports are all in the subgraph.
    if let Some(&(n, p)) = boundary_ports.iter().find(|(n, _)| !node_set.contains(n)) {
        Err(InvalidSubgraphBoundary::PortNodeNotInSet(n, p))?;
    };
    // Check that every inside port has at least one linked port outside.
    if let Some(&(n, p)) = boundary_ports.iter().find(|&&(n, p)| {
        hugr.linked_ports(n, p)
            .all(|(n1, _)| node_set.contains(&n1))
    }) {
        Err(InvalidSubgraphBoundary::DisconnectedBoundaryPort(n, p))?;
    };

    // Check that every incoming port of a node in the subgraph whose source is not in the subgraph
    // belongs to inputs.
    if nodes.iter().any(|&n| {
        hugr.node_inputs(n).any(|p| {
            hugr.linked_ports(n, p).any(|(n1, _)| {
                !node_set.contains(&n1) && !inputs.iter().any(|nps| nps.contains(&(n, p)))
            })
        })
    }) {
        return Err(InvalidSubgraph::NotConvex);
    }
    // Check that every outgoing port of a node in the subgraph whose target is not in the subgraph
    // belongs to outputs.
    if nodes.iter().any(|&n| {
        hugr.node_outputs(n).any(|p| {
            hugr.linked_ports(n, p)
                .any(|(n1, _)| !node_set.contains(&n1) && !outputs.contains(&(n, p)))
        })
    }) {
        return Err(InvalidSubgraph::NotConvex);
    }

    // Check inputs are unique
    if !inputs.iter().flatten().all_unique() {
        return Err(InvalidSubgraphBoundary::NonUniqueInput.into());
    }

    // Check no incoming partition is empty
    if inputs.iter().any(|p| p.is_empty()) {
        return Err(InvalidSubgraphBoundary::EmptyPartition.into());
    }

    // Check edge types are equal within partition and copyable if partition size > 1
    if let Some((i, _)) = inputs.iter().enumerate().find(|(_, ports)| {
        let Some(edge_t) = get_edge_type(hugr, ports) else {
            return true;
        };
        let require_copy = ports.len() > 1;
        require_copy && !edge_t.copyable()
    }) {
        Err(InvalidSubgraphBoundary::MismatchedTypes(i))?;
    };

    Ok(())
}

fn get_input_output_ports<H: HugrView>(hugr: &H) -> (IncomingPorts, OutgoingPorts) {
    let [inp, out] = hugr.get_io(hugr.root()).expect("invalid DFG");
    if has_other_edge(hugr, inp, Direction::Outgoing) {
        unimplemented!("Non-dataflow output not supported at input node")
    }
    let dfg_inputs = hugr
        .get_optype(inp)
        .as_input()
        .unwrap()
        .signature()
        .output_ports();
    if has_other_edge(hugr, out, Direction::Incoming) {
        unimplemented!("Non-dataflow input not supported at output node")
    }
    let dfg_outputs = hugr
        .get_optype(out)
        .as_output()
        .unwrap()
        .signature()
        .input_ports();

    // Collect for each port in the input the set of target ports, filtering
    // direct wires to the output.
    let inputs = dfg_inputs
        .into_iter()
        .map(|p| {
            hugr.linked_inputs(inp, p)
                .filter(|&(n, _)| n != out)
                .collect_vec()
        })
        .filter(|v| !v.is_empty())
        .collect();
    // Collect for each port in the output the set of source ports, filtering
    // direct wires to the input.
    let outputs = dfg_outputs
        .into_iter()
        .filter_map(|p| hugr.linked_outputs(out, p).find(|&(n, _)| n != inp))
        .collect();
    (inputs, outputs)
}

/// Whether a port is linked to a state order edge.
fn is_order_edge<H: HugrView>(hugr: &H, node: Node, port: Port) -> bool {
    let op = hugr.get_optype(node);
    op.other_port(port.direction()) == Some(port) && hugr.is_linked(node, port)
}

/// Whether node has a non-df linked port in the given direction.
fn has_other_edge<H: HugrView>(hugr: &H, node: Node, dir: Direction) -> bool {
    let op = hugr.get_optype(node);
    op.other_port_kind(dir).is_some() && hugr.is_linked(node, op.other_port(dir).unwrap())
}

/// Errors that can occur while constructing a [`SimpleReplacement`].
#[derive(Debug, Clone, PartialEq, Error)]
#[non_exhaustive]
pub enum InvalidReplacement {
    /// No DataflowParent root in replacement graph.
    #[error("The root of the replacement {node} is a {}, but only OpType::DFGs are supported.", op.name())]
    InvalidDataflowGraph {
        /// The node ID of the root node.
        node: Node,
        /// The op type of the root node.
        op: OpType,
    },
    /// Replacement graph type mismatch.
    #[error(
        "Replacement graph type mismatch. Expected {expected}, got {}.",
        actual.clone().map_or("none".to_string(), |t| t.to_string()))
    ]
    InvalidSignature {
        /// The expected signature.
        expected: FunctionType,
        /// The actual signature.
        actual: Option<FunctionType>,
    },
    /// SiblingSubgraph is not convex.
    #[error("SiblingSubgraph is not convex.")]
    NonConvexSubgraph,
}

/// Errors that can occur while constructing a [`SiblingSubgraph`].
#[derive(Debug, Clone, PartialEq, Eq, Error)]
#[non_exhaustive]
pub enum InvalidSubgraph {
    /// The subgraph is not convex.
    #[error("The subgraph is not convex.")]
    NotConvex,
    /// Not all nodes have the same parent.
    #[error(
        "Not a sibling subgraph. {first_node} has parent {}, but {other_node} has parent {}.",
        first_parent.map_or("None".to_string(), |n| n.to_string()),
        other_parent.map_or("None".to_string(), |n| n.to_string())
    )]
    NoSharedParent {
        /// The first node.
        first_node: Node,
        /// The parent of the first node.
        first_parent: Option<Node>,
        /// The other node.
        other_node: Node,
        /// The parent of the other node.
        other_parent: Option<Node>,
    },
    /// Empty subgraphs are not supported.
    #[error("Empty subgraphs are not supported.")]
    EmptySubgraph,
    /// An invalid boundary port was found.
    #[error("Invalid boundary port.")]
    InvalidBoundary(#[from] InvalidSubgraphBoundary),
}

/// Errors that can occur while constructing a [`SiblingSubgraph`].
#[derive(Debug, Clone, PartialEq, Eq, Error)]
#[non_exhaustive]
pub enum InvalidSubgraphBoundary {
    /// A boundary port's node is not in the set of nodes.
    #[error("(node {0:?}, port {1:?}) is in the boundary, but node {0:?} is not in the set.")]
    PortNodeNotInSet(Node, Port),
    /// A boundary port has no connections outside the subgraph.
    #[error("(node {0:?}, port {1:?}) is in the boundary, but the port is not connected to a node outside the subgraph.")]
    DisconnectedBoundaryPort(Node, Port),
    /// There's a non-unique input-boundary port.
    #[error("A port in the input boundary is used multiple times.")]
    NonUniqueInput,
    /// There's an empty partition in the input boundary.
    #[error("A partition in the input boundary is empty.")]
    EmptyPartition,
    /// Different types in a partition of the input boundary.
    #[error("The partition {0} in the input boundary has ports with different types.")]
    MismatchedTypes(usize),
}

#[cfg(test)]
mod tests {
    use std::error::Error;

    use cool_asserts::assert_matches;

    use crate::extension::PRELUDE_REGISTRY;
    use crate::utils::test_quantum_extension::cx_gate;
    use crate::{
        builder::{
            BuildError, DFGBuilder, Dataflow, DataflowHugr, DataflowSubContainer, HugrBuilder,
            ModuleBuilder,
        },
        extension::{
            prelude::{BOOL_T, QB_T},
            EMPTY_REG,
        },
        hugr::views::{HierarchyView, SiblingGraph},
        ops::handle::{DfgID, FuncID, NodeHandle},
        std_extensions::logic::{test::and_op, NotOp},
        type_row,
    };

    use super::*;

    impl SiblingSubgraph {
        /// A sibling subgraph from a HUGR.
        ///
        /// The subgraph is given by the sibling graph of the root. If you wish to
        /// create a subgraph from another root, wrap the argument `region` in a
        /// [`super::SiblingGraph`].
        ///
        /// This will return an [`InvalidSubgraph::EmptySubgraph`] error if the
        /// subgraph is empty.
        fn from_sibling_graph(sibling_graph: &impl HugrView) -> Result<Self, InvalidSubgraph> {
            let root = sibling_graph.root();
            let nodes = sibling_graph.children(root).collect_vec();
            if nodes.is_empty() {
                Err(InvalidSubgraph::EmptySubgraph)
            } else {
                Ok(Self {
                    nodes,
                    inputs: Vec::new(),
                    outputs: Vec::new(),
                })
            }
        }
    }

    fn build_hugr() -> Result<(Hugr, Node), BuildError> {
        let mut mod_builder = ModuleBuilder::new();
        let func = mod_builder.declare(
            "test",
            FunctionType::new_endo(type_row![QB_T, QB_T, QB_T]).into(),
        )?;
        let func_id = {
            let mut dfg = mod_builder.define_declaration(&func)?;
            let [w0, w1, w2] = dfg.input_wires_arr();
            let [w0, w1] = dfg.add_dataflow_op(cx_gate(), [w0, w1])?.outputs_arr();
            dfg.finish_with_outputs([w0, w1, w2])?
        };
        let hugr = mod_builder
            .finish_prelude_hugr()
            .map_err(|e| -> BuildError { e.into() })?;
        Ok((hugr, func_id.node()))
    }

    fn build_3not_hugr() -> Result<(Hugr, Node), BuildError> {
        let mut mod_builder = ModuleBuilder::new();
        let func = mod_builder.declare("test", FunctionType::new_endo(type_row![BOOL_T]).into())?;
        let func_id = {
            let mut dfg = mod_builder.define_declaration(&func)?;
            let outs1 = dfg.add_dataflow_op(NotOp, dfg.input_wires())?;
            let outs2 = dfg.add_dataflow_op(NotOp, outs1.outputs())?;
            let outs3 = dfg.add_dataflow_op(NotOp, outs2.outputs())?;
            dfg.finish_with_outputs(outs3.outputs())?
        };
        let hugr = mod_builder
            .finish_prelude_hugr()
            .map_err(|e| -> BuildError { e.into() })?;
        Ok((hugr, func_id.node()))
    }

    /// A HUGR with a copy
    fn build_hugr_classical() -> Result<(Hugr, Node), BuildError> {
        let mut mod_builder = ModuleBuilder::new();
        let func = mod_builder.declare(
            "test",
            FunctionType::new(type_row![BOOL_T], type_row![BOOL_T]).into(),
        )?;
        let func_id = {
            let mut dfg = mod_builder.define_declaration(&func)?;
            let in_wire = dfg.input_wires().exactly_one().unwrap();
            let outs = dfg.add_dataflow_op(and_op(), [in_wire, in_wire])?;
            dfg.finish_with_outputs(outs.outputs())?
        };
        let hugr = mod_builder
            .finish_hugr(&EMPTY_REG)
            .map_err(|e| -> BuildError { e.into() })?;
        Ok((hugr, func_id.node()))
    }

    #[test]
    fn construct_subgraph() -> Result<(), InvalidSubgraph> {
        let (hugr, func_root) = build_hugr().unwrap();
        let sibling_graph: SiblingGraph<'_> = SiblingGraph::try_new(&hugr, func_root).unwrap();
        let from_root = SiblingSubgraph::from_sibling_graph(&sibling_graph)?;
        let region: SiblingGraph<'_> = SiblingGraph::try_new(&hugr, func_root).unwrap();
        let from_region = SiblingSubgraph::from_sibling_graph(&region)?;
        assert_eq!(
            from_root.get_parent(&sibling_graph),
            from_region.get_parent(&sibling_graph)
        );
        assert_eq!(
            from_root.signature(&sibling_graph),
            from_region.signature(&sibling_graph)
        );
        Ok(())
    }

    #[test]
    fn construct_simple_replacement() -> Result<(), InvalidSubgraph> {
        let (mut hugr, func_root) = build_hugr().unwrap();
        let func: SiblingGraph<'_, FuncID<true>> = SiblingGraph::try_new(&hugr, func_root).unwrap();
        let sub = SiblingSubgraph::try_new_dataflow_subgraph(&func)?;

        let empty_dfg = {
            let builder = DFGBuilder::new(FunctionType::new_endo(type_row![QB_T, QB_T])).unwrap();
            let inputs = builder.input_wires();
            builder.finish_prelude_hugr_with_outputs(inputs).unwrap()
        };

        let rep = sub.create_simple_replacement(&func, empty_dfg).unwrap();

        assert_eq!(rep.subgraph().nodes().len(), 1);

        assert_eq!(hugr.node_count(), 5); // Module + Def + In + CX + Out
        hugr.apply_rewrite(rep).unwrap();
        assert_eq!(hugr.node_count(), 4); // Module + Def + In + Out

        Ok(())
    }

    #[test]
    fn test_signature() -> Result<(), InvalidSubgraph> {
        let (hugr, dfg) = build_hugr().unwrap();
        let func: SiblingGraph<'_, FuncID<true>> = SiblingGraph::try_new(&hugr, dfg).unwrap();
        let sub = SiblingSubgraph::try_new_dataflow_subgraph(&func)?;
        // The identity wire on the third qubit is ignored, so the subgraph's signature only contains
        // the first two qubits.
        assert_eq!(
            sub.signature(&func),
            FunctionType::new_endo(type_row![QB_T, QB_T])
        );
        Ok(())
    }

    #[test]
    fn construct_simple_replacement_invalid_signature() -> Result<(), InvalidSubgraph> {
        let (hugr, dfg) = build_hugr().unwrap();
        let func: SiblingGraph<'_> = SiblingGraph::try_new(&hugr, dfg).unwrap();
        let sub = SiblingSubgraph::from_sibling_graph(&func)?;

        let empty_dfg = {
            let builder = DFGBuilder::new(FunctionType::new_endo(type_row![QB_T])).unwrap();
            let inputs = builder.input_wires();
            builder.finish_prelude_hugr_with_outputs(inputs).unwrap()
        };

        assert_matches!(
            sub.create_simple_replacement(&func, empty_dfg).unwrap_err(),
            InvalidReplacement::InvalidSignature { .. }
        );
        Ok(())
    }

    #[test]
    fn convex_subgraph() {
        let (hugr, func_root) = build_hugr().unwrap();
        let func: SiblingGraph<'_, FuncID<true>> = SiblingGraph::try_new(&hugr, func_root).unwrap();
        assert_eq!(
            SiblingSubgraph::try_new_dataflow_subgraph(&func)
                .unwrap()
                .nodes()
                .len(),
            1
        )
    }

    #[test]
    fn convex_subgraph_2() {
        let (hugr, func_root) = build_hugr().unwrap();
        let [inp, out] = hugr.get_io(func_root).unwrap();
        let func: SiblingGraph<'_> = SiblingGraph::try_new(&hugr, func_root).unwrap();
        // All graph except input/output nodes
        SiblingSubgraph::try_new(
            hugr.node_outputs(inp)
                .take(2)
                .map(|p| hugr.linked_inputs(inp, p).collect_vec())
                .filter(|ps| !ps.is_empty())
                .collect(),
            hugr.node_inputs(out)
                .take(2)
                .filter_map(|p| hugr.single_linked_output(out, p))
                .collect(),
            &func,
        )
        .unwrap();
    }

    #[test]
    fn degen_boundary() {
        let (hugr, func_root) = build_hugr().unwrap();
        let func: SiblingGraph<'_> = SiblingGraph::try_new(&hugr, func_root).unwrap();
        let [inp, _] = hugr.get_io(func_root).unwrap();
        let first_cx_edge = hugr.node_outputs(inp).next().unwrap();
        // All graph but one edge
        assert_matches!(
            SiblingSubgraph::try_new(
                vec![hugr
                    .linked_ports(inp, first_cx_edge)
                    .map(|(n, p)| (n, p.as_incoming().unwrap()))
                    .collect()],
                vec![(inp, first_cx_edge)],
                &func,
            ),
            Err(InvalidSubgraph::InvalidBoundary(
                InvalidSubgraphBoundary::DisconnectedBoundaryPort(_, _)
            ))
        );
    }

    #[test]
    fn non_convex_subgraph() {
        let (hugr, func_root) = build_3not_hugr().unwrap();
        let func: SiblingGraph<'_> = SiblingGraph::try_new(&hugr, func_root).unwrap();
        let [inp, _out] = hugr.get_io(func_root).unwrap();
        let not1 = hugr.output_neighbours(inp).exactly_one().unwrap();
        let not2 = hugr.output_neighbours(not1).exactly_one().unwrap();
        let not3 = hugr.output_neighbours(not2).exactly_one().unwrap();
        let not1_inp = hugr.node_inputs(not1).next().unwrap();
        let not1_out = hugr.node_outputs(not1).next().unwrap();
        let not3_inp = hugr.node_inputs(not3).next().unwrap();
        let not3_out = hugr.node_outputs(not3).next().unwrap();
        assert_matches!(
            SiblingSubgraph::try_new(
                vec![vec![(not1, not1_inp)], vec![(not3, not3_inp)]],
                vec![(not1, not1_out), (not3, not3_out)],
                &func
            ),
            Err(InvalidSubgraph::NotConvex)
        );
    }

    #[test]
    fn invalid_boundary() {
        let (hugr, func_root) = build_hugr().unwrap();
        let func: SiblingGraph<'_> = SiblingGraph::try_new(&hugr, func_root).unwrap();
        let [inp, out] = hugr.get_io(func_root).unwrap();
        let cx_edges_in = hugr.node_outputs(inp);
        let cx_edges_out = hugr.node_inputs(out);
        // All graph but the CX
        assert_matches!(
            SiblingSubgraph::try_new(
                cx_edges_out.map(|p| vec![(out, p)]).collect(),
                cx_edges_in.map(|p| (inp, p)).collect(),
                &func,
            ),
            Err(InvalidSubgraph::InvalidBoundary(
                InvalidSubgraphBoundary::DisconnectedBoundaryPort(_, _)
            ))
        );
    }

    #[test]
    fn preserve_signature() {
        let (hugr, func_root) = build_hugr_classical().unwrap();
        let func_graph: SiblingGraph<'_, FuncID<true>> =
            SiblingGraph::try_new(&hugr, func_root).unwrap();
        let func = SiblingSubgraph::try_new_dataflow_subgraph(&func_graph).unwrap();
        let func_defn = hugr.get_optype(func_root).as_func_defn().unwrap();
        assert_eq!(func_defn.signature, func.signature(&func_graph).into());
    }

    #[test]
    fn extract_subgraph() -> Result<(), Box<dyn Error>> {
        let (hugr, func_root) = build_hugr()?;
        let func_graph: SiblingGraph<'_, FuncID<true>> = SiblingGraph::try_new(&hugr, func_root)?;
        let subgraph = SiblingSubgraph::try_new_dataflow_subgraph(&func_graph)?;
        let extracted = subgraph.extract_subgraph(&hugr, "region");

        extracted.validate(&PRELUDE_REGISTRY)?;

        Ok(())
    }

    #[test]
    fn edge_both_output_and_copy() {
        // https://github.com/CQCL/hugr/issues/518
        let one_bit = type_row![BOOL_T];
        let two_bit = type_row![BOOL_T, BOOL_T];

        let mut builder =
            DFGBuilder::new(FunctionType::new(one_bit.clone(), two_bit.clone())).unwrap();
        let inw = builder.input_wires().exactly_one().unwrap();
        let outw1 = builder.add_dataflow_op(NotOp, [inw]).unwrap().out_wire(0);
        let outw2 = builder
            .add_dataflow_op(and_op(), [inw, outw1])
            .unwrap()
            .outputs();
        let outw = [outw1].into_iter().chain(outw2);
        let h = builder.finish_hugr_with_outputs(outw, &EMPTY_REG).unwrap();
        let view = SiblingGraph::<DfgID>::try_new(&h, h.root()).unwrap();
        let subg = SiblingSubgraph::try_new_dataflow_subgraph(&view).unwrap();
        assert_eq!(subg.nodes().len(), 2);
    }
}<|MERGE_RESOLUTION|>--- conflicted
+++ resolved
@@ -343,27 +343,19 @@
                 op: dfg_optype.clone(),
             });
         }
-<<<<<<< HEAD
         let [rep_input, rep_output] = replacement
             .get_io(rep_root)
             .expect("DFG root in the replacement does not have input and output nodes.");
-        if dfg_optype.dataflow_signature() != Some(self.signature(hugr)) {
-            return Err(InvalidReplacement::InvalidSignature {
-                expected: self.signature(hugr),
-                actual: dfg_optype.dataflow_signature(),
-            });
-=======
-        let Some([rep_input, rep_output]) = replacement.get_io(rep_root) else {
-            return Err(InvalidReplacement::InvalidDataflowParent);
-        };
 
         let current_signature = self.signature(hugr);
         let new_signature = dfg_optype.dataflow_signature();
         if new_signature.as_ref().map(|s| &s.input) != Some(&current_signature.input)
             || new_signature.as_ref().map(|s| &s.output) != Some(&current_signature.output)
         {
-            return Err(InvalidReplacement::InvalidSignature);
->>>>>>> 15c3ea90
+            return Err(InvalidReplacement::InvalidSignature {
+                expected: self.signature(hugr),
+                actual: dfg_optype.dataflow_signature(),
+            });
         }
 
         // TODO: handle state order edges. For now panic if any are present.
