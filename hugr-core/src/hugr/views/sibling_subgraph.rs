--- conflicted
+++ resolved
@@ -11,14 +11,10 @@
 use fxhash::FxHashSet;
 use itertools::Itertools;
 use portgraph::LinkView;
+use portgraph::PortView;
 use portgraph::algorithms::CreateConvexChecker;
 use portgraph::algorithms::convex::{LineIndex, LineIntervals, Position};
 use portgraph::boundary::Boundary;
-<<<<<<< HEAD
-use portgraph::{Direction, PortView};
-=======
-use portgraph::{PortView, view::Subgraph};
->>>>>>> 01639f34
 use thiserror::Error;
 
 use crate::builder::{Container, FunctionBuilder};
@@ -170,10 +166,10 @@
     ///
     /// ## Arguments
     ///
-    /// The `incoming` and `outgoing` arguments give $B_I$ and $B_O$ respectively.
-    /// Incoming edges must be given by incoming ports and outgoing edges by
-    /// outgoing ports. The ordering of the incoming and outgoing ports defines
-    /// the signature of the subgraph.
+    /// The `incoming` and `outgoing` arguments give $B_I$ and $B_O$
+    /// respectively. Incoming edges must be given by incoming ports and
+    /// outgoing edges by outgoing ports. The ordering of the incoming and
+    /// outgoing ports defines the signature of the subgraph.
     ///
     /// Incoming boundary ports must be unique and partitioned by input
     /// parameter: two ports within the same set of the partition must be
@@ -184,10 +180,11 @@
     /// ## Errors
     ///
     /// This function will return an error in the following cases
-    ///  - An [`InvalidSubgraph::NotConvex`] error if the subgraph is not convex,
-    ///  - An [`InvalidSubgraph::NoSharedParent`] or [`InvalidSubgraph::OrphanNode`]
-    ///    error if the boundary nodes do not share a common parent or have no
-    ///    parent,
+    ///  - An [`InvalidSubgraph::NotConvex`] error if the subgraph is not
+    ///    convex,
+    ///  - An [`InvalidSubgraph::NoSharedParent`] or
+    ///    [`InvalidSubgraph::OrphanNode`] error if the boundary nodes do not
+    ///    share a common parent or have no parent,
     ///  - An [`InvalidSubgraph::EmptySubgraph`] error if the subgraph is empty,
     ///  - An [`InvalidSubgraph::InvalidBoundary`] error if a boundary port is
     ///    invalid, i.e. if the boundary port is not in the subgraph or if none
@@ -210,15 +207,25 @@
     /// [`SiblingSubgraph::validate`].
     ///
     /// See [`SiblingSubgraph::try_new`] for the full documentation.
+    ///
+    /// # Arguments
+    ///
+    /// - `inputs`: The incoming boundary ports that are value edges.
+    /// - `outputs`: The outgoing boundary ports (must be value edges).
+    /// - `function_calls`: The incoming boundary ports that are static function
+    ///   call edges.
+    /// - `nodes`: The nodes in the subgraph.
     pub fn new_unchecked(
         inputs: IncomingPorts<N>,
         outputs: OutgoingPorts<N>,
+        function_calls: IncomingPorts<N>,
         nodes: Vec<N>,
     ) -> Self {
         Self {
             nodes,
             inputs,
             outputs,
+            function_calls,
         }
     }
 
@@ -243,13 +250,9 @@
             .map(|index| node_map.from_portgraph(index))
             .collect_vec();
 
-<<<<<<< HEAD
-        validate_subgraph(hugr, &nodes, &inputs, &outputs)?;
-=======
         let function_calls = drain_function_calls(&mut inputs, hugr);
 
         validate_subgraph(hugr, &nodes, &inputs, &outputs, &function_calls)?;
->>>>>>> 01639f34
 
         if nodes.len() > 1 && !subpg.is_convex_with_checker(checker) {
             return Err(InvalidSubgraph::NotConvex);
@@ -434,8 +437,9 @@
     /// [`SiblingSubgraph::try_new`].
     ///
     /// The `mode` parameter controls the convexity check:
-    ///  - [`ValidationMode::CheckConvexity`] will create a new convexity checker
-    ///    for the subgraph and use it to check convexity of the subgraph.
+    ///  - [`ValidationMode::CheckConvexity`] will create a new convexity
+    ///    checker for the subgraph and use it to check convexity of the
+    ///    subgraph.
     ///  - [`ValidationMode::WithChecker`] will use the given convexity checker
     ///    to check convexity of the subgraph.
     ///  - [`ValidationMode::SkipConvexity`] will skip the convexity check.
@@ -460,7 +464,13 @@
             return Err(InvalidSubgraph::InvalidNodeSet);
         }
 
-        validate_subgraph(hugr, &self.nodes, &self.inputs, &self.outputs)?;
+        validate_subgraph(
+            hugr,
+            &self.nodes,
+            &self.inputs,
+            &self.outputs,
+            &self.function_calls,
+        )?;
 
         let checker;
         let checker_ref = match mode {
@@ -576,12 +586,12 @@
     /// match the signature of the subgraph.
     ///
     /// May return one of the following five errors
-    ///  - [`InvalidReplacement::InvalidDataflowGraph`]: the replacement
-    ///    graph is not a [`crate::ops::OpTag::DataflowParent`]-rooted graph,
+    ///  - [`InvalidReplacement::InvalidDataflowGraph`]: the replacement graph
+    ///    is not a [`crate::ops::OpTag::DataflowParent`]-rooted graph,
     ///  - [`InvalidReplacement::InvalidSignature`]: the signature of the
     ///    replacement DFG does not match the subgraph signature, or
-    ///  - [`InvalidReplacement::NonConvexSubgraph`]: the sibling subgraph is not
-    ///    convex.
+    ///  - [`InvalidReplacement::NonConvexSubgraph`]: the sibling subgraph is
+    ///    not convex.
     ///
     /// At the moment we do not support state order edges. If any are found in
     /// the replacement graph, this will panic.
@@ -662,8 +672,9 @@
     /// i.e. the only changes that are allowed are copying, discarding and
     /// shuffling existing ports in the output boundary.
     ///
-    /// Returns an error if the new boundary is invalid (contains ports not in the old boundary
-    /// or has non-unique linear ports). In this case, `self` is left unchanged.
+    /// Returns an error if the new boundary is invalid (contains ports not in
+    /// the old boundary or has non-unique linear ports). In this case,
+    /// `self` is left unchanged.
     pub fn set_outgoing_ports(
         &mut self,
         ports: OutgoingPorts<N>,
@@ -688,7 +699,6 @@
     }
 }
 
-<<<<<<< HEAD
 /// Specify the checks to perform for [`SiblingSubgraph::validate`].
 #[derive(Default)]
 pub enum ValidationMode<'t, 'h, H: HugrView> {
@@ -711,7 +721,8 @@
 ) {
     let (region, node_map) = hugr.region_portgraph(hugr.entrypoint());
 
-    // Ordering of the edges here is preserved and becomes ordering of the signature.
+    // Ordering of the edges here is preserved and becomes ordering of the
+    // signature.
     let boundary = make_boundary::<H>(&region, &node_map, inputs, outputs);
     (
         portgraph::view::Subgraph::new_subgraph(region, boundary),
@@ -755,7 +766,8 @@
         .collect_vec();
 
     (inputs, outputs)
-=======
+}
+
 /// Remove all function calls from `inputs` and return them in a new vector.
 fn drain_function_calls<N: HugrNode, H: HugrView<Node = N>>(
     inputs: &mut IncomingPorts<N>,
@@ -838,7 +850,6 @@
         .iter()
         .flat_map(move |&n| hugr.all_node_ports(n).map(move |p| (n, p)))
         .filter(move |&(n, p)| is_non_local(n, p))
->>>>>>> 01639f34
 }
 
 /// Returns an iterator over the input ports.
@@ -928,8 +939,8 @@
 /// This can be used when constructing multiple sibling subgraphs to speed up
 /// convexity checking.
 ///
-/// This is a good choice for checking convexity of circuit-like graphs, particularly
-/// when many checks must be performed.
+/// This is a good choice for checking convexity of circuit-like graphs,
+/// particularly when many checks must be performed.
 pub type LineConvexChecker<'g, Base> =
     ConvexChecker<'g, Base, portgraph::algorithms::LineConvexChecker<CheckerRegion<'g, Base>>>;
 
@@ -946,7 +957,8 @@
     base: &'g Base,
     /// The parent of the region where we are checking convexity.
     region_parent: Base::Node,
-    /// A lazily initialized convexity checker, along with a map from nodes in the region to `Base` nodes.
+    /// A lazily initialized convexity checker, along with a map from nodes in
+    /// the region to `Base` nodes.
     checker: OnceCell<(Checker, Base::RegionPortgraphNodes)>,
 }
 
@@ -1129,10 +1141,10 @@
 
 /// Whether a subgraph is valid.
 ///
-/// Verifies that input and output ports are valid subgraph boundaries, i.e. they belong
-/// to nodes within the subgraph and are linked to at least one node outside of the subgraph.
-/// This does NOT check convexity proper, i.e. whether the set of nodes form a convex
-/// induced graph.
+/// Verifies that input and output ports are valid subgraph boundaries, i.e.
+/// they belong to nodes within the subgraph and are linked to at least one node
+/// outside of the subgraph. This does NOT check convexity proper, i.e. whether
+/// the set of nodes form a convex induced graph.
 fn validate_subgraph<H: HugrView>(
     hugr: &H,
     nodes: &[H::Node],
@@ -1187,8 +1199,8 @@
         Err(InvalidSubgraphBoundary::DisconnectedBoundaryPort(n, p))?;
     }
 
-    // Check that every incoming port of a node in the subgraph whose source is not in the subgraph
-    // belongs to inputs.
+    // Check that every incoming port of a node in the subgraph whose source is not
+    // in the subgraph belongs to inputs.
     let mut must_be_inputs = nodes
         .iter()
         .flat_map(|&n| hugr.node_inputs(n).map(move |p| (n, p)))
@@ -1202,8 +1214,8 @@
     }) {
         return Err(InvalidSubgraph::NotConvex);
     }
-    // Check that every outgoing port of a node in the subgraph whose target is not in the subgraph
-    // belongs to outputs.
+    // Check that every outgoing port of a node in the subgraph whose target is not
+    // in the subgraph belongs to outputs.
     if nodes.iter().any(|&n| {
         hugr.node_outputs(n).any(|p| {
             hugr.linked_ports(n, p)
@@ -1243,7 +1255,8 @@
         }
     }
 
-    // Check edge types are equal within partition and copyable if partition size > 1
+    // Check edge types are equal within partition and copyable if partition size >
+    // 1
     if let Some((i, _)) = inputs.iter().enumerate().find(|(_, ports)| {
         let Some(edge_t) = get_edge_type(hugr, ports) else {
             return true;
@@ -1254,7 +1267,8 @@
         Err(InvalidSubgraphBoundary::MismatchedTypes(i))?;
     }
 
-    // Check that all function calls are other ports of edge kind [EdgeKind::Function].
+    // Check that all function calls are other ports of edge kind
+    // [EdgeKind::Function].
     for calls in function_calls {
         if !calls
             .iter()
@@ -1406,15 +1420,12 @@
     /// The hugr region is not a dataflow graph.
     #[error("SiblingSubgraphs may only be defined on dataflow regions.")]
     NonDataflowRegion,
-<<<<<<< HEAD
     /// The subgraphs induced by the nodes and the boundary do not match.
     #[error("The subgraphs induced by the nodes and the boundary do not match.")]
     InvalidNodeSet,
-=======
     /// An outgoing non-local edge was found.
     #[error("Unsupported edge kind at ({_0}, {_1:?}).")]
     UnsupportedEdgeKind(N, Port),
->>>>>>> 01639f34
 }
 
 /// Errors that can occur while constructing a [`SiblingSubgraph`].
@@ -1524,7 +1535,8 @@
     }
 
     /// A Module with a single function from three qubits to three qubits.
-    /// The function applies a CX gate to the first two qubits and a Rz gate (with a constant angle) to the last qubit.
+    /// The function applies a CX gate to the first two qubits and a Rz gate
+    /// (with a constant angle) to the last qubit.
     fn build_hugr() -> Result<(Hugr, Node), BuildError> {
         let mut mod_builder = ModuleBuilder::new();
         let func = mod_builder.declare(
@@ -1840,7 +1852,8 @@
         rep.apply(&mut h).unwrap();
     }
 
-    /// Test the behaviour of the sibling subgraph when built from a single node.
+    /// Test the behaviour of the sibling subgraph when built from a single
+    /// node.
     #[test]
     fn single_node_subgraph() {
         // A hugr with a single NOT operation, with disconnected output.
@@ -1850,8 +1863,8 @@
         // Unconnected output, discarded
         let h = b.finish_hugr_with_outputs([]).unwrap();
 
-        // When built with `from_node`, the subgraph's signature is the same as the node's.
-        // (bool input, bool output)
+        // When built with `from_node`, the subgraph's signature is the same as the
+        // node's. (bool input, bool output)
         let subg = SiblingSubgraph::from_node(not_n.node(), &h);
         assert_eq!(subg.nodes().len(), 1);
         assert_eq!(
@@ -1859,8 +1872,9 @@
             Signature::new(vec![bool_t()], vec![bool_t()]).io()
         );
 
-        // `from_nodes` is different, is it only uses incoming and outgoing edges to compute the signature.
-        // In this case, the output is disconnected, so it is not part of the subgraph signature.
+        // `from_nodes` is different, is it only uses incoming and outgoing edges to
+        // compute the signature. In this case, the output is disconnected, so
+        // it is not part of the subgraph signature.
         let subg = SiblingSubgraph::try_from_nodes([not_n.node()], &h).unwrap();
         assert_eq!(subg.nodes().len(), 1);
         assert_eq!(
@@ -1960,7 +1974,6 @@
         assert_eq!(subgraph2, exp_subgraph);
     }
 
-<<<<<<< HEAD
     #[test]
     fn test_validate() {
         let (hugr, func_root) = build_3not_hugr().unwrap();
@@ -1975,6 +1988,7 @@
         let sub = SiblingSubgraph::new_unchecked(
             vec![vec![(not1, 0.into())]],
             vec![(not2, 0.into())],
+            vec![],
             vec![not1, not2],
         );
         assert_eq!(sub.validate(&func, ValidationMode::SkipConvexity), Ok(()));
@@ -1988,6 +2002,7 @@
         let sub = SiblingSubgraph::new_unchecked(
             vec![vec![(not1, 0.into())], vec![(not3, 0.into())]],
             vec![(not1, 0.into()), (not3, 0.into())],
+            vec![],
             vec![not1, not3],
         );
         assert_eq!(sub.validate(&func, ValidationMode::SkipConvexity), Ok(()));
@@ -2004,13 +2019,15 @@
         let sub = SiblingSubgraph::new_unchecked(
             vec![vec![(not1, 0.into())]],
             vec![(not1, 0.into()), (not3, 0.into())],
+            vec![],
             vec![not1, not3],
         );
         assert_eq!(
             sub.validate(&func, ValidationMode::SkipConvexity),
             Err(InvalidSubgraph::InvalidNodeSet)
         );
-=======
+    }
+
     #[fixture]
     pub(crate) fn hugr_call_subgraph() -> Hugr {
         let mut builder = ModuleBuilder::new();
@@ -2091,6 +2108,5 @@
 
         assert_eq!(subg.function_calls.len(), 1);
         assert_eq!(subg.function_calls[0].len(), 2);
->>>>>>> 01639f34
     }
 }