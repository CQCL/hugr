//! Implementation of the `SimpleReplace` operation.

use std::collections::{BTreeSet, HashMap};

use crate::core::HugrNode;
use crate::hugr::hugrmut::InsertionResult;
use crate::hugr::views::SiblingSubgraph;
use crate::hugr::{HugrMut, HugrView};
use crate::ops::{OpTag, OpTrait, OpType};
use crate::{Hugr, IncomingPort, Node, OutgoingPort};

use itertools::{Either, Itertools};

use thiserror::Error;

use super::boundary_map::OutputNodeBoundaryMap;
use super::inline_dfg::InlineDFGError;
use super::{
    BoundaryMap, BoundaryPort, HostPort, PatchHugrMut, PatchVerification, ReplacementPort,
};

/// The default boundary map for the input boundary of [`SimpleReplacement`].
///
/// Maps (target ports of edges from the Input node of `replacement`) to (target
/// ports of edges from nodes not in `subgraph` to nodes in `subgraph`).
pub type DefaultInMap<HostNode> = HashMap<(Node, IncomingPort), (HostNode, IncomingPort)>;

/// The default boundary map for the output boundary of [`SimpleReplacement`].
///
/// Maps (incoming ports of edges from nodes in `subgraph` to nodes not in
/// `subgraph`) to (input ports of the Output node of `replacement`).
///
/// The destination node of the output boundary map is always the output node of
/// the replacement hugr.
pub type DefaultOutMap<Src> = OutputNodeBoundaryMap<Src>;

/// Specification of a simple replacement operation.
///
/// # Type parameters
///
/// - `HostNode`: The type of nodes in the host hugr (defaults to `Node`).
/// - `InMap`: The type of the input boundary map (defaults to
///   [`DefaultInMap`]).
/// - `OutMap`: The type of the output boundary map (defaults to
///   [`DefaultOutMap`]).
#[derive(Debug, Clone)]
pub struct SimpleReplacement<
    HostNode = Node,
    InMap = DefaultInMap<HostNode>,
    OutMap = DefaultOutMap<HostNode>,
> {
    /// The subgraph of the host hugr to be replaced.
    subgraph: SiblingSubgraph<HostNode>,
    /// A hugr with DFG root (consisting of replacement nodes).
    replacement: Hugr,
    /// The input boundary, mapping incoming ports connected to the input node
    /// of the replacement HUGR to incoming ports at the input boundary of the
    /// host subgraph.
    ///
    /// ## Domain and image
    ///
    /// The domain of the input boundary map, as returned by
    /// [`BoundaryMap::all_keys`], must be the set of all incoming ports of
    /// edges connected to the input node of the replacement HUGR.
    ///
    /// The image of the input boundary map, as returned by
    /// [`BoundaryMap::all_values`], must be the incoming boundary of the
    /// subgraph, as returned by [`SiblingSubgraph::incoming_ports`].
    nu_inp: InMap,
    /// The output boundary, mapping incoming ports at the output boundary of
    /// the host subgraph to the incoming ports of the output node of the
    /// replacement HUGR.
    ///
    /// ## Domain and image
    ///
    /// The domain of the output boundary map, as returned by
    /// [`BoundaryMap::all_keys`], must be the set of all incoming ports of
    /// edges connected to the outgoing ports of subgrahp, as returned by
    /// [`SiblingSubgraph::outgoing_ports`].
    ///
    /// The image of the output boundary map, as returned by
    /// [`BoundaryMap::all_values`], must be the set of all incoming ports of
    /// the output node of the replacement HUGR.
    nu_out: OutMap,
}

impl<
        HostNode: HugrNode,
        InMap: BoundaryMap<Node, HostNode>,
        OutMap: BoundaryMap<HostNode, Node>,
    > SimpleReplacement<HostNode, InMap, OutMap>
{
    /// Create a new [`SimpleReplacement`] specification.
    ///
    /// Return an error if the provided boundary is not valid. Specifically:
    ///
    /// ## Input boundary validity
    ///
    /// The domain of the input boundary map, as returned by
    /// [`BoundaryMap::all_keys`], must be the set of all incoming ports of
    /// edges connected to the input node of `replacement`.
    ///
    /// The image of the input boundary map, as returned by
    /// [`BoundaryMap::all_values`], must be the incoming boundary of the
    /// `subgraph`, as returned by [`SiblingSubgraph::incoming_ports`].
    ///
    /// ## Output boundary validity
    ///
    /// The domain of the output boundary map, as returned by
    /// [`BoundaryMap::all_keys`], must be the set of all incoming ports of
    /// edges connected to the outgoing ports of `subgraph`, as returned by
    /// [`SiblingSubgraph::outgoing_ports`].
    ///
    /// The image of the output boundary map, as returned by
    /// [`BoundaryMap::all_values`], must be the set of all incoming ports of
    /// the output node of `replacement`.
    #[inline]
    pub fn try_new(
        subgraph: SiblingSubgraph<HostNode>,
        host: &impl HugrView<Node = HostNode>,
        replacement: Hugr,
        nu_inp: InMap,
        nu_out: impl Into<OutMap>,
    ) -> Result<Self, InvalidBoundaryError<HostNode>> {
        let nu_out = nu_out.into();
        check_valid_boundary(&subgraph, host, &replacement, &nu_inp, &nu_out)?;
        Ok(Self {
            subgraph,
            replacement,
            nu_inp,
            nu_out,
        })
    }

    /// Create a new [`SimpleReplacement`] specification without checking the
    /// validity of the boundary maps.
    ///
    /// Use [`SimpleReplacement::try_new`] to check the validity of the boundary
    /// maps.
    pub fn new_unsafe(
        subgraph: SiblingSubgraph<HostNode>,
        replacement: Hugr,
        nu_inp: InMap,
        nu_out: impl Into<OutMap>,
    ) -> Self {
        Self {
            subgraph,
            replacement,
            nu_inp,
            nu_out: nu_out.into(),
        }
    }

    /// The replacement hugr.
    #[inline]
    pub fn replacement(&self) -> &Hugr {
        &self.replacement
    }

    /// Consume self and return the replacement hugr.
    #[inline]
    pub fn into_replacement(self) -> Hugr {
        self.replacement
    }

    /// Subgraph to be replaced.
    #[inline]
    pub fn subgraph(&self) -> &SiblingSubgraph<HostNode> {
        &self.subgraph
    }

    /// Check if the replacement can be applied to the given hugr.
    pub fn is_valid_rewrite(
        &self,
        h: &impl HugrView<Node = HostNode>,
    ) -> Result<(), SimpleReplacementError> {
        let parent = self.subgraph.get_parent(h);

        // 1. Check the parent node exists and is a DataflowParent.
        if !OpTag::DataflowParent.is_superset(h.get_optype(parent).tag()) {
            return Err(SimpleReplacementError::InvalidParentNode());
        }

        // 2. Check that all the to-be-removed nodes are children of it and are leaves.
        for node in self.subgraph.nodes() {
            if h.get_parent(*node) != Some(parent) || h.children(*node).next().is_some() {
                return Err(SimpleReplacementError::InvalidRemovedNode());
            }
        }

        Ok(())
    }

    /// Get the input and output nodes of the replacement hugr.
    pub fn get_replacement_io(&self) -> Result<[Node; 2], SimpleReplacementError> {
        self.replacement
            .get_io(self.replacement.root())
            .ok_or(SimpleReplacementError::InvalidParentNode())
    }

    /// Get all edges that the replacement would add from outgoing ports in
    /// `host` to incoming ports in `self.replacement`.
    ///
    /// The incoming ports returned are always connected to outputs of
    /// the [`OpTag::Input`] node of `self.replacement`.
    ///
    /// For each pair in the returned vector, the first element is a port in
    /// `host` and the second is a port in `self.replacement`.
    pub fn incoming_boundary<'a>(
        &'a self,
        host: &'a impl HugrView<Node = HostNode>,
    ) -> impl Iterator<
        Item = (
            HostPort<HostNode, OutgoingPort>,
            ReplacementPort<IncomingPort>,
        ),
    > + 'a {
        // For each p = self.nu_inp[q] such that q is not an Output port,
        // there will be an edge from the predecessor of p to (the new copy of) q.
        self.nu_inp
            .iter(&self.replacement, host)
            .filter(|&((rep_inp_node, _), _)| {
                self.replacement.get_optype(rep_inp_node).tag() != OpTag::Output
            })
            .map(
                |((rep_inp_node, rep_inp_port), (rem_inp_node, rem_inp_port))| {
                    // add edge from predecessor of (s_inp_node, s_inp_port) to (new_inp_node,
                    // n_inp_port)
                    let (rem_inp_pred_node, rem_inp_pred_port) = host
                        .single_linked_output(rem_inp_node, rem_inp_port)
                        .unwrap();
                    (
                        HostPort(rem_inp_pred_node, rem_inp_pred_port),
                        ReplacementPort(rep_inp_node, rep_inp_port),
                    )
                },
            )
    }

    /// Get all edges that the replacement would add from outgoing ports in
    /// `self.replacement` to incoming ports in `host`.
    ///
    /// The outgoing ports returned are always connected to inputs of
    /// the [`OpTag::Output`] node of `self.replacement`.
    ///
    /// For each pair in the returned vector, the first element is a port in
    /// `self.replacement` and the second is a port in `host`.
    ///
    /// This panics if self.replacement is not a DFG.
    pub fn outgoing_boundary<'a>(
        &'a self,
        host: &'a impl HugrView<Node = HostNode>,
    ) -> impl Iterator<
        Item = (
            ReplacementPort<OutgoingPort>,
            HostPort<HostNode, IncomingPort>,
        ),
    > + 'a {
        // For each q = self.nu_out[p] such that the predecessor of q is not an Input
        // port, there will be an edge from (the new copy of) the predecessor of
        // q to p.
        self.nu_out.iter(host, &self.replacement).filter_map(
            move |((rem_out_node, rem_out_port), (rep_out_node, rep_out_port))| {
                let (rep_out_pred_node, rep_out_pred_port) = self
                    .replacement
                    .single_linked_output(rep_out_node, rep_out_port)
                    .unwrap();
                (self.replacement.get_optype(rep_out_pred_node).tag() != OpTag::Input).then_some({
                    (
                        // the new output node will be updated after insertion
                        ReplacementPort(rep_out_pred_node, rep_out_pred_port),
                        HostPort(rem_out_node, rem_out_port),
                    )
                })
            },
        )
    }

    /// Get all edges that the replacement would add between ports in `host`.
    ///
    /// These correspond to direct edges between the input and output nodes
    /// in the replacement graph.
    ///
    /// For each pair in the returned vector, the both ports are in `host`.
    ///
    /// This panics if self.replacement is not a DFG.
    pub fn host_to_host_boundary<'a>(
        &'a self,
        host: &'a impl HugrView<Node = HostNode>,
    ) -> impl Iterator<
        Item = (
            HostPort<HostNode, OutgoingPort>,
            HostPort<HostNode, IncomingPort>,
        ),
    > + 'a {
        let [_, replacement_output_node] = self.get_replacement_io().expect("replacement is a DFG");

        // For each q = self.nu_out[p1], p0 = self.nu_inp[q], add an edge from the
        // predecessor of p0 to p1.
        self.nu_out.iter(host, &self.replacement).filter_map(
            move |((rem_out_node, rem_out_port), (rep_out_node, rep_out_port))| {
                assert_eq!(replacement_output_node, rep_out_node);
                self.nu_inp
                    .map_port(rep_out_node, rep_out_port, &self.replacement, host)
                    .map(move |(rem_inp_node, rem_inp_port)| {
                        let (rem_inp_pred_node, rem_inp_pred_port) = host
                            .single_linked_output(rem_inp_node, rem_inp_port)
                            .unwrap();
                        (
                            HostPort(rem_inp_pred_node, rem_inp_pred_port),
                            HostPort(rem_out_node, rem_out_port),
                        )
                    })
            },
        )
    }

    /// Get the incoming port at the output node of `self.replacement` that
    /// corresponds to the given host output port.
    ///
    /// This panics if self.replacement is not a DFG.
    pub fn map_host_output(
        &self,
        port: impl Into<HostPort<HostNode, IncomingPort>>,
        host: &impl HugrView<Node = HostNode>,
    ) -> Option<ReplacementPort<IncomingPort>> {
        let HostPort(node, port) = port.into();
        self.nu_out
            .map_port(node, port, host, &self.replacement)
            .map(|(rep_out_node, rep_out_port)| ReplacementPort(rep_out_node, rep_out_port))
    }

    /// Get the incoming port in `subgraph` that corresponds to the given
    /// replacement input port.
    ///
    /// This panics if self.replacement is not a DFG.
    pub fn map_replacement_input(
        &self,
        port: impl Into<ReplacementPort<IncomingPort>>,
        host: &impl HugrView<Node = HostNode>,
    ) -> Option<HostPort<HostNode, IncomingPort>> {
        let ReplacementPort(node, port) = port.into();
        self.nu_inp
            .map_port(node, port, &self.replacement, host)
            .map(Into::into)
    }

    /// Get all edges that the replacement would add between `host` and
    /// `self.replacement`.
    ///
    /// This is equivalent to chaining the results of
    /// [`Self::incoming_boundary`], [`Self::outgoing_boundary`], and
    /// [`Self::host_to_host_boundary`].
    ///
    /// This panics if self.replacement is not a DFG.
    pub fn all_boundary_edges<'a>(
        &'a self,
        host: &'a impl HugrView<Node = HostNode>,
    ) -> impl Iterator<
        Item = (
            BoundaryPort<HostNode, OutgoingPort>,
            BoundaryPort<HostNode, IncomingPort>,
        ),
    > + 'a {
        let incoming_boundary = self
            .incoming_boundary(host)
            .map(|(src, tgt)| (src.into(), tgt.into()));
        let outgoing_boundary = self
            .outgoing_boundary(host)
            .map(|(src, tgt)| (src.into(), tgt.into()));
        let host_to_host_boundary = self
            .host_to_host_boundary(host)
            .map(|(src, tgt)| (src.into(), tgt.into()));

        incoming_boundary
            .chain(outgoing_boundary)
            .chain(host_to_host_boundary)
    }
}

fn check_valid_boundary<HostNode, InMap, OutMap>(
    subgraph: &SiblingSubgraph<HostNode>,
    host: &impl HugrView<Node = HostNode>,
    replacement: &Hugr,
    nu_inp: &InMap,
    nu_out: &OutMap,
) -> Result<(), InvalidBoundaryError<HostNode>>
where
    HostNode: HugrNode,
    InMap: BoundaryMap<Node, HostNode>,
    OutMap: BoundaryMap<HostNode, Node>,
{
    check_valid_input_boundary(subgraph, host, replacement, nu_inp)?;
    check_valid_output_boundary(subgraph, host, replacement, nu_out)?;

    Ok(())
}

fn check_valid_input_boundary<HostNode, InMap>(
    subgraph: &SiblingSubgraph<HostNode>,
    host: &impl HugrView<Node = HostNode>,
    replacement: &Hugr,
    nu_inp: &InMap,
) -> Result<(), InvalidBoundaryError<HostNode>>
where
    HostNode: HugrNode,
    InMap: BoundaryMap<Node, HostNode>,
{
    // All expected input ports in replacement
    let exp_ports_repl = {
        let [repl_inp, _] = replacement
            .get_io(replacement.root())
            .expect("replacement is a DFG");
        replacement.all_linked_inputs(repl_inp).collect()
    };

    // Check that ports in nu_inp's domain match one-to-one to input ports in
    // replacement
    match check_one_to_one(nu_inp.all_keys(&replacement), exp_ports_repl) {
        Ok(()) => (),
        Err(Either::Left((node, port))) => {
            return Err(InvalidBoundaryError::InvalidInputPort(
                WhichNode::Replacement(node),
                port,
            ));
        }
        Err(Either::Right(missing)) => {
            return Err(InvalidBoundaryError::MissingInputPorts(
                missing
                    .into_iter()
                    .map(|(node, port)| (WhichNode::Replacement(node), port))
                    .collect(),
            ));
        }
    }

    // All expected input ports in subgraph
    let exp_ports_subgraph: BTreeSet<_> = subgraph
        .incoming_ports()
        .iter()
        .flatten()
        .copied()
        .collect();

    // Check that ports in nu_inp's image are contained within the incoming ports
    // of the subgraph (and linear ports map one-to-one)
    match check_contained(
        nu_inp.all_values(replacement, host),
        exp_ports_subgraph,
        |(node, port)| {
            host.get_optype(node)
                .port_kind(port)
                .expect("valid port in boundary")
                .is_linear()
        },
    ) {
        Ok(()) => (),
        Err(Either::Left((node, port))) => {
            return Err(InvalidBoundaryError::InvalidInputPort(
                WhichNode::Host(node),
                port,
            ));
        }
        Err(Either::Right(missing)) => {
            return Err(InvalidBoundaryError::MissingInputPorts(
                missing
                    .into_iter()
                    .map(|(node, port)| (WhichNode::Host(node), port))
                    .collect(),
            ));
        }
    }

    Ok(())
}

fn check_valid_output_boundary<HostNode, OutMap>(
    subgraph: &SiblingSubgraph<HostNode>,
    host: &impl HugrView<Node = HostNode>,
    replacement: &Hugr,
    nu_out: &OutMap,
) -> Result<(), InvalidBoundaryError<HostNode>>
where
    HostNode: HugrNode,
    OutMap: BoundaryMap<HostNode, Node>,
{
    // All expected output ports in subgraph
    let subgraph_nodes: BTreeSet<_> = subgraph.nodes().iter().copied().collect();
    // The incoming ports at the output boundary of the subgraph are obtained
    // by taking the outgoing ports of the subgraph boundary, finding the linked
    // incoming ports and checking that they are not in the subgraph.
    let exp_ports_subgraph: BTreeSet<_> = subgraph
        .outgoing_ports()
        .iter()
        .flat_map(|&(node, port)| host.linked_inputs(node, port))
        .filter(|&(node, _)| !subgraph_nodes.contains(&node))
        .collect();

    // Check that ports in nu_out's domain match one-to-one to ports linked to
    // output ports of `subgraph`
    match check_one_to_one(nu_out.all_keys(host), exp_ports_subgraph) {
        Ok(()) => (),
        Err(Either::Left((node, port))) => {
            return Err(InvalidBoundaryError::InvalidOutputPort(
                WhichNode::Host(node),
                port,
            ));
        }
        Err(Either::Right(missing)) => {
            return Err(InvalidBoundaryError::MissingOutputPorts(
                missing
                    .into_iter()
                    .map(|(node, port)| (WhichNode::Host(node), port))
                    .collect(),
            ));
        }
    }

    // All expected input ports in replacement
    let exp_ports_repl = {
        let [_, repl_out] = replacement
            .get_io(replacement.root())
            .expect("replacement is a DFG");
        replacement
            .node_inputs(repl_out)
            .map(|port| (repl_out, port))
            .collect()
    };

    // Check that ports in nu_out's image are contained within the incoming ports
    // of the output node of `replacement` (and linear ports map one-to-one)
    match check_contained(
        nu_out.all_values(host, &replacement),
        exp_ports_repl,
        |(node, port)| {
            replacement
                .get_optype(node)
                .port_kind(port)
                .expect("valid port in boundary")
                .is_linear()
        },
    ) {
        Ok(()) => (),
        Err(Either::Left((node, port))) => {
            return Err(InvalidBoundaryError::InvalidOutputPort(
                WhichNode::Replacement(node),
                port,
            ));
        }
        Err(Either::Right(missing)) => {
            return Err(InvalidBoundaryError::MissingOutputPorts(
                missing
                    .into_iter()
                    .map(|(node, port)| (WhichNode::Replacement(node), port))
                    .collect(),
            ));
        }
    }

    Ok(())
}

fn check_one_to_one<V: Ord>(
    it: impl IntoIterator<Item = V>,
    mut valid_values: BTreeSet<V>,
) -> Result<(), Either<V, BTreeSet<V>>> {
    // 1. Check that all values in it are in valid_values (and appear only once)
    for val in it {
        if !valid_values.remove(&val) {
            return Err(Either::Left(val));
        }
    }

    // 2. Check that all values in valid_values were in it
    if !valid_values.is_empty() {
        return Err(Either::Right(valid_values));
    }

    Ok(())
}

/// Check that all values in `it2` are in `it1` and if they should be unique,
/// that they only appear once in `it2`.
fn check_contained<V: Ord + Copy>(
    it: impl IntoIterator<Item = V>,
    mut valid_values: BTreeSet<V>,
    is_unique: impl Fn(V) -> bool,
) -> Result<(), Either<V, BTreeSet<V>>> {
    // 1. Check that all values in it are in valid_values (and if `is_unique`,
    // appear only once)
    for val in it {
        if is_unique(val) {
            if !valid_values.remove(&val) {
                return Err(Either::Left(val));
            }
        } else if !valid_values.contains(&val) {
            return Err(Either::Left(val));
        }
    }

    // 2. Check that all unique values in valid_values were in it
    valid_values.retain(|&val| is_unique(val));
    if !valid_values.is_empty() {
        return Err(Either::Right(valid_values));
    }

    Ok(())
}

impl<HostNode, InMap, OutMap> PatchVerification for SimpleReplacement<HostNode, InMap, OutMap>
where
    InMap: BoundaryMap<Node, HostNode>,
    OutMap: BoundaryMap<HostNode, Node>,
    HostNode: HugrNode,
{
    type Error = SimpleReplacementError;
    type Node = HostNode;

    fn verify(&self, h: &impl HugrView<Node = HostNode>) -> Result<(), SimpleReplacementError> {
        self.is_valid_rewrite(h)
    }

    #[inline]
    fn invalidation_set(&self) -> impl Iterator<Item = HostNode> {
        let subcirc = self.subgraph.nodes().iter().copied();
        subcirc.chain(self.nu_out.required_nodes()).unique()
    }
}

/// Result of applying a [`SimpleReplacement`].
pub struct Outcome<HostNode = Node> {
    /// Map from Node in replacement to corresponding Node in the result Hugr
    pub node_map: HashMap<Node, HostNode>,
    /// Nodes removed from the result Hugr and their weights
    pub removed_nodes: HashMap<HostNode, OpType>,
}

impl<N: HugrNode> PatchHugrMut for SimpleReplacement<N> {
    type Outcome = Outcome<N>;
    const UNCHANGED_ON_FAILURE: bool = true;

    fn apply_hugr_mut(self, h: &mut impl HugrMut<Node = N>) -> Result<Self::Outcome, Self::Error> {
        self.is_valid_rewrite(h)?;

        let parent = self.subgraph.get_parent(h);

        // We proceed to connect the edges between the newly inserted
        // replacement and the rest of the graph.
        //
        // Existing connections to the removed subgraph will be automatically
        // removed when the nodes are removed.

        // 1. Get the boundary edges
        let boundary_edges = self.all_boundary_edges(h).collect_vec();

        let Self {
            replacement,
            subgraph,
            ..
        } = self;

        // 2. Insert the replacement as a whole.
        let InsertionResult { new_root, node_map } = h.insert_hugr(parent, replacement);

        // remove the Input and Output nodes from the replacement graph
        let replace_children = h.children(new_root).collect::<Vec<N>>();
        for &io in &replace_children[..2] {
            h.remove_node(io);
        }
        // make all replacement top level children children of the parent
        for &child in &replace_children[2..] {
            h.set_parent(child, parent);
        }
        // remove the replacement root (which now has no children and no edges)
        h.remove_node(new_root);

        // 3. Insert all boundary edges.
        for (src, tgt) in boundary_edges {
            let (src_node, src_port) = src.map_replacement(&node_map);
            let (tgt_node, tgt_port) = tgt.map_replacement(&node_map);
            h.connect(src_node, src_port, tgt_node, tgt_port);
        }

        // 4. Remove all nodes in subgraph and edges between them.
        let removed_nodes = subgraph
            .nodes()
            .iter()
            .map(|&node| (node, h.remove_node(node)))
            .collect();

        Ok(Outcome {
            node_map,
            removed_nodes,
        })
    }
}

/// Error from a [`SimpleReplacement`] operation.
#[derive(Debug, Clone, Error, PartialEq, Eq)]
#[non_exhaustive]
pub enum SimpleReplacementError {
    /// Invalid parent node.
    #[error("Parent node is invalid.")]
    InvalidParentNode(),
    /// Node requested for removal is invalid.
    #[error("A node requested for removal is invalid.")]
    InvalidRemovedNode(),
    /// Node in replacement graph is invalid.
    #[error("A node in the replacement graph is invalid.")]
    InvalidReplacementNode(),
    /// Inlining replacement failed.
    #[error("Inlining replacement failed: {0}")]
    InliningFailed(#[from] InlineDFGError),
}

/// Invalid boundary for a [`SimpleReplacement`].
#[derive(Debug, Clone, Error, PartialEq, Eq)]
#[non_exhaustive]
pub enum InvalidBoundaryError<HostNode> {
    /// Invalid input port.
    #[error("Invalid port in input boundary map: ({0:?}, {1:?})")]
    InvalidInputPort(WhichNode<HostNode>, IncomingPort),
    /// Missing input ports.
    #[error("Missing ports in input boundary map: {0:?}")]
    MissingInputPorts(BTreeSet<(WhichNode<HostNode>, IncomingPort)>),

    /// Invalid output port.
    #[error("Invalid port in output boundary map: ({0:?}, {1:?})")]
    InvalidOutputPort(WhichNode<HostNode>, IncomingPort),
    /// Missing output ports.
    #[error("Missing ports in output boundary map: {0:?}")]
    MissingOutputPorts(BTreeSet<(WhichNode<HostNode>, IncomingPort)>),
}

/// A node in the host or replacement graph.
#[derive(Debug, Clone, Error, PartialEq, Eq, PartialOrd, Ord)]
pub enum WhichNode<HostNode> {
    /// A node in the replacement graph.
    Replacement(Node),
    /// A node in the host graph.
    Host(HostNode),
}

#[cfg(test)]
pub(in crate::hugr::patch) mod test {
    use itertools::Itertools;
    use rstest::{fixture, rstest};

    use std::collections::{HashMap, HashSet};

    use crate::builder::test::n_identity;
    use crate::builder::{
        endo_sig, inout_sig, BuildError, Container, DFGBuilder, Dataflow, DataflowHugr,
        DataflowSubContainer, HugrBuilder, ModuleBuilder,
    };
    use crate::extension::prelude::{bool_t, qb_t};
<<<<<<< HEAD
    use crate::extension::ExtensionSet;
    use crate::hugr::patch::{BoundaryMap, PatchVerification};
=======
    use crate::hugr::patch::PatchVerification;
>>>>>>> a918853d
    use crate::hugr::views::{HugrView, SiblingSubgraph};
    use crate::hugr::{Hugr, HugrMut, Patch};
    use crate::ops::dataflow::DataflowOpTrait;
    use crate::ops::handle::NodeHandle;
    use crate::ops::OpTag;
    use crate::ops::OpTrait;
    use crate::std_extensions::logic::test::and_op;
    use crate::std_extensions::logic::LogicOp;
    use crate::types::{Signature, Type};
    use crate::utils::test_quantum_extension::{cx_gate, h_gate};
    use crate::{IncomingPort, Node};

    use super::SimpleReplacement;

    /// Creates a hugr like the following:
    /// --   H   --
    /// -- [DFG] --
    /// where [DFG] is:
    /// ┌───┐     ┌───┐
    /// ┤ H ├──■──┤ H ├
    /// ├───┤┌─┴─┐├───┤
    /// ┤ H ├┤ X ├┤ H ├
    /// └───┘└───┘└───┘
    fn make_hugr() -> Result<Hugr, BuildError> {
        let mut module_builder = ModuleBuilder::new();
        let _f_id = {
            let mut func_builder = module_builder
                .define_function("main", Signature::new_endo(vec![qb_t(), qb_t(), qb_t()]))?;

            let [qb0, qb1, qb2] = func_builder.input_wires_arr();

            let q_out = func_builder.add_dataflow_op(h_gate(), vec![qb2])?;

            let mut inner_builder =
                func_builder.dfg_builder_endo([(qb_t(), qb0), (qb_t(), qb1)])?;
            let inner_graph = {
                let [wire0, wire1] = inner_builder.input_wires_arr();
                let wire2 = inner_builder.add_dataflow_op(h_gate(), vec![wire0])?;
                let wire3 = inner_builder.add_dataflow_op(h_gate(), vec![wire1])?;
                let wire45 = inner_builder
                    .add_dataflow_op(cx_gate(), wire2.outputs().chain(wire3.outputs()))?;
                let [wire4, wire5] = wire45.outputs_arr();
                let wire6 = inner_builder.add_dataflow_op(h_gate(), vec![wire4])?;
                let wire7 = inner_builder.add_dataflow_op(h_gate(), vec![wire5])?;
                inner_builder.finish_with_outputs(wire6.outputs().chain(wire7.outputs()))
            }?;

            func_builder.finish_with_outputs(inner_graph.outputs().chain(q_out.outputs()))?
        };
        Ok(module_builder.finish_hugr()?)
    }

    #[fixture]
    pub(in crate::hugr::patch) fn simple_hugr() -> Hugr {
        make_hugr().unwrap()
    }
    /// Creates a hugr with a DFG root like the following:
    /// ┌───┐
    /// ┤ H ├──■──
    /// ├───┤┌─┴─┐
    /// ┤ H ├┤ X ├
    /// └───┘└───┘
    fn make_dfg_hugr() -> Result<Hugr, BuildError> {
        let mut dfg_builder = DFGBuilder::new(endo_sig(vec![qb_t(), qb_t()]))?;
        let [wire0, wire1] = dfg_builder.input_wires_arr();
        let wire2 = dfg_builder.add_dataflow_op(h_gate(), vec![wire0])?;
        let wire3 = dfg_builder.add_dataflow_op(h_gate(), vec![wire1])?;
        let wire45 =
            dfg_builder.add_dataflow_op(cx_gate(), wire2.outputs().chain(wire3.outputs()))?;
        dfg_builder.finish_hugr_with_outputs(wire45.outputs())
    }

    #[fixture]
    pub(in crate::hugr::patch) fn dfg_hugr() -> Hugr {
        make_dfg_hugr().unwrap()
    }

    /// Creates a hugr with a DFG root like the following:
    /// ─────
    /// ┌───┐
    /// ┤ H ├
    /// └───┘
    fn make_dfg_hugr2() -> Result<Hugr, BuildError> {
        let mut dfg_builder = DFGBuilder::new(endo_sig(vec![qb_t(), qb_t()]))?;

        let [wire0, wire1] = dfg_builder.input_wires_arr();
        let wire2 = dfg_builder.add_dataflow_op(h_gate(), vec![wire1])?;
        let wire2out = wire2.outputs().exactly_one().unwrap();
        let wireoutvec = vec![wire0, wire2out];
        dfg_builder.finish_hugr_with_outputs(wireoutvec)
    }

    #[fixture]
    pub(in crate::hugr::patch) fn dfg_hugr2() -> Hugr {
        make_dfg_hugr2().unwrap()
    }

    /// A hugr with a DFG root mapping bool_t() to (bool_t(), bool_t())
    ///                     ┌─────────┐
    ///                ┌────┤ (1) NOT ├──
    ///  ┌─────────┐   │    └─────────┘
    /// ─┤ (0) NOT ├───┤
    ///  └─────────┘   │    ┌─────────┐
    ///                └────┤ (2) NOT ├──
    ///                     └─────────┘
    /// This can be replaced with an empty hugr coping the input to both
    /// outputs.
    ///
    /// Returns the hugr and the nodes of the NOT gates, in order.
    #[fixture]
    pub(in crate::hugr::patch) fn dfg_hugr_copy_bools() -> (Hugr, Vec<Node>) {
        let mut dfg_builder =
            DFGBuilder::new(inout_sig(vec![bool_t()], vec![bool_t(), bool_t()])).unwrap();
        let [b] = dfg_builder.input_wires_arr();

        let not_inp = dfg_builder.add_dataflow_op(LogicOp::Not, vec![b]).unwrap();
        let [b] = not_inp.outputs_arr();

        let not_0 = dfg_builder.add_dataflow_op(LogicOp::Not, vec![b]).unwrap();
        let [b0] = not_0.outputs_arr();
        let not_1 = dfg_builder.add_dataflow_op(LogicOp::Not, vec![b]).unwrap();
        let [b1] = not_1.outputs_arr();

        (
            dfg_builder.finish_hugr_with_outputs([b0, b1]).unwrap(),
            vec![not_inp.node(), not_0.node(), not_1.node()],
        )
    }

    /// A hugr with a DFG root mapping bool_t() to (bool_t(), bool_t())
    ///                     ┌─────────┐
    ///                ┌────┤ (1) NOT ├──
    ///  ┌─────────┐   │    └─────────┘
    /// ─┤ (0) NOT ├───┤
    ///  └─────────┘   │
    ///                └─────────────────
    ///
    /// This can be replaced with a single NOT op, coping the input to the first
    /// output.
    ///
    /// Returns the hugr and the nodes of the NOT ops, in order.
    #[fixture]
    pub(in crate::hugr::patch) fn dfg_hugr_half_not_bools() -> (Hugr, Vec<Node>) {
        let mut dfg_builder =
            DFGBuilder::new(inout_sig(vec![bool_t()], vec![bool_t(), bool_t()])).unwrap();
        let [b] = dfg_builder.input_wires_arr();

        let not_inp = dfg_builder.add_dataflow_op(LogicOp::Not, vec![b]).unwrap();
        let [b] = not_inp.outputs_arr();

        let not_0 = dfg_builder.add_dataflow_op(LogicOp::Not, vec![b]).unwrap();
        let [b0] = not_0.outputs_arr();
        let b1 = b;

        (
            dfg_builder.finish_hugr_with_outputs([b0, b1]).unwrap(),
            vec![not_inp.node(), not_0.node()],
        )
    }

    #[rstest]
    /// Replace the
    ///      ┌───┐
    /// ──■──┤ H ├
    /// ┌─┴─┐├───┤
    /// ┤ X ├┤ H ├
    /// └───┘└───┘
    /// part of
    /// ┌───┐     ┌───┐
    /// ┤ H ├──■──┤ H ├
    /// ├───┤┌─┴─┐├───┤
    /// ┤ H ├┤ X ├┤ H ├
    /// └───┘└───┘└───┘
    /// with
    /// ┌───┐
    /// ┤ H ├──■──
    /// ├───┤┌─┴─┐
    /// ┤ H ├┤ X ├
    /// └───┘└───┘
    fn test_simple_replacement(
        simple_hugr: Hugr,
        dfg_hugr: Hugr,
        #[values(apply_simple, apply_replace)] applicator: impl Fn(&mut Hugr, SimpleReplacement),
    ) {
        let mut h: Hugr = simple_hugr;
        // 1. Locate the CX and its successor H's in h
        let h_node_cx: Node = h
            .nodes()
            .find(|node: &Node| *h.get_optype(*node) == cx_gate().into())
            .unwrap();
        let (h_node_h0, h_node_h1) = h.output_neighbours(h_node_cx).collect_tuple().unwrap();
        let s: Vec<Node> = vec![h_node_cx, h_node_h0, h_node_h1].into_iter().collect();
        // 2. Construct a new DFG-rooted hugr for the replacement
        let n: Hugr = dfg_hugr;
        // 3. Construct the input and output matchings
        // 3.1. Locate the CX and its predecessor H's in n
        let n_node_cx = n
            .nodes()
            .find(|node: &Node| *n.get_optype(*node) == cx_gate().into())
            .unwrap();
        let (n_node_h0, n_node_h1) = n.input_neighbours(n_node_cx).collect_tuple().unwrap();
        // 3.2. Locate the ports we need to specify as "glue" in n
        let n_port_0 = n.node_inputs(n_node_h0).next().unwrap();
        let n_port_1 = n.node_inputs(n_node_h1).next().unwrap();
        let (n_cx_out_0, n_cx_out_1) = n.node_outputs(n_node_cx).take(2).collect_tuple().unwrap();
        let n_port_2 = n.linked_inputs(n_node_cx, n_cx_out_0).next().unwrap().1;
        let n_port_3 = n.linked_inputs(n_node_cx, n_cx_out_1).next().unwrap().1;
        // 3.3. Locate the ports we need to specify as "glue" in h
        let (h_port_0, h_port_1) = h.node_inputs(h_node_cx).take(2).collect_tuple().unwrap();
        let h_h0_out = h.node_outputs(h_node_h0).next().unwrap();
        let h_h1_out = h.node_outputs(h_node_h1).next().unwrap();
        let (h_outp_node, h_port_2) = h.linked_inputs(h_node_h0, h_h0_out).next().unwrap();
        let h_port_3 = h.linked_inputs(h_node_h1, h_h1_out).next().unwrap().1;
        // 3.4. Construct the maps
        let mut nu_inp: HashMap<(Node, IncomingPort), (Node, IncomingPort)> = HashMap::new();
        let mut nu_out: HashMap<(Node, IncomingPort), IncomingPort> = HashMap::new();
        nu_inp.insert((n_node_h0, n_port_0), (h_node_cx, h_port_0));
        nu_inp.insert((n_node_h1, n_port_1), (h_node_cx, h_port_1));
        nu_out.insert((h_outp_node, h_port_2), n_port_2);
        nu_out.insert((h_outp_node, h_port_3), n_port_3);
        // 4. Define the replacement
        let r = SimpleReplacement::try_new(
            SiblingSubgraph::try_from_nodes(s, &h).unwrap(),
            &h,
            n,
            nu_inp,
            nu_out,
        )
        .unwrap();
        assert_eq!(
            HashSet::<_>::from_iter(r.invalidation_set()),
            HashSet::<_>::from_iter([h_node_cx, h_node_h0, h_node_h1, h_outp_node]),
        );

        applicator(&mut h, r);
        // Expect [DFG] to be replaced with:
        // ┌───┐┌───┐
        // ┤ H ├┤ H ├──■──
        // ├───┤├───┤┌─┴─┐
        // ┤ H ├┤ H ├┤ X ├
        // └───┘└───┘└───┘
        assert_eq!(h.validate(), Ok(()));
    }

    #[rstest]
    /// Replace the
    ///
    /// ──■──
    /// ┌─┴─┐
    /// ┤ X ├
    /// └───┘
    /// part of
    /// ┌───┐     ┌───┐
    /// ┤ H ├──■──┤ H ├
    /// ├───┤┌─┴─┐├───┤
    /// ┤ H ├┤ X ├┤ H ├
    /// └───┘└───┘└───┘
    /// with
    /// ─────
    /// ┌───┐
    /// ┤ H ├
    /// └───┘
    fn test_simple_replacement_with_empty_wires(simple_hugr: Hugr, dfg_hugr2: Hugr) {
        let mut h: Hugr = simple_hugr;

        // 1. Locate the CX in h
        let h_node_cx: Node = h
            .nodes()
            .find(|node: &Node| *h.get_optype(*node) == cx_gate().into())
            .unwrap();
        let s: Vec<Node> = vec![h_node_cx].into_iter().collect();
        // 2. Construct a new DFG-rooted hugr for the replacement
        let n: Hugr = dfg_hugr2;
        // 3. Construct the input and output matchings
        // 3.1. Locate the Output and its predecessor H in n
        let n_node_output = n
            .nodes()
            .find(|node: &Node| n.get_optype(*node).tag() == OpTag::Output)
            .unwrap();
        let (_n_node_input, n_node_h) = n.input_neighbours(n_node_output).collect_tuple().unwrap();
        // 3.2. Locate the ports we need to specify as "glue" in n
        let (n_port_0, n_port_1) = n
            .node_inputs(n_node_output)
            .take(2)
            .collect_tuple()
            .unwrap();
        let n_port_2 = n.node_inputs(n_node_h).next().unwrap();
        // 3.3. Locate the ports we need to specify as "glue" in h
        let (h_port_0, h_port_1) = h.node_inputs(h_node_cx).take(2).collect_tuple().unwrap();
        let (h_node_h0, h_node_h1) = h.output_neighbours(h_node_cx).collect_tuple().unwrap();
        let h_port_2 = h.node_inputs(h_node_h0).next().unwrap();
        let h_port_3 = h.node_inputs(h_node_h1).next().unwrap();
        // 3.4. Construct the maps
        let mut nu_inp: HashMap<(Node, IncomingPort), (Node, IncomingPort)> = HashMap::new();
        let mut nu_out: HashMap<(Node, IncomingPort), IncomingPort> = HashMap::new();
        nu_inp.insert((n_node_output, n_port_0), (h_node_cx, h_port_0));
        nu_inp.insert((n_node_h, n_port_2), (h_node_cx, h_port_1));
        nu_out.insert((h_node_h0, h_port_2), n_port_0);
        nu_out.insert((h_node_h1, h_port_3), n_port_1);
        // 4. Define the replacement
        let r = SimpleReplacement::try_new(
            SiblingSubgraph::try_from_nodes(s, &h).unwrap(),
            &h,
            n,
            nu_inp,
            nu_out,
        )
        .unwrap();
        h.apply_patch(r).unwrap();
        // Expect [DFG] to be replaced with:
        // ┌───┐┌───┐
        // ┤ H ├┤ H ├
        // ├───┤├───┤┌───┐
        // ┤ H ├┤ H ├┤ H ├
        // └───┘└───┘└───┘
        assert_eq!(h.validate(), Ok(()));
    }

    #[test]
    fn test_replace_cx_cross() {
        let q_row: Vec<Type> = vec![qb_t(), qb_t()];
        let mut builder = DFGBuilder::new(endo_sig(q_row)).unwrap();
        let mut circ = builder.as_circuit(builder.input_wires());
        circ.append(cx_gate(), [0, 1]).unwrap();
        circ.append(cx_gate(), [1, 0]).unwrap();
        let wires = circ.finish();
        let [input, output] = builder.io();
        let mut h = builder.finish_hugr_with_outputs(wires).unwrap();
        let replacement = h.clone();
        let orig = h.clone();

        let removal = h
            .nodes()
            .filter(|&n| h.get_optype(n).tag() == OpTag::Leaf)
            .collect_vec();
        let inputs = h
            .node_outputs(input)
            .filter(|&p| {
                h.get_optype(input)
                    .as_input()
                    .unwrap()
                    .signature()
                    .port_type(p)
                    .is_some()
            })
            .map(|p| {
                let link = h.linked_inputs(input, p).next().unwrap();
                (link, link)
            })
            .collect();
        let outputs: HashMap<_, _> = h
            .node_inputs(output)
            .filter(|&p| {
                h.get_optype(output)
                    .as_output()
                    .unwrap()
                    .signature()
                    .port_type(p)
                    .is_some()
            })
            .map(|p| ((output, p), p))
            .collect();
        h.apply_patch(
            SimpleReplacement::try_new(
                SiblingSubgraph::try_from_nodes(removal, &h).unwrap(),
                &h,
                replacement,
                inputs,
                outputs,
            )
            .unwrap(),
        )
        .unwrap();

        // They should be the same, up to node indices
        assert_eq!(h.num_edges(), orig.num_edges());
    }

    #[test]
    fn test_replace_after_copy() {
        let one_bit = vec![bool_t()];
        let two_bit = vec![bool_t(), bool_t()];

        let mut builder = DFGBuilder::new(endo_sig(one_bit.clone())).unwrap();
        let inw = builder.input_wires().exactly_one().unwrap();
        let outw = builder
            .add_dataflow_op(and_op(), [inw, inw])
            .unwrap()
            .outputs();
        let [input, _] = builder.io();
        let mut h = builder.finish_hugr_with_outputs(outw).unwrap();

        let mut builder = DFGBuilder::new(inout_sig(two_bit, one_bit)).unwrap();
        let inw = builder.input_wires();
        let outw = builder.add_dataflow_op(and_op(), inw).unwrap().outputs();
        let [repl_input, repl_output] = builder.io();
        let repl = builder.finish_hugr_with_outputs(outw).unwrap();

        let orig = h.clone();

        let removal = h
            .nodes()
            .filter(|&n| h.get_optype(n).tag() == OpTag::Leaf)
            .collect_vec();

        let first_out_p = h.node_outputs(input).next().unwrap();
        let embedded_inputs = h.linked_inputs(input, first_out_p);
        let repl_inputs = repl
            .node_outputs(repl_input)
            .map(|p| repl.linked_inputs(repl_input, p).next().unwrap());
        let inputs = embedded_inputs.zip(repl_inputs).collect();

        let outputs: HashMap<_, _> = repl
            .node_inputs(repl_output)
            .filter(|&p| repl.signature(repl_output).unwrap().port_type(p).is_some())
            .map(|p| ((repl_output, p), p))
            .collect();

        h.apply_patch(
            SimpleReplacement::try_new(
                SiblingSubgraph::try_from_nodes(removal, &h).unwrap(),
                &h,
                repl,
                inputs,
                outputs,
            )
            .unwrap(),
        )
        .unwrap();

        // Nothing changed
        assert_eq!(h.num_nodes(), orig.num_nodes());
    }

    /// Remove all the NOT gates in [`dfg_hugr_copy_bools`] by connecting the
    /// input directly to the outputs.
    ///
    /// https://github.com/CQCL/hugr/issues/1190
    #[rstest]
    fn test_copy_inputs(dfg_hugr_copy_bools: (Hugr, Vec<Node>)) {
        let (mut hugr, nodes) = dfg_hugr_copy_bools;
        let (input_not, output_not_0, output_not_1) = nodes.into_iter().collect_tuple().unwrap();

        let [_input, output] = hugr.get_io(hugr.root()).unwrap();

        let replacement = {
            let b =
                DFGBuilder::new(Signature::new(vec![bool_t()], vec![bool_t(), bool_t()])).unwrap();
            let [w] = b.input_wires_arr();
            b.finish_hugr_with_outputs([w, w]).unwrap()
        };
        let [_repl_input, repl_output] = replacement.get_io(replacement.root()).unwrap();

        let subgraph =
            SiblingSubgraph::try_from_nodes(vec![input_not, output_not_0, output_not_1], &hugr)
                .unwrap();
        // A map from (target ports of edges from the Input node of `replacement`) to
        // (target ports of edges from nodes not in `removal` to nodes in
        // `removal`).
        let nu_inp = [
            (
                (repl_output, IncomingPort::from(0)),
                (input_not, IncomingPort::from(0)),
            ),
            (
                (repl_output, IncomingPort::from(1)),
                (input_not, IncomingPort::from(0)),
            ),
        ]
        .into_iter()
        .collect();
        // A map from (target ports of edges from nodes in `removal` to nodes not in
        // `removal`) to (input ports of the Output node of `replacement`).
        let nu_out: HashMap<_, _> = [
            ((output, IncomingPort::from(0)), IncomingPort::from(0)),
            ((output, IncomingPort::from(1)), IncomingPort::from(1)),
        ]
        .into_iter()
        .collect();

        let rewrite =
            SimpleReplacement::try_new(subgraph, &hugr, replacement, nu_inp, nu_out).unwrap();
        rewrite.apply(&mut hugr).unwrap_or_else(|e| panic!("{e}"));

        assert_eq!(hugr.validate(), Ok(()));
        assert_eq!(hugr.num_nodes(), 3);
    }

    /// Remove one of the NOT ops in [`dfg_hugr_half_not_bools`] by connecting
    /// the input directly to the output.
    ///
    /// https://github.com/CQCL/hugr/issues/1323
    #[rstest]
    fn test_half_nots(dfg_hugr_half_not_bools: (Hugr, Vec<Node>)) {
        let (mut hugr, nodes) = dfg_hugr_half_not_bools;
        let (input_not, output_not_0) = nodes.into_iter().collect_tuple().unwrap();

        let [_input, output] = hugr.get_io(hugr.root()).unwrap();

        let (replacement, repl_not) = {
            let mut b =
                DFGBuilder::new(inout_sig(vec![bool_t()], vec![bool_t(), bool_t()])).unwrap();
            let [w] = b.input_wires_arr();
            let not = b.add_dataflow_op(LogicOp::Not, vec![w]).unwrap();
            let [w_not] = not.outputs_arr();
            (b.finish_hugr_with_outputs([w, w_not]).unwrap(), not.node())
        };
        let [_repl_input, repl_output] = replacement.get_io(replacement.root()).unwrap();

        let subgraph =
            SiblingSubgraph::try_from_nodes(vec![input_not, output_not_0], &hugr).unwrap();
        // A map from (target ports of edges from the Input node of `replacement`) to
        // (target ports of edges from nodes not in `removal` to nodes in
        // `removal`).
        let nu_inp = [
            (
                (repl_output, IncomingPort::from(0)),
                (input_not, IncomingPort::from(0)),
            ),
            (
                (repl_not, IncomingPort::from(0)),
                (input_not, IncomingPort::from(0)),
            ),
        ]
        .into_iter()
        .collect();
        // A map from (target ports of edges from nodes in `removal` to nodes not in
        // `removal`) to (input ports of the Output node of `replacement`).
        let nu_out: HashMap<_, _> = [
            ((output, IncomingPort::from(0)), IncomingPort::from(0)),
            ((output, IncomingPort::from(1)), IncomingPort::from(1)),
        ]
        .into_iter()
        .collect();

        let rewrite =
            SimpleReplacement::try_new(subgraph, &hugr, replacement, nu_inp, nu_out).unwrap();
        rewrite.apply(&mut hugr).unwrap_or_else(|e| panic!("{e}"));

        assert_eq!(hugr.validate(), Ok(()));
        assert_eq!(hugr.num_nodes(), 4);
    }

    #[rstest]
    fn test_nested_replace(dfg_hugr2: Hugr) {
        // replace a node with a hugr with children

        let mut h = dfg_hugr2;
        let h_node = h
            .nodes()
            .find(|node: &Node| *h.get_optype(*node) == h_gate().into())
            .unwrap();

        // build a nested identity dfg
        let mut nest_build = DFGBuilder::new(Signature::new_endo(qb_t())).unwrap();
        let [input] = nest_build.input_wires_arr();
        let inner_build = nest_build.dfg_builder_endo([(qb_t(), input)]).unwrap();
        let inner_dfg = n_identity(inner_build).unwrap();
        let inner_dfg_node = inner_dfg.node();
        let replacement = nest_build
            .finish_hugr_with_outputs([inner_dfg.out_wire(0)])
            .unwrap();
        let subgraph = SiblingSubgraph::try_from_nodes(vec![h_node], &h).unwrap();
        let nu_inp = vec![(
            (inner_dfg_node, IncomingPort::from(0)),
            (h_node, IncomingPort::from(0)),
        )]
        .into_iter()
        .collect();

        let nu_out = HashMap::from_iter([(
            (h.get_io(h.root()).unwrap()[1], IncomingPort::from(1)),
            IncomingPort::from(0),
        )]);

        let rewrite =
            SimpleReplacement::try_new(subgraph, &h, replacement, nu_inp, nu_out).unwrap();

        assert_eq!(h.num_nodes(), 4);

        rewrite.apply(&mut h).unwrap_or_else(|e| panic!("{e}"));
        h.validate().unwrap_or_else(|e| panic!("{e}"));

        assert_eq!(h.num_nodes(), 6);
    }

    use crate::hugr::patch::replace::Replacement;
    fn to_replace(h: &impl HugrView<Node = Node>, s: SimpleReplacement) -> Replacement {
        use crate::hugr::patch::replace::{NewEdgeKind, NewEdgeSpec};

        let mut replacement = s.replacement;
        let (in_, out) = replacement
            .children(replacement.root())
            .take(2)
            .collect_tuple()
            .unwrap();
        let mu_inp = s
            .nu_inp
            .iter()
            .map(|((tgt, tgt_port), (r_n, r_p))| {
                if *tgt == out {
                    unimplemented!()
                };
                let (src, src_port) = h.single_linked_output(*r_n, *r_p).unwrap();
                NewEdgeSpec {
                    src,
                    tgt: *tgt,
                    kind: NewEdgeKind::Value {
                        src_pos: src_port,
                        tgt_pos: *tgt_port,
                    },
                }
            })
            .collect();
        let mu_out = s
            .nu_out
            .iter(h, &replacement)
            .map(|((tgt, tgt_port), (out, out_port))| {
                let (src, src_port) = replacement.single_linked_output(out, out_port).unwrap();
                if src == in_ {
                    unimplemented!()
                };
                NewEdgeSpec {
                    src,
                    tgt,
                    kind: NewEdgeKind::Value {
                        src_pos: src_port,
                        tgt_pos: tgt_port,
                    },
                }
            })
            .collect();
        replacement.remove_node(in_);
        replacement.remove_node(out);
        Replacement {
            removal: s.subgraph.nodes().to_vec(),
            replacement,
            adoptions: HashMap::new(),
            mu_inp,
            mu_out,
            mu_new: vec![],
        }
    }

    fn apply_simple(h: &mut Hugr, rw: SimpleReplacement) {
        h.apply_patch(rw).unwrap();
    }

    fn apply_replace(h: &mut Hugr, rw: SimpleReplacement) {
        h.apply_patch(to_replace(h, rw)).unwrap();
    }
}<|MERGE_RESOLUTION|>--- conflicted
+++ resolved
@@ -92,9 +92,21 @@
 {
     /// Create a new [`SimpleReplacement`] specification.
     ///
-    /// Return an error if the provided boundary is not valid. Specifically:
-    ///
-    /// ## Input boundary validity
+    /// Return an error if the provided boundary is not valid. See below for the
+    /// validity conditions.
+    ///
+    /// ### Suggested boundary map types
+    ///
+    /// For the input boundary map, a typical choice is a
+    /// `HashMap<(Node, P), (HostNode, IncomingPort)>`, where `P` can either be
+    /// [`IncomingPort`] or [`OutgoingPort`] (defaults to `IncomingPort`).
+    ///
+    /// The output boundary map has the property that all nodes in the image
+    /// must be the output node of `replacement`. The special type
+    /// [`OutputNodeBoundaryMap`] provides an implementation of such maps, and
+    /// can be converted from a `HashMap<(HostNode, P), IncomingPort>`.
+    ///
+    /// ### Input boundary validity
     ///
     /// The domain of the input boundary map, as returned by
     /// [`BoundaryMap::all_keys`], must be the set of all incoming ports of
@@ -104,7 +116,7 @@
     /// [`BoundaryMap::all_values`], must be the incoming boundary of the
     /// `subgraph`, as returned by [`SiblingSubgraph::incoming_ports`].
     ///
-    /// ## Output boundary validity
+    /// ### Output boundary validity
     ///
     /// The domain of the output boundary map, as returned by
     /// [`BoundaryMap::all_keys`], must be the set of all incoming ports of
@@ -120,7 +132,7 @@
         host: &impl HugrView<Node = HostNode>,
         replacement: Hugr,
         nu_inp: InMap,
-        nu_out: impl Into<OutMap>,
+        nu_out: OutMap,
     ) -> Result<Self, InvalidBoundaryError<HostNode>> {
         let nu_out = nu_out.into();
         check_valid_boundary(&subgraph, host, &replacement, &nu_inp, &nu_out)?;
@@ -448,10 +460,11 @@
         nu_inp.all_values(replacement, host),
         exp_ports_subgraph,
         |(node, port)| {
-            host.get_optype(node)
-                .port_kind(port)
-                .expect("valid port in boundary")
-                .is_linear()
+            if let Some(kind) = host.get_optype(node).port_kind(port) {
+                kind.is_linear()
+            } else {
+                false
+            }
         },
     ) {
         Ok(()) => (),
@@ -533,11 +546,11 @@
         nu_out.all_values(host, &replacement),
         exp_ports_repl,
         |(node, port)| {
-            replacement
-                .get_optype(node)
-                .port_kind(port)
-                .expect("valid port in boundary")
-                .is_linear()
+            if let Some(kind) = replacement.get_optype(node).port_kind(port) {
+                kind.is_linear()
+            } else {
+                false
+            }
         },
     ) {
         Ok(()) => (),
@@ -635,7 +648,12 @@
     pub removed_nodes: HashMap<HostNode, OpType>,
 }
 
-impl<N: HugrNode> PatchHugrMut for SimpleReplacement<N> {
+impl<N, InMap, OutMap> PatchHugrMut for SimpleReplacement<N, InMap, OutMap>
+where
+    N: HugrNode,
+    InMap: BoundaryMap<Node, N>,
+    OutMap: BoundaryMap<N, Node>,
+{
     type Outcome = Outcome<N>;
     const UNCHANGED_ON_FAILURE: bool = true;
 
@@ -744,6 +762,7 @@
 #[cfg(test)]
 pub(in crate::hugr::patch) mod test {
     use itertools::Itertools;
+    use petgraph::Direction::Outgoing;
     use rstest::{fixture, rstest};
 
     use std::collections::{HashMap, HashSet};
@@ -754,12 +773,8 @@
         DataflowSubContainer, HugrBuilder, ModuleBuilder,
     };
     use crate::extension::prelude::{bool_t, qb_t};
-<<<<<<< HEAD
-    use crate::extension::ExtensionSet;
-    use crate::hugr::patch::{BoundaryMap, PatchVerification};
-=======
-    use crate::hugr::patch::PatchVerification;
->>>>>>> a918853d
+    use crate::hugr::patch::simple_replace::DefaultOutMap;
+    use crate::hugr::patch::{BoundaryMap, OutputNodeBoundaryMap, PatchVerification};
     use crate::hugr::views::{HugrView, SiblingSubgraph};
     use crate::hugr::{Hugr, HugrMut, Patch};
     use crate::ops::dataflow::DataflowOpTrait;
@@ -770,7 +785,7 @@
     use crate::std_extensions::logic::LogicOp;
     use crate::types::{Signature, Type};
     use crate::utils::test_quantum_extension::{cx_gate, h_gate};
-    use crate::{IncomingPort, Node};
+    use crate::{IncomingPort, Node, OutgoingPort};
 
     use super::SimpleReplacement;
 
@@ -986,7 +1001,7 @@
             &h,
             n,
             nu_inp,
-            nu_out,
+            OutputNodeBoundaryMap::from(nu_out),
         )
         .unwrap();
         assert_eq!(
@@ -1065,7 +1080,7 @@
             &h,
             n,
             nu_inp,
-            nu_out,
+            OutputNodeBoundaryMap::from(nu_out),
         )
         .unwrap();
         h.apply_patch(r).unwrap();
@@ -1095,7 +1110,7 @@
             .nodes()
             .filter(|&n| h.get_optype(n).tag() == OpTag::Leaf)
             .collect_vec();
-        let inputs = h
+        let inputs: HashMap<_, _> = h
             .node_outputs(input)
             .filter(|&p| {
                 h.get_optype(input)
@@ -1128,7 +1143,7 @@
                 &h,
                 replacement,
                 inputs,
-                outputs,
+                OutputNodeBoundaryMap::from(outputs),
             )
             .unwrap(),
         )
@@ -1170,7 +1185,7 @@
         let repl_inputs = repl
             .node_outputs(repl_input)
             .map(|p| repl.linked_inputs(repl_input, p).next().unwrap());
-        let inputs = embedded_inputs.zip(repl_inputs).collect();
+        let inputs: HashMap<_, _> = embedded_inputs.zip(repl_inputs).collect();
 
         let outputs: HashMap<_, _> = repl
             .node_inputs(repl_output)
@@ -1184,7 +1199,7 @@
                 &h,
                 repl,
                 inputs,
-                outputs,
+                OutputNodeBoundaryMap::from(outputs),
             )
             .unwrap(),
         )
@@ -1219,7 +1234,7 @@
         // A map from (target ports of edges from the Input node of `replacement`) to
         // (target ports of edges from nodes not in `removal` to nodes in
         // `removal`).
-        let nu_inp = [
+        let nu_inp: HashMap<_, _> = [
             (
                 (repl_output, IncomingPort::from(0)),
                 (input_not, IncomingPort::from(0)),
@@ -1240,8 +1255,14 @@
         .into_iter()
         .collect();
 
-        let rewrite =
-            SimpleReplacement::try_new(subgraph, &hugr, replacement, nu_inp, nu_out).unwrap();
+        let rewrite = SimpleReplacement::try_new(
+            subgraph,
+            &hugr,
+            replacement,
+            nu_inp,
+            OutputNodeBoundaryMap::from(nu_out),
+        )
+        .unwrap();
         rewrite.apply(&mut hugr).unwrap_or_else(|e| panic!("{e}"));
 
         assert_eq!(hugr.validate(), Ok(()));
@@ -1274,7 +1295,7 @@
         // A map from (target ports of edges from the Input node of `replacement`) to
         // (target ports of edges from nodes not in `removal` to nodes in
         // `removal`).
-        let nu_inp = [
+        let nu_inp: HashMap<_, _> = [
             (
                 (repl_output, IncomingPort::from(0)),
                 (input_not, IncomingPort::from(0)),
@@ -1295,8 +1316,14 @@
         .into_iter()
         .collect();
 
-        let rewrite =
-            SimpleReplacement::try_new(subgraph, &hugr, replacement, nu_inp, nu_out).unwrap();
+        let rewrite = SimpleReplacement::try_new(
+            subgraph,
+            &hugr,
+            replacement,
+            nu_inp,
+            OutputNodeBoundaryMap::from(nu_out),
+        )
+        .unwrap();
         rewrite.apply(&mut hugr).unwrap_or_else(|e| panic!("{e}"));
 
         assert_eq!(hugr.validate(), Ok(()));
@@ -1323,7 +1350,7 @@
             .finish_hugr_with_outputs([inner_dfg.out_wire(0)])
             .unwrap();
         let subgraph = SiblingSubgraph::try_from_nodes(vec![h_node], &h).unwrap();
-        let nu_inp = vec![(
+        let nu_inp: HashMap<_, _> = vec![(
             (inner_dfg_node, IncomingPort::from(0)),
             (h_node, IncomingPort::from(0)),
         )]
@@ -1335,8 +1362,14 @@
             IncomingPort::from(0),
         )]);
 
-        let rewrite =
-            SimpleReplacement::try_new(subgraph, &h, replacement, nu_inp, nu_out).unwrap();
+        let rewrite = SimpleReplacement::try_new(
+            subgraph,
+            &h,
+            replacement,
+            nu_inp,
+            OutputNodeBoundaryMap::from(nu_out),
+        )
+        .unwrap();
 
         assert_eq!(h.num_nodes(), 4);
 
@@ -1344,6 +1377,58 @@
         h.validate().unwrap_or_else(|e| panic!("{e}"));
 
         assert_eq!(h.num_nodes(), 6);
+    }
+
+    #[rstest]
+    fn test_simple_replacement_with_empty_wires_using_outgoing_ports(
+        simple_hugr: Hugr,
+        dfg_hugr2: Hugr,
+    ) {
+        let mut h: Hugr = simple_hugr;
+
+        // 1. Locate the CX in h
+        let h_node_cx: Node = h
+            .nodes()
+            .find(|node: &Node| *h.get_optype(*node) == cx_gate().into())
+            .unwrap();
+        let s: Vec<Node> = vec![h_node_cx].into_iter().collect();
+        // 2. Construct a new DFG-rooted hugr for the replacement
+        let n: Hugr = dfg_hugr2;
+        // 3. Construct the input and output matchings
+        // 3.1. Locate the Output and its predecessor H in n
+        let [n_node_input, n_node_output] = n.get_io(n.root()).unwrap();
+        // 3.2. Locate the ports we need to specify as "glue" in n
+        let (n_port_0, n_port_1) = n
+            .node_inputs(n_node_output)
+            .take(2)
+            .collect_tuple()
+            .unwrap();
+        // 3.3. Locate the ports we need to specify as "glue" in h
+        let (h_port_0, h_port_1) = h.node_inputs(h_node_cx).take(2).collect_tuple().unwrap();
+        // 3.4. Construct the maps
+        let mut nu_inp = HashMap::new();
+        let mut nu_out = HashMap::new();
+        nu_inp.insert((n_node_input, OutgoingPort::from(0)), (h_node_cx, h_port_0));
+        nu_inp.insert((n_node_input, OutgoingPort::from(1)), (h_node_cx, h_port_1));
+        nu_out.insert((h_node_cx, OutgoingPort::from(0)), n_port_0);
+        nu_out.insert((h_node_cx, OutgoingPort::from(1)), n_port_1);
+        // 4. Define the replacement
+        let r = SimpleReplacement::try_new(
+            SiblingSubgraph::try_from_nodes(s, &h).unwrap(),
+            &h,
+            n,
+            nu_inp,
+            OutputNodeBoundaryMap::from(nu_out),
+        )
+        .unwrap();
+        h.apply_patch(r).unwrap();
+        // Expect [DFG] to be replaced with:
+        // ┌───┐┌───┐
+        // ┤ H ├┤ H ├
+        // ├───┤├───┤┌───┐
+        // ┤ H ├┤ H ├┤ H ├
+        // └───┘└───┘└───┘
+        assert_eq!(h.validate(), Ok(()));
     }
 
     use crate::hugr::patch::replace::Replacement;
