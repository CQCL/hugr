//! Types to distinguish ports in the host and replacement graphs.

use std::collections::HashMap;

use crate::{IncomingPort, Node, OutgoingPort, Port};

use derive_more::{From, derive::Into};

/// A port in either the host or replacement graph.
///
/// This is used to represent boundary edges that will be added between the host
/// and replacement graphs when applying a rewrite.
<<<<<<< HEAD
#[derive(Debug, Clone, Copy, PartialEq, Eq, PartialOrd, Ord)]
=======
#[derive(Debug, Clone, Copy, PartialEq, Eq, PartialOrd, Ord, Hash)]
>>>>>>> acf201f0
pub enum BoundaryPort<HostNode, P> {
    /// A port in the host graph.
    Host(HostNode, P),
    /// A port in the replacement graph.
    Replacement(Node, P),
}

/// A port in the host graph.
<<<<<<< HEAD
#[derive(Debug, Clone, Copy, From, Into, PartialEq, Eq, PartialOrd, Ord)]
=======
#[derive(Debug, Clone, Copy, From, PartialEq, Eq, PartialOrd, Ord, Hash)]
>>>>>>> acf201f0
pub struct HostPort<N, P>(pub N, pub P);

/// A port in the replacement graph.
#[derive(Debug, Clone, Copy, From, PartialEq, Eq, PartialOrd, Ord, Hash)]
pub struct ReplacementPort<P>(pub Node, pub P);

impl<HostNode: Copy, P> BoundaryPort<HostNode, P> {
    /// Maps a boundary port according to the insertion mapping.
    /// Host ports are unchanged, while Replacement ports are mapped according
    /// to the `index_map`.
    pub fn map_replacement(self, index_map: &HashMap<Node, HostNode>) -> (HostNode, P) {
        match self {
            BoundaryPort::Host(node, port) => (node, port),
            BoundaryPort::Replacement(node, port) => (*index_map.get(&node).unwrap(), port),
        }
    }

    /// Returns the replacement port if this is a replacement port.
    pub fn as_replacement(self) -> Option<(Node, P)> {
        match self {
            BoundaryPort::Replacement(node, port) => Some((node, port)),
            BoundaryPort::Host(_, _) => None,
        }
    }

    /// Returns the host port if this is a host port.
    pub fn as_host(self) -> Option<(HostNode, P)> {
        match self {
            BoundaryPort::Host(node, port) => Some((node, port)),
            BoundaryPort::Replacement(_, _) => None,
        }
    }
}

impl<N, P> From<HostPort<N, P>> for BoundaryPort<N, P> {
    fn from(HostPort(node, port): HostPort<N, P>) -> Self {
        BoundaryPort::Host(node, port)
    }
}

impl<N, P> From<ReplacementPort<P>> for BoundaryPort<N, P> {
    fn from(ReplacementPort(node, port): ReplacementPort<P>) -> Self {
        BoundaryPort::Replacement(node, port)
    }
}

impl<HostNode> From<HostPort<HostNode, OutgoingPort>> for HostPort<HostNode, Port> {
    fn from(HostPort(node, port): HostPort<HostNode, OutgoingPort>) -> Self {
        HostPort(node, port.into())
    }
}

impl<HostNode> From<HostPort<HostNode, IncomingPort>> for HostPort<HostNode, Port> {
    fn from(HostPort(node, port): HostPort<HostNode, IncomingPort>) -> Self {
        HostPort(node, port.into())
    }
}

impl From<ReplacementPort<OutgoingPort>> for ReplacementPort<Port> {
    fn from(ReplacementPort(node, port): ReplacementPort<OutgoingPort>) -> Self {
        ReplacementPort(node, port.into())
    }
}

impl From<ReplacementPort<IncomingPort>> for ReplacementPort<Port> {
    fn from(ReplacementPort(node, port): ReplacementPort<IncomingPort>) -> Self {
        ReplacementPort(node, port.into())
    }
}<|MERGE_RESOLUTION|>--- conflicted
+++ resolved
@@ -10,11 +10,7 @@
 ///
 /// This is used to represent boundary edges that will be added between the host
 /// and replacement graphs when applying a rewrite.
-<<<<<<< HEAD
-#[derive(Debug, Clone, Copy, PartialEq, Eq, PartialOrd, Ord)]
-=======
 #[derive(Debug, Clone, Copy, PartialEq, Eq, PartialOrd, Ord, Hash)]
->>>>>>> acf201f0
 pub enum BoundaryPort<HostNode, P> {
     /// A port in the host graph.
     Host(HostNode, P),
@@ -23,11 +19,7 @@
 }
 
 /// A port in the host graph.
-<<<<<<< HEAD
-#[derive(Debug, Clone, Copy, From, Into, PartialEq, Eq, PartialOrd, Ord)]
-=======
-#[derive(Debug, Clone, Copy, From, PartialEq, Eq, PartialOrd, Ord, Hash)]
->>>>>>> acf201f0
+#[derive(Debug, Clone, Copy, From, Into, PartialEq, Eq, PartialOrd, Ord, Hash)]
 pub struct HostPort<N, P>(pub N, pub P);
 
 /// A port in the replacement graph.
