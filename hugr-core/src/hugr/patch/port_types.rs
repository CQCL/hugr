//! Types to distinguish ports in the host and replacement graphs.

use std::collections::HashMap;

use crate::{IncomingPort, Node, OutgoingPort, Port};

use derive_more::{From, derive::Into};

/// A port in either the host or replacement graph.
///
/// This is used to represent boundary edges that will be added between the host
/// and replacement graphs when applying a rewrite.
#[derive(Debug, Clone, Copy, PartialEq, Eq, PartialOrd, Ord, Hash)]
pub enum BoundaryPort<HostNode, P> {
    /// A port in the host graph.
    Host(HostNode, P),
    /// A port in the replacement graph.
    Replacement(Node, P),
}

/// A port in the host graph.
<<<<<<< HEAD
#[derive(Debug, Clone, Copy, PartialEq, Eq, From)]
=======
#[derive(Debug, Clone, Copy, From, Into, PartialEq, Eq, PartialOrd, Ord, Hash)]
>>>>>>> 4e555672
pub struct HostPort<N, P>(pub N, pub P);

/// A port in the replacement graph.
#[derive(Debug, Clone, Copy, From, PartialEq, Eq, PartialOrd, Ord, Hash)]
pub struct ReplacementPort<P>(pub Node, pub P);

impl<HostNode: Copy, P> BoundaryPort<HostNode, P> {
    /// Maps a boundary port according to the insertion mapping.
    /// Host ports are unchanged, while Replacement ports are mapped according
    /// to the `index_map`.
    pub fn map_replacement(self, index_map: &HashMap<Node, HostNode>) -> (HostNode, P) {
        match self {
            BoundaryPort::Host(node, port) => (node, port),
            BoundaryPort::Replacement(node, port) => (*index_map.get(&node).unwrap(), port),
        }
    }

    /// Returns the replacement port if this is a replacement port.
    pub fn as_replacement(self) -> Option<(Node, P)> {
        match self {
            BoundaryPort::Replacement(node, port) => Some((node, port)),
            BoundaryPort::Host(_, _) => None,
        }
    }

    /// Returns the host port if this is a host port.
    pub fn as_host(self) -> Option<(HostNode, P)> {
        match self {
            BoundaryPort::Host(node, port) => Some((node, port)),
            BoundaryPort::Replacement(_, _) => None,
        }
    }
}

impl<N, P> From<HostPort<N, P>> for BoundaryPort<N, P> {
    fn from(HostPort(node, port): HostPort<N, P>) -> Self {
        BoundaryPort::Host(node, port)
    }
}

impl<N, P> From<ReplacementPort<P>> for BoundaryPort<N, P> {
    fn from(ReplacementPort(node, port): ReplacementPort<P>) -> Self {
        BoundaryPort::Replacement(node, port)
    }
}

impl<HostNode> From<HostPort<HostNode, OutgoingPort>> for HostPort<HostNode, Port> {
    fn from(HostPort(node, port): HostPort<HostNode, OutgoingPort>) -> Self {
        HostPort(node, port.into())
    }
}

impl<HostNode> From<HostPort<HostNode, IncomingPort>> for HostPort<HostNode, Port> {
    fn from(HostPort(node, port): HostPort<HostNode, IncomingPort>) -> Self {
        HostPort(node, port.into())
    }
}

impl From<ReplacementPort<OutgoingPort>> for ReplacementPort<Port> {
    fn from(ReplacementPort(node, port): ReplacementPort<OutgoingPort>) -> Self {
        ReplacementPort(node, port.into())
    }
}

impl From<ReplacementPort<IncomingPort>> for ReplacementPort<Port> {
    fn from(ReplacementPort(node, port): ReplacementPort<IncomingPort>) -> Self {
        ReplacementPort(node, port.into())
    }
}<|MERGE_RESOLUTION|>--- conflicted
+++ resolved
@@ -19,11 +19,7 @@
 }
 
 /// A port in the host graph.
-<<<<<<< HEAD
-#[derive(Debug, Clone, Copy, PartialEq, Eq, From)]
-=======
 #[derive(Debug, Clone, Copy, From, Into, PartialEq, Eq, PartialOrd, Ord, Hash)]
->>>>>>> 4e555672
 pub struct HostPort<N, P>(pub N, pub P);
 
 /// A port in the replacement graph.
