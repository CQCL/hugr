--- conflicted
+++ resolved
@@ -11,17 +11,12 @@
     parents_view::ParentsView,
 };
 use crate::{
-<<<<<<< HEAD
     Direction, Hugr, HugrView, IncomingPort, Node, OutgoingPort, Port,
     hugr::{
         internal::HugrInternals,
         patch::{BoundaryPort, simple_replace::InvalidReplacement},
         views::{InvalidSignature, sibling_subgraph::InvalidSubgraph},
     },
-=======
-    Direction, Hugr, HugrView, IncomingPort, Node, OutgoingPort, Port, SimpleReplacement,
-    hugr::{internal::HugrInternals, patch::BoundaryPort},
->>>>>>> 6b955192
     ops::OpType,
 };
 
@@ -175,14 +170,11 @@
     ) -> Result<PersistentHugr, InvalidCommit> {
         // Define commits as the set of all ancestors of the given commits
         let all_commit_ids = get_all_ancestors(&self.graph, commits);
-<<<<<<< HEAD
 
         if all_commit_ids.is_empty() {
             return Err(InvalidCommit::NonUniqueBase(0));
         }
         debug_assert!(all_commit_ids.contains(&self.base()));
-=======
->>>>>>> 6b955192
 
         // Check that all commits are compatible
         for &commit_id in &all_commit_ids {
@@ -306,12 +298,9 @@
 
     /// Get the boundary inputs linked to `(node, port)` in `child`.
     ///
-<<<<<<< HEAD
     /// The returned ports will be in the `child` commit unless the child commit
     /// is empty, in which case they will be in one of the parents of `child`.
     ///
-=======
->>>>>>> 6b955192
     /// ## Panics
     ///
     /// Panics if `(node, port)` is not a boundary edge, or if `child` is not
@@ -340,12 +329,9 @@
 
     /// Get the single boundary output linked to `(node, port)` in `child`.
     ///
-<<<<<<< HEAD
     /// The returned port will be in the `child` commit unless the child commit
     /// is empty, in which case it will be in one of the parents of `child`.
     ///
-=======
->>>>>>> 6b955192
     /// ## Panics
     ///
     /// Panics if `child` is not a valid commit ID.
@@ -411,11 +397,7 @@
     }
 
     /// Get the replacement for `commit_id`.
-<<<<<<< HEAD
     pub(super) fn replacement(&self, commit_id: CommitId) -> Option<&PersistentReplacement> {
-=======
-    pub(super) fn replacement(&self, commit_id: CommitId) -> Option<&SimpleReplacement<PatchNode>> {
->>>>>>> 6b955192
         let commit = self.get_commit(commit_id);
         commit.replacement()
     }
@@ -518,7 +500,6 @@
     /// The commit is an empty replacement.
     #[error("Not allowed: empty replacement")]
     EmptyReplacement,
-<<<<<<< HEAD
 
     #[error("Invalid subgraph: {0}")]
     /// The subgraph of the replacement is not convex.
@@ -535,6 +516,4 @@
     /// A wire has an unpinned port.
     #[error("Incomplete wire: {0} is unpinned")]
     IncompleteWire(PatchNode, Port),
-=======
->>>>>>> 6b955192
 }