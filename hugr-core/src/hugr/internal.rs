//! Internal traits, not exposed in the public `hugr` API.

use std::borrow::Cow;
use std::ops::Range;
use std::rc::Rc;
use std::sync::Arc;

use delegate::delegate;
use itertools::Itertools;
use portgraph::{LinkMut, LinkView, MultiPortGraph, PortMut, PortOffset, PortView};

use crate::ops::handle::NodeHandle;
use crate::ops::OpTrait;
use crate::{Direction, Hugr, Node};

use super::hugrmut::{panic_invalid_node, panic_invalid_non_root};
use super::{HugrError, OpType, RootTagged};

/// Trait for accessing the internals of a Hugr(View).
///
/// Specifically, this trait provides access to the underlying portgraph
/// view.
pub trait HugrInternals {
    /// The underlying portgraph view type.
    type Portgraph<'p>: LinkView + Clone + 'p
    where
        Self: 'p;

    /// Returns a reference to the underlying portgraph.
    fn portgraph(&self) -> Self::Portgraph<'_>;

    /// Returns the Hugr at the base of a chain of views.
    fn base_hugr(&self) -> &Hugr;

    /// Return the root node of this view.
    fn root_node(&self) -> Node;
}

impl HugrInternals for Hugr {
    type Portgraph<'p>
        = &'p MultiPortGraph
    where
        Self: 'p;

    #[inline]
    fn portgraph(&self) -> Self::Portgraph<'_> {
        &self.graph
    }

    #[inline]
    fn base_hugr(&self) -> &Hugr {
        self
    }

    #[inline]
    fn root_node(&self) -> Node {
        self.root.into()
    }
}

impl<T: HugrInternals> HugrInternals for &T {
    type Portgraph<'p>
        = T::Portgraph<'p>
    where
        Self: 'p;
    delegate! {
        to (**self) {
            fn portgraph(&self) -> Self::Portgraph<'_>;
            fn base_hugr(&self) -> &Hugr;
            fn root_node(&self) -> Node;
        }
    }
}

impl<T: HugrInternals> HugrInternals for &mut T {
    type Portgraph<'p>
        = T::Portgraph<'p>
    where
        Self: 'p;
    delegate! {
        to (**self) {
            fn portgraph(&self) -> Self::Portgraph<'_>;
            fn base_hugr(&self) -> &Hugr;
            fn root_node(&self) -> Node;
        }
    }
}

impl<T: HugrInternals> HugrInternals for Rc<T> {
    type Portgraph<'p>
        = T::Portgraph<'p>
    where
        Self: 'p;
    delegate! {
        to (**self) {
            fn portgraph(&self) -> Self::Portgraph<'_>;
            fn base_hugr(&self) -> &Hugr;
            fn root_node(&self) -> Node;
        }
    }
}

impl<T: HugrInternals> HugrInternals for Arc<T> {
    type Portgraph<'p>
        = T::Portgraph<'p>
    where
        Self: 'p;
    delegate! {
        to (**self) {
            fn portgraph(&self) -> Self::Portgraph<'_>;
            fn base_hugr(&self) -> &Hugr;
            fn root_node(&self) -> Node;
        }
    }
}

impl<T: HugrInternals> HugrInternals for Box<T> {
    type Portgraph<'p>
        = T::Portgraph<'p>
    where
        Self: 'p;
    delegate! {
        to (**self) {
            fn portgraph(&self) -> Self::Portgraph<'_>;
            fn base_hugr(&self) -> &Hugr;
            fn root_node(&self) -> Node;
        }
    }
}

impl<T: HugrInternals + ToOwned> HugrInternals for Cow<'_, T> {
    type Portgraph<'p>
        = T::Portgraph<'p>
    where
        Self: 'p;
    delegate! {
        to self.as_ref() {
            fn portgraph(&self) -> Self::Portgraph<'_>;
            fn base_hugr(&self) -> &Hugr;
            fn root_node(&self) -> Node;
        }
    }
}
/// Trait for accessing the mutable internals of a Hugr(Mut).
///
/// Specifically, this trait lets you apply arbitrary modifications that may
/// invalidate the HUGR.
pub trait HugrMutInternals: RootTagged {
    /// Returns the Hugr at the base of a chain of views.
    fn hugr_mut(&mut self) -> &mut Hugr;

    /// Set the number of ports on a node. This may invalidate the node's `PortIndex`.
    ///
    /// # Panics
    ///
    /// If the node is not in the graph.
    fn set_num_ports(&mut self, node: Node, incoming: usize, outgoing: usize) {
        panic_invalid_node(self, node);
        self.hugr_mut().set_num_ports(node, incoming, outgoing)
    }

    /// Alter the number of ports on a node and returns a range with the new
    /// port offsets, if any. This may invalidate the node's `PortIndex`.
    ///
    /// The `direction` parameter specifies whether to add ports to the incoming
    /// or outgoing list.
    ///
    /// Returns the range of newly created ports.
    ///
    /// # Panics
    ///
    /// If the node is not in the graph.
    fn add_ports(&mut self, node: Node, direction: Direction, amount: isize) -> Range<usize> {
        panic_invalid_node(self, node);
        self.hugr_mut().add_ports(node, direction, amount)
    }

    /// Insert `amount` new ports for a node, starting at `index`.  The
    /// `direction` parameter specifies whether to add ports to the incoming or
    /// outgoing list. Links from this node are preserved, even when ports are
    /// renumbered by the insertion.
    ///
    /// Returns the range of newly created ports.
    /// # Panics
    ///
    /// If the node is not in the graph.
    fn insert_ports(
        &mut self,
        node: Node,
        direction: Direction,
        index: usize,
        amount: usize,
    ) -> Range<usize> {
        panic_invalid_node(self, node);
        self.hugr_mut().insert_ports(node, direction, index, amount)
    }

    /// Sets the parent of a node.
    ///
    /// The node becomes the parent's last child.
    ///
    /// # Panics
    ///
    /// If either the node or the parent is not in the graph.
    fn set_parent(&mut self, node: Node, parent: Node) {
        panic_invalid_node(self, parent);
        panic_invalid_non_root(self, node);
        self.hugr_mut().set_parent(node, parent);
    }

    /// Move a node in the hierarchy to be the subsequent sibling of another
    /// node.
    ///
    /// The sibling node's parent becomes the new node's parent.
    ///
    /// The node becomes the parent's last child.
    ///
    /// # Panics
    ///
    /// If either node is not in the graph, or if it is a root.
    fn move_after_sibling(&mut self, node: Node, after: Node) {
        panic_invalid_non_root(self, node);
        panic_invalid_non_root(self, after);
        self.hugr_mut().move_after_sibling(node, after);
    }

    /// Move a node in the hierarchy to be the prior sibling of another node.
    ///
    /// The sibling node's parent becomes the new node's parent.
    ///
    /// The node becomes the parent's last child.
    ///
    /// # Panics
    ///
    /// If either node is not in the graph, or if it is a root.
    fn move_before_sibling(&mut self, node: Node, before: Node) {
        panic_invalid_non_root(self, node);
        panic_invalid_non_root(self, before);
        self.hugr_mut().move_before_sibling(node, before)
    }

    /// Replace the OpType at node and return the old OpType.
    /// In general this invalidates the ports, which may need to be resized to
    /// match the OpType signature.
    ///
    /// Returns the old OpType.
    ///
    /// TODO: Add a version which ignores input extensions
    ///
    /// # Errors
    ///
    /// Returns a [`HugrError::InvalidTag`] if this would break the bound
    /// (`Self::RootHandle`) on the root node's OpTag.
    ///
    /// # Panics
    ///
    /// If the node is not in the graph.
    fn replace_op(&mut self, node: Node, op: impl Into<OpType>) -> Result<OpType, HugrError> {
        panic_invalid_node(self, node);
        let op = op.into();
        if node == self.root() && !Self::RootHandle::TAG.is_superset(op.tag()) {
            return Err(HugrError::InvalidTag {
                required: Self::RootHandle::TAG,
                actual: op.tag(),
            });
        }
        self.hugr_mut().replace_op(node, op)
    }

    /// TODO docs
    fn get_optype_mut(&mut self, node: Node) -> Result<&mut OpType, HugrError> {
        panic_invalid_node(self, node);
        // TODO refuse if node == self.root() because tag might be violated
        self.hugr_mut().get_optype_mut(node)
    }
}

/// Impl for non-wrapped Hugrs. Overwrites the recursive default-impls to directly use the hugr.
impl<T: RootTagged<RootHandle = Node> + AsMut<Hugr>> HugrMutInternals for T {
    fn hugr_mut(&mut self) -> &mut Hugr {
        self.as_mut()
    }

    #[inline]
    fn set_num_ports(&mut self, node: Node, incoming: usize, outgoing: usize) {
        self.hugr_mut()
            .graph
            .set_num_ports(node.pg_index(), incoming, outgoing, |_, _| {})
    }

    fn insert_ports(
        &mut self,
        node: Node,
        direction: Direction,
        index: usize,
        amount: usize,
    ) -> Range<usize> {
<<<<<<< HEAD
        let old_num_ports = match direction {
            Direction::Incoming => self.base_hugr().graph.num_inputs(node.pg_index()),
            Direction::Outgoing => self.base_hugr().graph.num_outputs(node.pg_index()),
        };
=======
        let old_num_ports = self.base_hugr().graph.num_ports(node.pg_index(), direction);
>>>>>>> 8de6c7b9

        self.add_ports(node, direction, amount as isize);

        for swap_from_port in (index..old_num_ports).rev() {
            let swap_to_port = swap_from_port + amount;
            let [from_port_index, to_port_index] = [swap_from_port, swap_to_port].map(|p| {
                self.base_hugr()
                    .graph
                    .port_index(node.pg_index(), PortOffset::new(direction, p))
                    .unwrap()
            });
            let linked_ports = self
                .base_hugr()
                .graph
                .port_links(from_port_index)
                .map(|(_, to_subport)| to_subport.port())
                .collect_vec();
            self.hugr_mut().graph.unlink_port(from_port_index);
            for linked_port_index in linked_ports {
                let _ = self
                    .hugr_mut()
                    .graph
                    .link_ports(to_port_index, linked_port_index)
                    .expect("Ports exist");
            }
        }
        index..index + amount
    }

    fn add_ports(&mut self, node: Node, direction: Direction, amount: isize) -> Range<usize> {
        let mut incoming = self.hugr_mut().graph.num_inputs(node.pg_index());
        let mut outgoing = self.hugr_mut().graph.num_outputs(node.pg_index());
        let increment = |num: &mut usize| {
            let new = num.saturating_add_signed(amount);
            let range = *num..new;
            *num = new;
            range
        };
        let range = match direction {
            Direction::Incoming => increment(&mut incoming),
            Direction::Outgoing => increment(&mut outgoing),
        };
        self.hugr_mut()
            .graph
            .set_num_ports(node.pg_index(), incoming, outgoing, |_, _| {});
        range
    }

    fn set_parent(&mut self, node: Node, parent: Node) {
        self.hugr_mut().hierarchy.detach(node.pg_index());
        self.hugr_mut()
            .hierarchy
            .push_child(node.pg_index(), parent.pg_index())
            .expect("Inserting a newly-created node into the hierarchy should never fail.");
    }

    fn move_after_sibling(&mut self, node: Node, after: Node) {
        self.hugr_mut().hierarchy.detach(node.pg_index());
        self.hugr_mut()
            .hierarchy
            .insert_after(node.pg_index(), after.pg_index())
            .expect("Inserting a newly-created node into the hierarchy should never fail.");
    }

    fn move_before_sibling(&mut self, node: Node, before: Node) {
        self.hugr_mut().hierarchy.detach(node.pg_index());
        self.hugr_mut()
            .hierarchy
            .insert_before(node.pg_index(), before.pg_index())
            .expect("Inserting a newly-created node into the hierarchy should never fail.");
    }

    fn replace_op(&mut self, node: Node, op: impl Into<OpType>) -> Result<OpType, HugrError> {
        // We know RootHandle=Node here so no need to check
        Ok(std::mem::replace(
            self.hugr_mut().get_optype_mut(node)?,
            op.into(),
        ))
    }

    fn get_optype_mut(&mut self, node: Node) -> Result<&mut OpType, HugrError> {
        Ok(self.hugr_mut().op_types.get_mut(node.pg_index()))
    }
}

#[cfg(test)]
mod test {
    use crate::{
        builder::{Container, DFGBuilder, Dataflow, DataflowHugr},
        extension::prelude::Noop,
        hugr::internal::HugrMutInternals as _,
        ops::handle::NodeHandle,
        types::{Signature, Type},
        Direction, HugrView as _,
    };

    #[test]
    fn insert_ports() {
        let (nop, mut hugr) = {
            let mut builder =
                DFGBuilder::new(Signature::new_endo(Type::UNIT).with_prelude()).unwrap();
            let [nop_in] = builder.input_wires_arr();
            let nop = builder
                .add_dataflow_op(Noop::new(Type::UNIT), [nop_in])
                .unwrap();
            builder.add_other_wire(nop.node(), builder.output().node());
            let [nop_out] = nop.outputs_arr();
            (
                nop.node(),
                builder.finish_hugr_with_outputs([nop_out]).unwrap(),
            )
        };
        let [i, o] = hugr.get_io(hugr.root()).unwrap();
        assert_eq!(0..2, hugr.insert_ports(nop, Direction::Incoming, 0, 2));
        assert_eq!(1..3, hugr.insert_ports(nop, Direction::Outgoing, 1, 2));

        assert_eq!(hugr.single_linked_input(i, 0), Some((nop, 2.into())));
        assert_eq!(hugr.single_linked_output(o, 0), Some((nop, 0.into())));
        assert_eq!(hugr.single_linked_output(o, 1), Some((nop, 3.into())));
    }
}

#[cfg(test)]
mod test {
    use crate::{
        builder::{Container, DFGBuilder, Dataflow, DataflowHugr},
        extension::prelude::Noop,
        hugr::internal::HugrMutInternals as _,
        ops::handle::NodeHandle,
        types::{Signature, Type},
        Direction, HugrView as _,
    };

    #[test]
    fn insert_ports() {
        let (nop, mut hugr) = {
            let mut builder =
                DFGBuilder::new(Signature::new_endo(Type::UNIT).with_prelude()).unwrap();
            let [nop_in] = builder.input_wires_arr();
            let nop = builder
                .add_dataflow_op(Noop::new(Type::UNIT), [nop_in])
                .unwrap();
            builder.add_other_wire(nop.node(), builder.output().node());
            let [nop_out] = nop.outputs_arr();
            (
                nop.node(),
                builder.finish_hugr_with_outputs([nop_out]).unwrap(),
            )
        };
        let [i, o] = hugr.get_io(hugr.root()).unwrap();
        assert_eq!(0..2, hugr.insert_ports(nop, Direction::Incoming, 0, 2));
        assert_eq!(1..3, hugr.insert_ports(nop, Direction::Outgoing, 1, 2));

        assert_eq!(hugr.single_linked_input(i, 0), Some((nop, 2.into())));
        assert_eq!(hugr.single_linked_output(o, 0), Some((nop, 0.into())));
        assert_eq!(hugr.single_linked_output(o, 1), Some((nop, 3.into())));
    }
}<|MERGE_RESOLUTION|>--- conflicted
+++ resolved
@@ -295,14 +295,7 @@
         index: usize,
         amount: usize,
     ) -> Range<usize> {
-<<<<<<< HEAD
-        let old_num_ports = match direction {
-            Direction::Incoming => self.base_hugr().graph.num_inputs(node.pg_index()),
-            Direction::Outgoing => self.base_hugr().graph.num_outputs(node.pg_index()),
-        };
-=======
         let old_num_ports = self.base_hugr().graph.num_ports(node.pg_index(), direction);
->>>>>>> 8de6c7b9
 
         self.add_ports(node, direction, amount as isize);
 
