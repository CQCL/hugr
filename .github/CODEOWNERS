# for syntax see https://docs.github.com/en/repositories/managing-your-repositorys-settings-and-features/customizing-your-repository/about-code-owners#codeowners-syntax

# base rule, hugrverse team is codeowner for whole repo
* @CQCL/hugrverse

# Add specific rules below.
# Lower the rule, higher the precedence

# The release PRs that trigger publication to crates.io or PyPI always modify the changelog.
# We require those PRs to be approved by someone with release permissions.
<<<<<<< HEAD
hugr/CHANGELOG.md @aborgna-q @cqc-alec @ss2165
hugr-py/CHANGELOG.md @aborgna-q @cqc-alec @ss2165
=======
hugr/CHANGELOG.md @aborgna-q @ss2165
hugr-passes/CHANGELOG.md @aborgna-q @ss2165
hugr-py/CHANGELOG.md @aborgna-q @ss2165
>>>>>>> 3e17193b
<|MERGE_RESOLUTION|>--- conflicted
+++ resolved
@@ -8,11 +8,6 @@
 
 # The release PRs that trigger publication to crates.io or PyPI always modify the changelog.
 # We require those PRs to be approved by someone with release permissions.
-<<<<<<< HEAD
 hugr/CHANGELOG.md @aborgna-q @cqc-alec @ss2165
-hugr-py/CHANGELOG.md @aborgna-q @cqc-alec @ss2165
-=======
-hugr/CHANGELOG.md @aborgna-q @ss2165
-hugr-passes/CHANGELOG.md @aborgna-q @ss2165
-hugr-py/CHANGELOG.md @aborgna-q @ss2165
->>>>>>> 3e17193b
+hugr-passes/CHANGELOG.md @aborgna-q @cqc-alec @ss2165
+hugr-py/CHANGELOG.md @aborgna-q @cqc-alec @ss2165