[package]
name = "hugr-passes"
version = "0.20.0"
edition = { workspace = true }
rust-version = { workspace = true }
license = { workspace = true }
readme = "README.md"
documentation = "https://docs.rs/hugr-passes/"
homepage = { workspace = true }
repository = { workspace = true }
description = "Compiler passes for Quantinuum's HUGR"
keywords = ["Quantum", "Quantinuum"]
categories = ["compilers"]

[lints]
workspace = true

[lib]
bench = false

[dependencies]
hugr-core = { path = "../hugr-core", version = "0.20.0" }
portgraph = { workspace = true }
ascent = { version = "0.8.0" }
derive_more = { workspace = true, features = ["display", "error", "from"] }
itertools = { workspace = true }
lazy_static = { workspace = true }
paste = { workspace = true }
thiserror = { workspace = true }
petgraph = { workspace = true }
<<<<<<< HEAD
derive_more = { workspace = true, features = ["from", "error", "display"] }
delegate.workspace = true

[features]
extension_inference = ["hugr-core/extension_inference"]
=======
strum = { workspace = true }
>>>>>>> 9985143b

[dev-dependencies]
rstest = { workspace = true }
proptest = { workspace = true }
proptest-recurse = { version = "0.5.0" }<|MERGE_RESOLUTION|>--- conflicted
+++ resolved
@@ -28,15 +28,8 @@
 paste = { workspace = true }
 thiserror = { workspace = true }
 petgraph = { workspace = true }
-<<<<<<< HEAD
-derive_more = { workspace = true, features = ["from", "error", "display"] }
 delegate.workspace = true
-
-[features]
-extension_inference = ["hugr-core/extension_inference"]
-=======
 strum = { workspace = true }
->>>>>>> 9985143b
 
 [dev-dependencies]
 rstest = { workspace = true }
