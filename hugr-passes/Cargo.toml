[package]
name = "hugr-passes"
version = "0.13.1"
edition = { workspace = true }
rust-version = { workspace = true }
license = { workspace = true }
readme = "README.md"
documentation = "https://docs.rs/hugr-passes/"
homepage = { workspace = true }
repository = { workspace = true }
description = "Compiler passes for Quantinuum's HUGR"
keywords = ["Quantum", "Quantinuum"]
categories = ["compilers"]

[dependencies]
<<<<<<< HEAD
hugr-core = { path = "../hugr-core", version = "0.10.0" }
portgraph = { workspace = true }
ascent = { version = "0.7.0" }
downcast-rs = { workspace = true }
=======
hugr-core = { path = "../hugr-core", version = "0.13.1" }
>>>>>>> 24125995
itertools = { workspace = true }
lazy_static = { workspace = true }
paste = { workspace = true }
thiserror = { workspace = true }
petgraph = { workspace = true }

[features]
extension_inference = ["hugr-core/extension_inference"]

[dev-dependencies]
rstest = { workspace = true }
proptest = { workspace = true }
proptest-derive = { workspace = true }
proptest-recurse = { version = "0.5.0" }<|MERGE_RESOLUTION|>--- conflicted
+++ resolved
@@ -13,14 +13,10 @@
 categories = ["compilers"]
 
 [dependencies]
-<<<<<<< HEAD
-hugr-core = { path = "../hugr-core", version = "0.10.0" }
+hugr-core = { path = "../hugr-core", version = "0.13.1" }
 portgraph = { workspace = true }
 ascent = { version = "0.7.0" }
 downcast-rs = { workspace = true }
-=======
-hugr-core = { path = "../hugr-core", version = "0.13.1" }
->>>>>>> 24125995
 itertools = { workspace = true }
 lazy_static = { workspace = true }
 paste = { workspace = true }
