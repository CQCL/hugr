[package]
name = "hugr-passes"
version = "0.13.3"
edition = { workspace = true }
rust-version = { workspace = true }
license = { workspace = true }
readme = "README.md"
documentation = "https://docs.rs/hugr-passes/"
homepage = { workspace = true }
repository = { workspace = true }
description = "Compiler passes for Quantinuum's HUGR"
keywords = ["Quantum", "Quantinuum"]
categories = ["compilers"]

[lib]
bench = false

[dependencies]
<<<<<<< HEAD
hugr-core = { path = "../hugr-core", version = "0.13.1" }
portgraph = { workspace = true }
ascent = { version = "0.7.0" }
downcast-rs = { workspace = true }
=======
hugr-core = { path = "../hugr-core", version = "0.13.3" }
>>>>>>> e63878f1
itertools = { workspace = true }
lazy_static = { workspace = true }
paste = { workspace = true }
thiserror = { workspace = true }
petgraph = { workspace = true }

[features]
extension_inference = ["hugr-core/extension_inference"]

[dev-dependencies]
rstest = { workspace = true }
proptest = { workspace = true }
proptest-derive = { workspace = true }
proptest-recurse = { version = "0.5.0" }
insta = { workspace = true, features = ["glob"] }<|MERGE_RESOLUTION|>--- conflicted
+++ resolved
@@ -16,14 +16,10 @@
 bench = false
 
 [dependencies]
-<<<<<<< HEAD
-hugr-core = { path = "../hugr-core", version = "0.13.1" }
+hugr-core = { path = "../hugr-core", version = "0.13.3" }
 portgraph = { workspace = true }
 ascent = { version = "0.7.0" }
 downcast-rs = { workspace = true }
-=======
-hugr-core = { path = "../hugr-core", version = "0.13.3" }
->>>>>>> e63878f1
 itertools = { workspace = true }
 lazy_static = { workspace = true }
 paste = { workspace = true }
