#![warn(missing_docs)]
//! Pass for removing statically-unreachable functions from a Hugr

use std::collections::HashSet;

use hugr_core::{
    HugrView, Node,
    hugr::hugrmut::HugrMut,
    ops::{OpTag, OpTrait},
};
use petgraph::visit::{Dfs, Walker};

use crate::{
    ComposablePass,
    composable::{ValidatePassError, validate_if_test},
};

use super::call_graph::{CallGraph, CallGraphNode};

#[derive(Debug, thiserror::Error)]
#[non_exhaustive]
/// Errors produced by [`RemoveDeadFuncsPass`].
pub enum RemoveDeadFuncsError<N = Node> {
    /// The specified entry point is not a `FuncDefn` node
    #[error(
        "Entrypoint for RemoveDeadFuncsPass {node} was not a function definition in the root module"
    )]
    InvalidEntryPoint {
        /// The invalid node.
        node: N,
    },
}

#[derive(Copy, Clone, Debug, Default, PartialEq, Eq)]
pub enum IncludeExports {
    Always,
    Never,
    #[default]
    OnlyIfEntrypointIsModuleRoot,
}

fn reachable_funcs<'a, H: HugrView>(
    cg: &'a CallGraph<H::Node>,
    h: &'a H,
    entry_points: impl IntoIterator<Item = H::Node>,
) -> impl Iterator<Item = H::Node> + 'a {
    let g = cg.graph();
    let mut d = Dfs::new(g, 0.into());
    d.stack.clear(); // Remove the fake 0
    for n in entry_points {
        d.stack.push(cg.node_index(n).unwrap());
    }
    d.iter(g).map(|i| match g.node_weight(i).unwrap() {
        CallGraphNode::FuncDefn(n) | CallGraphNode::FuncDecl(n) => *n,
        CallGraphNode::NonFuncRoot => h.entrypoint(),
    })
}

#[derive(Debug, Default, Clone)]
/// A configuration for the Dead Function Removal pass.
pub struct RemoveDeadFuncsPass {
    entry_points: Vec<Node>,
    include_exports: IncludeExports,
}

impl RemoveDeadFuncsPass {
    /// Adds new entry points - these must be [`FuncDefn`] nodes
    /// that are children of the [`Module`] at the root of the Hugr.
    ///
    /// [`FuncDefn`]: hugr_core::ops::OpType::FuncDefn
    /// [`Module`]: hugr_core::ops::OpType::Module
    pub fn with_module_entry_points(
        mut self,
        entry_points: impl IntoIterator<Item = Node>,
    ) -> Self {
        self.entry_points.extend(entry_points);
        self
    }

    /// Sets whether the exported [FuncDefn](hugr_core::ops::FuncDefn) children are
    /// included as entry points for reachability analysis - see [IncludeExports].
    pub fn include_module_exports(mut self, include: IncludeExports) -> Self {
        self.include_exports = include;
        self
    }
}

impl<H: HugrMut<Node = Node>> ComposablePass<H> for RemoveDeadFuncsPass {
    type Error = RemoveDeadFuncsError;
    type Result = ();
    fn run(&self, hugr: &mut H) -> Result<(), RemoveDeadFuncsError> {
        let mut entry_points = Vec::new();
<<<<<<< HEAD
        let include_exports = match self.include_exports {
            IncludeExports::Always => true,
            IncludeExports::Never => false,
            IncludeExports::OnlyIfEntrypointIsModuleRoot => hugr.entrypoint() == hugr.module_root(),
        };
        let include_exports2 = matches!(
            (
                self.include_exports,
                hugr.entrypoint() == hugr.module_root()
            ),
            (IncludeExports::Always, _) | (IncludeExports::OnlyIfEntrypointIsModuleRoot, true)
        );
        assert_eq!(include_exports, include_exports2);
        if include_exports {
            entry_points.extend(hugr.children(hugr.module_root()).filter(|ch| {
                hugr.get_optype(*ch)
                    .as_func_defn()
                    .is_some_and(|fd| fd.link_name().is_some())
            }));
        }

=======
>>>>>>> d79b7381
        for &n in self.entry_points.iter() {
            if !hugr.get_optype(n).is_func_defn() {
                return Err(RemoveDeadFuncsError::InvalidEntryPoint { node: n });
            }
            debug_assert_eq!(hugr.get_parent(n), Some(hugr.module_root()));
            entry_points.push(n);
        }
        if hugr.entrypoint() != hugr.module_root() {
            entry_points.push(hugr.entrypoint())
        }

        let mut reachable =
            reachable_funcs(&CallGraph::new(hugr), hugr, entry_points).collect::<HashSet<_>>();
        // Also prevent removing the entrypoint itself
        let mut n = Some(hugr.entrypoint());
        while let Some(n2) = n {
            n = hugr.get_parent(n2);
            if n == Some(hugr.module_root()) {
                reachable.insert(n2);
            }
        }

        let unreachable = hugr
            .children(hugr.module_root())
            .filter(|n| {
                OpTag::Function.is_superset(hugr.get_optype(*n).tag()) && !reachable.contains(n)
            })
            .collect::<Vec<_>>();
        for n in unreachable {
            hugr.remove_subtree(n);
        }
        Ok(())
    }
}

/// Deletes from the Hugr any functions that are not used by either [`Call`] or
/// [`LoadFunction`] nodes in reachable parts.
///
/// `entry_points` may provide a list of entry points, which must be [`FuncDefn`]s (children of the root).
<<<<<<< HEAD
/// If the [HugrView::entrypoint] is the module root, then any [`FuncDefn`] children with a [link_name]
/// will also be considered an entry point, otherwise the [HugrView::entrypoint] itself will.
=======
/// The [HugrView::entrypoint] will also be used unless it is the [HugrView::module_root].
/// Note that for a [`Module`]-rooted Hugr with no `entry_points` provided, this will remove
/// all functions from the module.
>>>>>>> d79b7381
///
/// # Errors
/// * If any node in `entry_points` is not a [`FuncDefn`]
///
/// [`Call`]: hugr_core::ops::OpType::Call
/// [link_name]: hugr_core::ops::FuncDefn::link_name
/// [`LoadFunction`]: hugr_core::ops::OpType::LoadFunction
/// [`Module`]: hugr_core::ops::OpType::Module
pub fn remove_dead_funcs(
    h: &mut impl HugrMut<Node = Node>,
) -> Result<(), ValidatePassError<Node, RemoveDeadFuncsError>> {
    validate_if_test(RemoveDeadFuncsPass::default(), h)
}

#[cfg(test)]
mod test {
    use std::collections::HashMap;

    use hugr_core::ops::handle::NodeHandle;
    use itertools::Itertools;
    use rstest::rstest;

    use hugr_core::builder::{Dataflow, DataflowSubContainer, HugrBuilder, ModuleBuilder};
    use hugr_core::hugr::hugrmut::HugrMut;
    use hugr_core::{HugrView, extension::prelude::usize_t, types::Signature};

    use super::RemoveDeadFuncsPass;
    use crate::ComposablePass;
    use crate::dead_funcs::IncludeExports;

    #[rstest]
<<<<<<< HEAD
    #[case(false, IncludeExports::default(), [], vec!["from_pub", "pubfunc"])]
    #[case(false, IncludeExports::Never, ["main"], vec!["from_main", "main"])]
    #[case(false, IncludeExports::Never, ["from_main", "from_pub"], vec!["from_main", "from_pub"])]
    #[case(false, IncludeExports::default(), ["from_main"], vec!["from_main", "from_pub", "pubfunc"])]
    #[case(false, IncludeExports::Always, ["main"], vec!["from_main", "from_pub", "main", "pubfunc"])]
    #[case(true, IncludeExports::default(), [], vec!["from_main", "main"])]
    #[case(true, IncludeExports::Always, [], vec!["from_main", "from_pub", "main", "pubfunc"])]
    #[case(true, IncludeExports::Never, ["from_pub"], vec!["from_main", "from_pub", "main"])]
    fn remove_dead_funcs_entry_points(
        #[case] use_hugr_entrypoint: bool,
        #[case] inc: IncludeExports,
=======
    #[case(false, [], vec![])] // No entry_points removes everything!
    #[case(true, [], vec!["from_main", "main"])]
    #[case(false, ["main"], vec!["from_main", "main"])]
    #[case(false, ["from_main"], vec!["from_main"])]
    #[case(false, ["other1"], vec!["other1", "other2"])]
    #[case(true, ["other2"], vec!["from_main", "main", "other2"])]
    #[case(false, ["other1", "other2"], vec!["other1", "other2"])]
    fn remove_dead_funcs_entry_points(
        #[case] use_hugr_entrypoint: bool,
>>>>>>> d79b7381
        #[case] entry_points: impl IntoIterator<Item = &'static str>,
        #[case] retained_funcs: Vec<&'static str>,
    ) -> Result<(), Box<dyn std::error::Error>> {
        let mut hb = ModuleBuilder::new();
        let o2 = hb.define_function("from_pub", Signature::new_endo(usize_t()))?;
        let o2inp = o2.input_wires();
        let o2 = o2.finish_with_outputs(o2inp)?;
        let mut o1 = hb.define_function_pub("pubfunc", Signature::new_endo(usize_t()))?;

        let o1c = o1.call(o2.handle(), &[], o1.input_wires())?;
        o1.finish_with_outputs(o1c.outputs())?;

        let fm = hb.define_function("from_main", Signature::new_endo(usize_t()))?;
        let f_inp = fm.input_wires();
        let fm = fm.finish_with_outputs(f_inp)?;
        // Note main here is private, but sometimes we use it as entrypoint.
        // This could be confusing if ppl expect it to be public - rename main->entryfunc, pubfunc->main?
        let mut m = hb.define_function("main", Signature::new_endo(usize_t()))?;
        let mc = m.call(fm.handle(), &[], m.input_wires())?;
        let m = m.finish_with_outputs(mc.outputs())?;

        let mut hugr = hb.finish_hugr()?;
        if use_hugr_entrypoint {
            hugr.set_entrypoint(m.node());
        }

        let avail_funcs = hugr
            .children(hugr.module_root())
            .filter_map(|n| {
                hugr.get_optype(n)
                    .as_func_defn()
                    .map(|fd| (fd.func_name().clone(), n))
            })
            .collect::<HashMap<_, _>>();

        RemoveDeadFuncsPass::default()
            .include_module_exports(inc)
            .with_module_entry_points(
                entry_points
                    .into_iter()
                    .map(|name| *avail_funcs.get(name).unwrap())
                    .collect::<Vec<_>>(),
            )
            .run(&mut hugr)
            .unwrap();

        let remaining_funcs = hugr
            .nodes()
            .filter_map(|n| {
                hugr.get_optype(n)
                    .as_func_defn()
                    .map(|fd| fd.func_name().as_str())
            })
            .sorted()
            .collect_vec();
        assert_eq!(remaining_funcs, retained_funcs);
        Ok(())
    }
}<|MERGE_RESOLUTION|>--- conflicted
+++ resolved
@@ -90,7 +90,6 @@
     type Result = ();
     fn run(&self, hugr: &mut H) -> Result<(), RemoveDeadFuncsError> {
         let mut entry_points = Vec::new();
-<<<<<<< HEAD
         let include_exports = match self.include_exports {
             IncludeExports::Always => true,
             IncludeExports::Never => false,
@@ -112,8 +111,6 @@
             }));
         }
 
-=======
->>>>>>> d79b7381
         for &n in self.entry_points.iter() {
             if !hugr.get_optype(n).is_func_defn() {
                 return Err(RemoveDeadFuncsError::InvalidEntryPoint { node: n });
@@ -153,14 +150,9 @@
 /// [`LoadFunction`] nodes in reachable parts.
 ///
 /// `entry_points` may provide a list of entry points, which must be [`FuncDefn`]s (children of the root).
-<<<<<<< HEAD
-/// If the [HugrView::entrypoint] is the module root, then any [`FuncDefn`] children with a [link_name]
-/// will also be considered an entry point, otherwise the [HugrView::entrypoint] itself will.
-=======
-/// The [HugrView::entrypoint] will also be used unless it is the [HugrView::module_root].
-/// Note that for a [`Module`]-rooted Hugr with no `entry_points` provided, this will remove
-/// all functions from the module.
->>>>>>> d79b7381
+/// * If the [HugrView::entrypoint] is the module root, then any [`FuncDefn`] children with a [link_name]
+/// will also be considered an entry point
+/// * otherwise, the [HugrView::entrypoint] itself will.
 ///
 /// # Errors
 /// * If any node in `entry_points` is not a [`FuncDefn`]
@@ -192,7 +184,6 @@
     use crate::dead_funcs::IncludeExports;
 
     #[rstest]
-<<<<<<< HEAD
     #[case(false, IncludeExports::default(), [], vec!["from_pub", "pubfunc"])]
     #[case(false, IncludeExports::Never, ["main"], vec!["from_main", "main"])]
     #[case(false, IncludeExports::Never, ["from_main", "from_pub"], vec!["from_main", "from_pub"])]
@@ -204,17 +195,6 @@
     fn remove_dead_funcs_entry_points(
         #[case] use_hugr_entrypoint: bool,
         #[case] inc: IncludeExports,
-=======
-    #[case(false, [], vec![])] // No entry_points removes everything!
-    #[case(true, [], vec!["from_main", "main"])]
-    #[case(false, ["main"], vec!["from_main", "main"])]
-    #[case(false, ["from_main"], vec!["from_main"])]
-    #[case(false, ["other1"], vec!["other1", "other2"])]
-    #[case(true, ["other2"], vec!["from_main", "main", "other2"])]
-    #[case(false, ["other1", "other2"], vec!["other1", "other2"])]
-    fn remove_dead_funcs_entry_points(
-        #[case] use_hugr_entrypoint: bool,
->>>>>>> d79b7381
         #[case] entry_points: impl IntoIterator<Item = &'static str>,
         #[case] retained_funcs: Vec<&'static str>,
     ) -> Result<(), Box<dyn std::error::Error>> {
