#![warn(missing_docs)]
//! Pass for removing statically-unreachable functions from a Hugr

use std::collections::HashSet;

use hugr_core::{
    hugr::hugrmut::HugrMut,
    ops::{OpTag, OpTrait},
    HugrView, Node,
};
use petgraph::visit::{Dfs, Walker};

use crate::{
    composable::{validate_if_test, ValidatePassError},
    ComposablePass,
};

use super::call_graph::{CallGraph, CallGraphNode};

#[derive(Debug, thiserror::Error)]
#[non_exhaustive]
/// Errors produced by [RemoveDeadFuncsPass].
pub enum RemoveDeadFuncsError {
<<<<<<< HEAD
    #[error("Node {0} was not a FuncDefn child of the Module root")]
    InvalidEntryPoint(Node),
=======
    /// The specified entry point is not a FuncDefn node or is not a child of the root.
    #[error(
        "Entrypoint for RemoveDeadFuncsPass {node} was not a function definition in the root module"
    )]
    InvalidEntryPoint {
        /// The invalid node.
        node: Node,
    },
    #[error(transparent)]
    #[allow(missing_docs)]
    ValidationError(#[from] ValidatePassError),
>>>>>>> d6b86815
}

fn reachable_funcs<'a>(
    cg: &'a CallGraph,
    h: &'a impl HugrView,
    entry_points: impl IntoIterator<Item = Node>,
) -> Result<impl Iterator<Item = Node> + 'a, RemoveDeadFuncsError> {
    let g = cg.graph();
    let mut entry_points = entry_points.into_iter();
    let searcher = if h.get_optype(h.root()).is_module() {
        let mut d = Dfs::new(g, 0.into());
        d.stack.clear();
        for n in entry_points {
            if !h.get_optype(n).is_func_defn() || h.get_parent(n) != Some(h.root()) {
                return Err(RemoveDeadFuncsError::InvalidEntryPoint { node: n });
            }
            d.stack.push(cg.node_index(n).unwrap())
        }
        d
    } else {
        if let Some(n) = entry_points.next() {
            // Can't be a child of the module root as there isn't a module root!
            return Err(RemoveDeadFuncsError::InvalidEntryPoint { node: n });
        }
        Dfs::new(g, cg.node_index(h.root()).unwrap())
    };
    Ok(searcher.iter(g).map(|i| match g.node_weight(i).unwrap() {
        CallGraphNode::FuncDefn(n) | CallGraphNode::FuncDecl(n) => *n,
        CallGraphNode::NonFuncRoot => h.root(),
    }))
}

#[derive(Debug, Clone, Default)]
/// A configuration for the Dead Function Removal pass.
pub struct RemoveDeadFuncsPass {
    entry_points: Vec<Node>,
}

impl RemoveDeadFuncsPass {
    /// Adds new entry points - these must be [FuncDefn] nodes
    /// that are children of the [Module] at the root of the Hugr.
    ///
    /// [FuncDefn]: hugr_core::ops::OpType::FuncDefn
    /// [Module]: hugr_core::ops::OpType::Module
    pub fn with_module_entry_points(
        mut self,
        entry_points: impl IntoIterator<Item = Node>,
    ) -> Self {
        self.entry_points.extend(entry_points);
        self
    }
}

impl ComposablePass for RemoveDeadFuncsPass {
    type Err = RemoveDeadFuncsError;
    fn run(&self, hugr: &mut impl HugrMut) -> Result<(), RemoveDeadFuncsError> {
        let reachable = reachable_funcs(
            &CallGraph::new(hugr),
            hugr,
            self.entry_points.iter().cloned(),
        )?
        .collect::<HashSet<_>>();
        let unreachable = hugr
            .nodes()
            .filter(|n| {
                OpTag::Function.is_superset(hugr.get_optype(*n).tag()) && !reachable.contains(n)
            })
            .collect::<Vec<_>>();
        for n in unreachable {
            hugr.remove_subtree(n);
        }
        Ok(())
    }
}

/// Deletes from the Hugr any functions that are not used by either [Call] or
/// [LoadFunction] nodes in reachable parts.
///
/// For [Module]-rooted Hugrs, `entry_points` may provide a list of entry points,
/// which must be children of the root. Note that if `entry_points` is empty, this will
/// result in all functions in the module being removed.
///
/// For non-[Module]-rooted Hugrs, `entry_points` must be empty; the root node is used.
///
/// # Errors
/// * If there are any `entry_points` but the root of the hugr is not a [Module]
/// * If any node in `entry_points` is
///     * not a [FuncDefn], or
///     * not a child of the root
///
/// [Call]: hugr_core::ops::OpType::Call
/// [FuncDefn]: hugr_core::ops::OpType::FuncDefn
/// [LoadFunction]: hugr_core::ops::OpType::LoadFunction
/// [Module]: hugr_core::ops::OpType::Module
pub fn remove_dead_funcs(
    h: &mut impl HugrMut,
    entry_points: impl IntoIterator<Item = Node>,
) -> Result<(), ValidatePassError<RemoveDeadFuncsError>> {
    validate_if_test(
        RemoveDeadFuncsPass::default().with_module_entry_points(entry_points),
        h,
    )
}

#[cfg(test)]
mod test {
    use std::collections::HashMap;

    use itertools::Itertools;
    use rstest::rstest;

    use hugr_core::builder::{
        Container, Dataflow, DataflowSubContainer, HugrBuilder, ModuleBuilder,
    };
    use hugr_core::{extension::prelude::usize_t, types::Signature, HugrView};

    use super::remove_dead_funcs;

    #[rstest]
    #[case([], vec![])] // No entry_points removes everything!
    #[case(["main"], vec!["from_main", "main"])]
    #[case(["from_main"], vec!["from_main"])]
    #[case(["other1"], vec!["other1", "other2"])]
    #[case(["other2"], vec!["other2"])]
    #[case(["other1", "other2"], vec!["other1", "other2"])]
    fn remove_dead_funcs_entry_points(
        #[case] entry_points: impl IntoIterator<Item = &'static str>,
        #[case] retained_funcs: Vec<&'static str>,
    ) -> Result<(), Box<dyn std::error::Error>> {
        let mut hb = ModuleBuilder::new();
        let o2 = hb.define_function("other2", Signature::new_endo(usize_t()))?;
        let o2inp = o2.input_wires();
        let o2 = o2.finish_with_outputs(o2inp)?;
        let mut o1 = hb.define_function("other1", Signature::new_endo(usize_t()))?;

        let o1c = o1.call(o2.handle(), &[], o1.input_wires())?;
        o1.finish_with_outputs(o1c.outputs())?;

        let fm = hb.define_function("from_main", Signature::new_endo(usize_t()))?;
        let f_inp = fm.input_wires();
        let fm = fm.finish_with_outputs(f_inp)?;
        let mut m = hb.define_function("main", Signature::new_endo(usize_t()))?;
        let mc = m.call(fm.handle(), &[], m.input_wires())?;
        m.finish_with_outputs(mc.outputs())?;

        let mut hugr = hb.finish_hugr()?;

        let avail_funcs = hugr
            .nodes()
            .filter_map(|n| {
                hugr.get_optype(n)
                    .as_func_defn()
                    .map(|fd| (fd.name.clone(), n))
            })
            .collect::<HashMap<_, _>>();

        remove_dead_funcs(
            &mut hugr,
            entry_points
                .into_iter()
                .map(|name| *avail_funcs.get(name).unwrap())
                .collect::<Vec<_>>(),
        )
        .unwrap();

        let remaining_funcs = hugr
            .nodes()
            .filter_map(|n| hugr.get_optype(n).as_func_defn().map(|fd| fd.name.as_str()))
            .sorted()
            .collect_vec();
        assert_eq!(remaining_funcs, retained_funcs);
        Ok(())
    }
}<|MERGE_RESOLUTION|>--- conflicted
+++ resolved
@@ -21,10 +21,6 @@
 #[non_exhaustive]
 /// Errors produced by [RemoveDeadFuncsPass].
 pub enum RemoveDeadFuncsError {
-<<<<<<< HEAD
-    #[error("Node {0} was not a FuncDefn child of the Module root")]
-    InvalidEntryPoint(Node),
-=======
     /// The specified entry point is not a FuncDefn node or is not a child of the root.
     #[error(
         "Entrypoint for RemoveDeadFuncsPass {node} was not a function definition in the root module"
@@ -32,11 +28,7 @@
     InvalidEntryPoint {
         /// The invalid node.
         node: Node,
-    },
-    #[error(transparent)]
-    #[allow(missing_docs)]
-    ValidationError(#[from] ValidatePassError),
->>>>>>> d6b86815
+    }
 }
 
 fn reachable_funcs<'a>(
