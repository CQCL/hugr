#![allow(clippy::type_complexity)]
#![warn(missing_docs)]
//! Replace types with other types across the Hugr. See [ReplaceTypes] and [Linearizer].
//!
use std::borrow::Cow;
use std::collections::HashMap;
use std::sync::Arc;

use handlers::list_const;
use hugr_core::std_extensions::collections::array::array_type_def;
use hugr_core::std_extensions::collections::list::list_type_def;
use hugr_core::std_extensions::collections::value_array::value_array_type_def;
use thiserror::Error;

use hugr_core::builder::{BuildError, BuildHandle, Dataflow};
use hugr_core::extension::{ExtensionId, OpDef, SignatureError, TypeDef};
use hugr_core::hugr::hugrmut::HugrMut;
use hugr_core::ops::constant::{OpaqueValue, Sum};
use hugr_core::ops::handle::{DataflowOpID, FuncID};
use hugr_core::ops::{
    AliasDefn, Call, CallIndirect, Case, Conditional, Const, DataflowBlock, ExitBlock, ExtensionOp,
    FuncDecl, FuncDefn, Input, LoadConstant, LoadFunction, OpTrait, OpType, Output, Tag, TailLoop,
    Value, CFG, DFG,
};
use hugr_core::types::{
    ConstTypeError, CustomType, Signature, Transformable, Type, TypeArg, TypeEnum, TypeRow,
    TypeTransformer,
};
use hugr_core::{Direction, Hugr, HugrView, Node, PortIndex, Wire};

use crate::ComposablePass;

mod linearize;
pub use linearize::{CallbackHandler, DelegatingLinearizer, LinearizeError, Linearizer};

/// A recipe for creating a dataflow Node - as a new child of a [DataflowParent]
/// or in order to replace an existing node.
///
/// [DataflowParent]: hugr_core::ops::OpTag::DataflowParent
#[derive(Clone, Debug, PartialEq)]
pub enum NodeTemplate {
    /// A single node - so if replacing an existing node, change only the op
    SingleOp(OpType),
    /// Defines a sub-Hugr to insert, whose root becomes (or replaces) the desired Node.
    /// The root must be a [CFG], [Conditional], [DFG] or [TailLoop].
    // Not a FuncDefn, nor Case/DataflowBlock
    /// Note this will be of limited use before [monomorphization](super::monomorphize())
    /// because the new subtree will not be able to use type variables present in the
    /// parent Hugr or previous op.
    CompoundOp(Box<Hugr>),
    /// A Call to an existing function.
    Call(Node, Vec<TypeArg>),
}

impl NodeTemplate {
    /// Adds this instance to the specified [HugrMut] as a new node or subtree under a
    /// given parent, returning the unique new child (of that parent) thus created
    ///
    /// # Panics
    ///
    /// * If `parent` is not in the `hugr`
    ///
    /// # Errors
    ///
    /// * If `self` is a [Self::Call] and the target Node either
    ///    * is neither a [FuncDefn] nor a [FuncDecl]
    ///    * has a [`signature`] which the type-args of the [Self::Call] do not match
    ///
    /// [`signature`]: hugr_core::types::PolyFuncType
    pub fn add_hugr(
        self,
        hugr: &mut impl HugrMut<Node = Node>,
        parent: Node,
    ) -> Result<Node, BuildError> {
        match self {
            NodeTemplate::SingleOp(op_type) => Ok(hugr.add_node_with_parent(parent, op_type)),
            NodeTemplate::CompoundOp(new_h) => Ok(hugr.insert_hugr(parent, *new_h).new_root),
            NodeTemplate::Call(target, type_args) => {
                let c = call(hugr, target, type_args)?;
                let tgt_port = c.called_function_port();
                let n = hugr.add_node_with_parent(parent, c);
                hugr.connect(target, 0, n, tgt_port);
                Ok(n)
            }
        }
    }

    /// Adds this instance to the specified [Dataflow] builder as a new node or subtree
    pub fn add(
        self,
        dfb: &mut impl Dataflow,
        inputs: impl IntoIterator<Item = Wire>,
    ) -> Result<BuildHandle<DataflowOpID>, BuildError> {
        match self {
            NodeTemplate::SingleOp(opty) => dfb.add_dataflow_op(opty, inputs),
            NodeTemplate::CompoundOp(h) => dfb.add_hugr_with_wires(*h, inputs),
            // Really we should check whether func points at a FuncDecl or FuncDefn and create
            // the appropriate variety of FuncID but it doesn't matter for the purpose of making a Call.
            NodeTemplate::Call(func, type_args) => {
                dfb.call(&FuncID::<true>::from(func), &type_args, inputs)
            }
        }
    }

    fn replace(&self, hugr: &mut impl HugrMut<Node = Node>, n: Node) -> Result<(), BuildError> {
        assert_eq!(hugr.children(n).count(), 0);
        let new_optype = match self.clone() {
            NodeTemplate::SingleOp(op_type) => op_type,
            NodeTemplate::CompoundOp(new_h) => {
                let new_root = hugr.insert_hugr(n, *new_h).new_root;
                let children = hugr.children(new_root).collect::<Vec<_>>();
                let root_opty = hugr.remove_node(new_root);
                for ch in children {
                    hugr.set_parent(ch, n);
                }
                root_opty
            }
            NodeTemplate::Call(func, type_args) => {
                let c = call(hugr, func, type_args)?;
                let static_inport = c.called_function_port();
                // insert an input for the Call static input
                hugr.insert_ports(n, Direction::Incoming, static_inport.index(), 1);
                // connect the function to (what will be) the call
                hugr.connect(func, 0, n, static_inport);
                c.into()
            }
        };
        *hugr.optype_mut(n) = new_optype;
        Ok(())
    }

    fn check_signature(
        &self,
        inputs: &TypeRow,
        outputs: &TypeRow,
    ) -> Result<(), Option<Signature>> {
        let sig = match self {
            NodeTemplate::SingleOp(op_type) => op_type,
            NodeTemplate::CompoundOp(hugr) => hugr.root_optype(),
            NodeTemplate::Call(_, _) => return Ok(()), // no way to tell
        }
        .dataflow_signature();
        if sig.as_deref().map(Signature::io) == Some((inputs, outputs)) {
            Ok(())
        } else {
            Err(sig.map(Cow::into_owned))
        }
    }
}

fn call<H: HugrView<Node = Node>>(
    h: &H,
    func: Node,
    type_args: Vec<TypeArg>,
) -> Result<Call, BuildError> {
    let func_sig = match h.get_optype(func) {
        OpType::FuncDecl(fd) => fd.signature.clone(),
        OpType::FuncDefn(fd) => fd.signature.clone(),
        _ => {
            return Err(BuildError::UnexpectedType {
                node: func,
                op_desc: "func defn/decl",
            })
        }
    };
    Ok(Call::try_new(func_sig, type_args)?)
}

/// A configuration of what types, ops, and constants should be replaced with what.
/// May be applied to a Hugr via [Self::run].
///
/// Parametrized types and ops will be reparametrized taking into account the
/// replacements, but any ops taking/returning the replaced types *not* as a result of
/// parametrization, will also need to be replaced - see [Self::replace_op].
/// Similarly [Const]s.
///
/// Types that are [Copyable](hugr_core::types::TypeBound::Copyable) may also be replaced
/// with types that are not, see [Linearizer].
///
/// Note that although this pass may be used before [monomorphization], there are some
/// limitations (that do not apply if done after [monomorphization]):
/// * [NodeTemplate::CompoundOp] only works for operations that do not use type variables
/// * "Overrides" of specific instantiations of polymorphic types will not be detected if
///   the instantiations are created inside polymorphic functions. For example, suppose
///   we [Self::replace_type] type `A` with `X`, [Self::replace_parametrized_type]
///   container `MyList` with `List`, and [Self::replace_type] `MyList<A>` with
///   `SpecialListOfXs`. If a function `foo` polymorphic over a type variable `T` dealing
///   with `MyList<T>`s, that is called with type argument `A`, then `foo<T>` will be
///   updated to deal with `List<T>`s and the call `foo<A>` updated to `foo<X>`, but this
///   will still result in using `List<X>` rather than `SpecialListOfXs`. (However this
///   would be fine *after* [monomorphization]: the monomorphic definition of `foo_A`
///   would use `SpecialListOfXs`.)
/// * See also limitations noted for [Linearizer].
///
/// [monomorphization]: super::monomorphize()
#[derive(Clone)]
pub struct ReplaceTypes {
    type_map: HashMap<CustomType, Type>,
    param_types: HashMap<ParametricType, Arc<dyn Fn(&[TypeArg]) -> Option<Type>>>,
    linearize: DelegatingLinearizer,
    op_map: HashMap<OpHashWrapper, NodeTemplate>,
    param_ops: HashMap<ParametricOp, Arc<dyn Fn(&[TypeArg]) -> Option<NodeTemplate>>>,
    consts: HashMap<
        CustomType,
        Arc<dyn Fn(&OpaqueValue, &ReplaceTypes) -> Result<Value, ReplaceTypesError>>,
    >,
    param_consts: HashMap<
        ParametricType,
        Arc<dyn Fn(&OpaqueValue, &ReplaceTypes) -> Result<Option<Value>, ReplaceTypesError>>,
    >,
}

impl Default for ReplaceTypes {
    fn default() -> Self {
        let mut res = Self::new_empty();
        res.linearize = DelegatingLinearizer::default();
        res.replace_consts_parametrized(array_type_def(), handlers::array_const);
        res.replace_consts_parametrized(value_array_type_def(), handlers::value_array_const);
        res.replace_consts_parametrized(list_type_def(), list_const);
        res
    }
}

impl TypeTransformer for ReplaceTypes {
    type Err = ReplaceTypesError;

    fn apply_custom(&self, ct: &CustomType) -> Result<Option<Type>, Self::Err> {
        Ok(if let Some(res) = self.type_map.get(ct) {
            Some(res.clone())
        } else if let Some(dest_fn) = self.param_types.get(&ct.into()) {
            // `ct` has not had args transformed
            let mut nargs = ct.args().to_vec();
            // We don't care if `nargs` are changed, we're just calling `dest_fn`
            nargs
                .iter_mut()
                .try_for_each(|ta| ta.transform(self).map(|_ch| ()))?;
            dest_fn(&nargs)
        } else {
            None
        })
    }
}

/// An error produced by the [ReplaceTypes] pass
#[derive(Debug, Error, PartialEq)]
#[non_exhaustive]
#[allow(missing_docs)]
pub enum ReplaceTypesError {
    #[error(transparent)]
    SignatureError(#[from] SignatureError),
    #[error(transparent)]
    ConstError(#[from] ConstTypeError),
    #[error(transparent)]
    LinearizeError(#[from] LinearizeError),
    #[error("Replacement op for {0} could not be added because {1}")]
    AddTemplateError(Node, BuildError),
}

impl ReplaceTypes {
    /// Makes a new instance. Unlike [Self::default], this does not understand
    /// any extension types, even those in the prelude.
    pub fn new_empty() -> Self {
        Self {
            type_map: Default::default(),
            param_types: Default::default(),
            linearize: DelegatingLinearizer::new_empty(),
            op_map: Default::default(),
            param_ops: Default::default(),
            consts: Default::default(),
            param_consts: Default::default(),
        }
    }

    /// Configures this instance to replace occurrences of type `src` with `dest`.
    /// Note that if `src` is an instance of a *parametrized* [TypeDef], this takes
    /// precedence over [Self::replace_parametrized_type] where the `src`s overlap. Thus, this
    /// should only be used on already-*[monomorphize](super::monomorphize())d* Hugrs, as
    /// substitution (parametric polymorphism) happening later will not respect this replacement.
    ///
    /// If there are any [LoadConstant]s of this type, callers should also call [Self::replace_consts]
    /// (or [Self::replace_consts_parametrized]) as the [LoadConstant]s will be reparametrized
    /// (and this will break the edge from [Const] to [LoadConstant]).
    ///
    /// Note that if `src` is Copyable and `dest` is Linear, then (besides linearity violations)
    /// [SignatureError] will be raised if this leads to an impossible type e.g. ArrayOfCopyables(src).
    /// (This can be overridden by an additional [Self::replace_type].)
    pub fn replace_type(&mut self, src: CustomType, dest: Type) {
        // We could check that 'dest' is copyable or 'src' is linear, but since we can't
        // check that for parametrized types, we'll be consistent and not check here either.
        self.type_map.insert(src, dest);
    }

    /// Configures this instance to change occurrences of a parametrized type `src`
    /// via a callback that builds the replacement type given the [TypeArg]s.
    /// Note that the TypeArgs will already have been updated (e.g. they may not
    /// fit the bounds of the original type). The callback may return `None` to indicate
    /// no change (in which case the supplied TypeArgs will be given to `src`).
    ///
    /// If there are any [LoadConstant]s of any of these types, callers should also call
    /// [Self::replace_consts_parametrized] (or [Self::replace_consts]) as the
    /// [LoadConstant]s will be reparametrized (and this will break the edge from [Const] to
    /// [LoadConstant]).
    pub fn replace_parametrized_type(
        &mut self,
        src: &TypeDef,
        dest_fn: impl Fn(&[TypeArg]) -> Option<Type> + 'static,
    ) {
        // No way to check that dest_fn never produces a linear type.
        // We could require copy/discard-generators if src is Copyable, or *might be*
        // (depending on arguments - i.e. if src's TypeDefBound is anything other than
        // `TypeDefBound::Explicit(TypeBound::Copyable)`) but that seems an annoying
        // overapproximation. Moreover, these depend upon the *return type* of the Fn.
        // It would be too awkward to require:
        // dest_fn: impl Fn(&TypeArg) -> (Type,
        //                                Fn(&Linearizer) -> NodeTemplate, // copy
        //                                Fn(&Linearizer) -> NodeTemplate)` // discard
        self.param_types.insert(src.into(), Arc::new(dest_fn));
    }

    /// Allows to configure how to deal with types/wires that were [Copyable]
    /// but have become linear as a result of type-changing. Specifically,
    /// the [Linearizer] is used whenever lowering produces an outport which both
    /// * has a non-[Copyable] type - perhaps a direct substitution, or perhaps e.g.
    ///   as a result of changing the element type of a collection such as an [`array`]
    /// * has other than one connected inport,
    ///
    /// [Copyable]: hugr_core::types::TypeBound::Copyable
    /// [`array`]: hugr_core::std_extensions::collections::array::array_type
    pub fn linearizer(&mut self) -> &mut DelegatingLinearizer {
        &mut self.linearize
    }

    /// Configures this instance to change occurrences of `src` to `dest`.
    /// Note that if `src` is an instance of a *parametrized* [OpDef], this takes
    /// precedence over [Self::replace_parametrized_op] where the `src`s overlap. Thus,
    /// this should only be used on already-*[monomorphize](super::monomorphize())d*
    /// Hugrs, as substitution (parametric polymorphism) happening later will not respect
    /// this replacement.
    pub fn replace_op(&mut self, src: &ExtensionOp, dest: NodeTemplate) {
        self.op_map.insert(OpHashWrapper::from(src), dest);
    }

    /// Configures this instance to change occurrences of a parametrized op `src`
    /// via a callback that builds the replacement type given the [TypeArg]s.
    /// Note that the TypeArgs will already have been updated (e.g. they may not
    /// fit the bounds of the original op).
    ///
    /// If the Callback returns None, the new typeargs will be applied to the original op.
    pub fn replace_parametrized_op(
        &mut self,
        src: &OpDef,
        dest_fn: impl Fn(&[TypeArg]) -> Option<NodeTemplate> + 'static,
    ) {
        self.param_ops.insert(src.into(), Arc::new(dest_fn));
    }

    /// Configures this instance to change [Const]s of type `src_ty`, using
    /// a callback that is passed the value of the constant (of that type).
    ///
    /// Note that if `src_ty` is an instance of a *parametrized* [TypeDef],
    /// this takes precedence over [Self::replace_consts_parametrized] where
    /// the `src_ty`s overlap.
    pub fn replace_consts(
        &mut self,
        src_ty: CustomType,
        const_fn: impl Fn(&OpaqueValue, &ReplaceTypes) -> Result<Value, ReplaceTypesError> + 'static,
    ) {
        self.consts.insert(src_ty, Arc::new(const_fn));
    }

    /// Configures this instance to change [Const]s of all types that are instances
    /// of a parametrized typedef `src_ty`, using a callback that is passed the
    /// value of the constant (the [OpaqueValue] contains the [TypeArg]s). The
    /// callback may return `None` to indicate no change to the constant.
    pub fn replace_consts_parametrized(
        &mut self,
        src_ty: &TypeDef,
        const_fn: impl Fn(&OpaqueValue, &ReplaceTypes) -> Result<Option<Value>, ReplaceTypesError>
            + 'static,
    ) {
        self.param_consts.insert(src_ty.into(), Arc::new(const_fn));
    }

    fn change_node(
        &self,
        hugr: &mut impl HugrMut<Node = Node>,
        n: Node,
    ) -> Result<bool, ReplaceTypesError> {
        match hugr.optype_mut(n) {
            OpType::FuncDefn(FuncDefn { signature, .. })
            | OpType::FuncDecl(FuncDecl { signature, .. }) => signature.body_mut().transform(self),
            OpType::LoadConstant(LoadConstant { datatype: ty })
            | OpType::AliasDefn(AliasDefn { definition: ty, .. }) => ty.transform(self),

            OpType::ExitBlock(ExitBlock { cfg_outputs: types })
            | OpType::Input(Input { types })
            | OpType::Output(Output { types }) => types.transform(self),
            OpType::LoadFunction(LoadFunction {
                func_sig,
                type_args,
                instantiation,
            })
            | OpType::Call(Call {
                func_sig,
                type_args,
                instantiation,
            }) => {
                let change = func_sig.body_mut().transform(self)? | type_args.transform(self)?;
                if change {
                    let new_inst = func_sig
                        .instantiate(type_args)
                        .map_err(ReplaceTypesError::SignatureError)?;
                    *instantiation = new_inst;
                }
                Ok(change)
            }
            OpType::Case(Case { signature })
            | OpType::CFG(CFG { signature })
            | OpType::DFG(DFG { signature })
            | OpType::CallIndirect(CallIndirect { signature }) => signature.transform(self),
            OpType::Tag(Tag { variants, .. }) => variants.transform(self),
            OpType::Conditional(Conditional {
                other_inputs: row1,
                outputs: row2,
                sum_rows,
                ..
            })
            | OpType::DataflowBlock(DataflowBlock {
                inputs: row1,
                other_outputs: row2,
                sum_rows,
                ..
            }) => Ok(row1.transform(self)? | row2.transform(self)? | sum_rows.transform(self)?),
            OpType::TailLoop(TailLoop {
                just_inputs,
                just_outputs,
                rest,
                ..
            }) => Ok(just_inputs.transform(self)?
                | just_outputs.transform(self)?
                | rest.transform(self)?),

            OpType::Const(Const { value, .. }) => self.change_value(value),
            OpType::ExtensionOp(ext_op) => Ok(
                // Copy/discard insertion done by caller
                if let Some(replacement) = self.op_map.get(&OpHashWrapper::from(&*ext_op)) {
                    replacement
                        .replace(hugr, n)
                        .map_err(|e| ReplaceTypesError::AddTemplateError(n, e))?;
                    true
                } else {
                    let def = ext_op.def_arc();
                    let mut args = ext_op.args().to_vec();
                    let ch = args.transform(self)?;
                    if let Some(replacement) = self
                        .param_ops
                        .get(&def.as_ref().into())
                        .and_then(|rep_fn| rep_fn(&args))
                    {
                        replacement
                            .replace(hugr, n)
                            .map_err(|e| ReplaceTypesError::AddTemplateError(n, e))?;
                        true
                    } else {
                        if ch {
                            *ext_op = ExtensionOp::new(def.clone(), args)?;
                        }
                        ch
                    }
                },
            ),

            OpType::OpaqueOp(_) => panic!("OpaqueOp should not be in a Hugr"),

            OpType::AliasDecl(_) | OpType::Module(_) => Ok(false),
            _ => todo!(),
        }
    }

    /// Modifies the specified Value in-place according to current configuration.
    /// Returns whether the value has changed (conservative over-approximation).
    pub fn change_value(&self, value: &mut Value) -> Result<bool, ReplaceTypesError> {
        match value {
            Value::Sum(Sum {
                values, sum_type, ..
            }) => {
                let mut any_change = false;
                for value in values {
                    any_change |= self.change_value(value)?;
                }
                any_change |= sum_type.transform(self)?;
                Ok(any_change)
            }
            Value::Extension { e } => Ok({
                let new_const = match e.get_type().as_type_enum() {
                    TypeEnum::Extension(exty) => match self.consts.get(exty) {
                        Some(const_fn) => Some(const_fn(e, self)),
                        None => self
                            .param_consts
                            .get(&exty.into())
                            .and_then(|const_fn| const_fn(e, self).transpose()),
                    },
                    _ => None,
                };
                if let Some(new_const) = new_const {
                    *value = new_const?;
                    true
                } else {
                    false
                }
            }),
            Value::Function { hugr } => self.run(&mut **hugr),
        }
    }
}

impl ComposablePass for ReplaceTypes {
    type Node = Node;
    type Error = ReplaceTypesError;
    type Result = bool;

    fn run(&self, hugr: &mut impl HugrMut<Node = Self::Node>) -> Result<bool, ReplaceTypesError> {
        let mut changed = false;
        for n in hugr.nodes().collect::<Vec<_>>() {
            changed |= self.change_node(hugr, n)?;
            let new_dfsig = hugr.get_optype(n).dataflow_signature();
            if let Some(new_sig) = new_dfsig
                .filter(|_| changed && n != hugr.root())
                .map(Cow::into_owned)
            {
                for outp in new_sig.output_ports() {
                    if !new_sig.out_port_type(outp).unwrap().copyable() {
                        let targets = hugr.linked_inputs(n, outp).collect::<Vec<_>>();
                        if targets.len() != 1 {
                            hugr.disconnect(n, outp);
                            let src = Wire::new(n, outp);
                            self.linearize.insert_copy_discard(hugr, src, &targets)?;
                        }
                    }
                }
            }
        }
        Ok(changed)
    }
}

pub mod handlers;

#[derive(Clone, Hash, PartialEq, Eq)]
struct OpHashWrapper {
    ext_name: ExtensionId,
    op_name: String, // Only because SmolStr not in hugr-passes yet
    args: Vec<TypeArg>,
}

impl From<&ExtensionOp> for OpHashWrapper {
    fn from(op: &ExtensionOp) -> Self {
        Self {
            ext_name: op.def().extension_id().clone(),
            op_name: op.def().name().to_string(),
            args: op.args().to_vec(),
        }
    }
}

#[derive(Clone, Debug, PartialEq, Eq, Hash)]
struct ParametricType(ExtensionId, String);

impl From<&TypeDef> for ParametricType {
    fn from(value: &TypeDef) -> Self {
        Self(value.extension_id().clone(), value.name().to_string())
    }
}

impl From<&CustomType> for ParametricType {
    fn from(value: &CustomType) -> Self {
        Self(value.extension().clone(), value.name().to_string())
    }
}

// Separate from above for clarity
#[derive(Clone, Debug, PartialEq, Eq, Hash)]
struct ParametricOp(ExtensionId, String);

impl From<&OpDef> for ParametricOp {
    fn from(value: &OpDef) -> Self {
        Self(value.extension_id().clone(), value.name().to_string())
    }
}

#[cfg(test)]
mod test {
    use std::sync::Arc;

    use crate::replace_types::handlers::generic_array_const;
    use hugr_core::builder::{
        inout_sig, BuildError, Container, DFGBuilder, Dataflow, DataflowHugr, DataflowSubContainer,
        FunctionBuilder, HugrBuilder, ModuleBuilder, SubContainer, TailLoopBuilder,
    };
    use hugr_core::extension::prelude::{
        bool_t, option_type, qb_t, usize_t, ConstUsize, UnwrapBuilder,
    };
    use hugr_core::extension::{simple_op::MakeExtensionOp, TypeDefBound, Version};
    use hugr_core::hugr::hugrmut::HugrMut;
    use hugr_core::hugr::{IdentList, ValidationError};
    use hugr_core::ops::constant::CustomConst;
    use hugr_core::ops::constant::OpaqueValue;
    use hugr_core::ops::{ExtensionOp, NamedOp, OpTrait, OpType, Tag, Value};
<<<<<<< HEAD
    use hugr_core::std_extensions::arithmetic::conversions;
    use hugr_core::std_extensions::arithmetic::int_types::ConstInt;
    use hugr_core::std_extensions::arithmetic::{conversions::ConvertOpDef, int_types::INT_TYPES};
    use hugr_core::std_extensions::collections::array::Array;
    use hugr_core::std_extensions::collections::array::{ArrayKind, GenericArrayValue};
    use hugr_core::std_extensions::collections::list::{
        list_type, list_type_def, ListOp, ListValue,
=======
    use hugr_core::std_extensions::arithmetic::conversions::ConvertOpDef;
    use hugr_core::std_extensions::arithmetic::int_types::{ConstInt, INT_TYPES};
    use hugr_core::std_extensions::collections::{
        array::{array_type, array_type_def, ArrayOp, ArrayOpDef, ArrayValue},
        list::{list_type, list_type_def, ListOp, ListValue},
>>>>>>> 20081ddf
    };
    use hugr_core::std_extensions::collections::value_array::{
        self, value_array_type, VArrayOp, VArrayOpDef, VArrayValue, ValueArray,
    };

    use hugr_core::types::{PolyFuncType, Signature, SumType, Type, TypeArg, TypeBound, TypeRow};
    use hugr_core::{type_row, Extension, HugrView};
    use itertools::Itertools;
    use rstest::rstest;

    use crate::ComposablePass;

    use super::{handlers::list_const, NodeTemplate, ReplaceTypes};

    const PACKED_VEC: &str = "PackedVec";
    const READ: &str = "read";

    fn i64_t() -> Type {
        INT_TYPES[6].clone()
    }

    fn read_op(ext: &Arc<Extension>, t: Type) -> ExtensionOp {
        ExtensionOp::new(ext.get_op(READ).unwrap().clone(), [t.into()]).unwrap()
    }

    fn just_elem_type(args: &[TypeArg]) -> &Type {
        let [TypeArg::Type { ty }] = args else {
            panic!("Expected just elem type")
        };
        ty
    }

    fn ext() -> Arc<Extension> {
        Extension::new_arc(
            IdentList::new("TestExt").unwrap(),
            Version::new(0, 0, 1),
            |ext, w| {
                let pv_of_var = ext
                    .add_type(
                        PACKED_VEC.into(),
                        vec![TypeBound::Any.into()],
                        String::new(),
                        TypeDefBound::from_params(vec![0]),
                        w,
                    )
                    .unwrap()
                    .instantiate(vec![Type::new_var_use(0, TypeBound::Copyable).into()])
                    .unwrap();
                ext.add_op(
                    READ.into(),
                    "".into(),
                    PolyFuncType::new(
                        vec![TypeBound::Copyable.into()],
                        Signature::new(
                            vec![pv_of_var.into(), i64_t()],
                            Type::new_var_use(0, TypeBound::Any),
                        ),
                    ),
                    w,
                )
                .unwrap();
                ext.add_op(
                    "lowered_read_bool".into(),
                    "".into(),
                    Signature::new(vec![i64_t(); 2], bool_t()),
                    w,
                )
                .unwrap();
            },
        )
    }

    fn lowered_read<T: Container + Dataflow>(
        elem_ty: Type,
        new: impl Fn(Signature) -> Result<T, BuildError>,
    ) -> T {
        let mut dfb = new(Signature::new(
            vec![value_array_type(64, elem_ty.clone()), i64_t()],
            elem_ty.clone(),
<<<<<<< HEAD
        )
        .with_extension_delta(ExtensionSet::from_iter([
            PRELUDE_ID,
            value_array::EXTENSION_ID,
            conversions::EXTENSION_ID,
        ])))
=======
        ))
>>>>>>> 20081ddf
        .unwrap();
        let [val, idx] = dfb.input_wires_arr();
        let [idx] = dfb
            .add_dataflow_op(ConvertOpDef::itousize.without_log_width(), [idx])
            .unwrap()
            .outputs_arr();
        let [opt, _] = dfb
            .add_dataflow_op(
                VArrayOpDef::get.to_concrete(elem_ty.clone(), 64),
                [val, idx],
            )
            .unwrap()
            .outputs_arr();
        let [res] = dfb
            .build_unwrap_sum(1, option_type(Type::from(elem_ty)), opt)
            .unwrap();
        dfb.set_outputs([res]).unwrap();
        dfb
    }

    fn lowerer(ext: &Arc<Extension>) -> ReplaceTypes {
        let pv = ext.get_type(PACKED_VEC).unwrap();
        let mut lw = ReplaceTypes::default();
        lw.replace_type(pv.instantiate([bool_t().into()]).unwrap(), i64_t());
        lw.replace_parametrized_type(
            pv,
            Box::new(|args: &[TypeArg]| Some(value_array_type(64, just_elem_type(args).clone()))),
        );
        lw.replace_op(
            &read_op(ext, bool_t()),
            NodeTemplate::SingleOp(
                ExtensionOp::new(ext.get_op("lowered_read_bool").unwrap().clone(), [])
                    .unwrap()
                    .into(),
            ),
        );
        lw.replace_parametrized_op(ext.get_op(READ).unwrap().as_ref(), |type_args| {
            Some(NodeTemplate::CompoundOp(Box::new(
                lowered_read(just_elem_type(type_args).clone(), DFGBuilder::new)
                    .finish_hugr()
                    .unwrap(),
            )))
        });
        lw
    }

    #[test]
    fn module_func_cfg_call() {
        let ext = ext();
        let coln = ext.get_type(PACKED_VEC).unwrap();
        let c_int = Type::from(coln.instantiate([i64_t().into()]).unwrap());
        let c_bool = Type::from(coln.instantiate([bool_t().into()]).unwrap());
        let mut mb = ModuleBuilder::new();
        let sig = Signature::new_endo(Type::new_var_use(0, TypeBound::Any));
        let fb = mb
            .define_function("id", PolyFuncType::new([TypeBound::Any.into()], sig))
            .unwrap();
        let inps = fb.input_wires();
        let id = fb.finish_with_outputs(inps).unwrap();

        let sig = Signature::new(vec![i64_t(), c_int.clone(), c_bool.clone()], bool_t());
        let mut fb = mb.define_function("main", sig).unwrap();
        let [idx, indices, bools] = fb.input_wires_arr();
        let [indices] = fb
            .call(id.handle(), &[c_int.into()], [indices])
            .unwrap()
            .outputs_arr();
        let [idx2] = fb
            .add_dataflow_op(read_op(&ext, i64_t()), [indices, idx])
            .unwrap()
            .outputs_arr();
        let mut cfg = fb
            .cfg_builder([(i64_t(), idx2), (c_bool.clone(), bools)], bool_t().into())
            .unwrap();
        let mut entry = cfg.entry_builder([bool_t().into()], type_row![]).unwrap();
        let [idx2, bools] = entry.input_wires_arr();
        let [bools] = entry
            .call(id.handle(), &[c_bool.into()], [bools])
            .unwrap()
            .outputs_arr();
        let bool_read_op = entry
            .add_dataflow_op(read_op(&ext, bool_t()), [bools, idx2])
            .unwrap();
        let [tagged] = entry
            .add_dataflow_op(
                OpType::Tag(Tag::new(0, vec![bool_t().into()])),
                bool_read_op.outputs(),
            )
            .unwrap()
            .outputs_arr();
        let entry = entry.finish_with_outputs(tagged, []).unwrap();
        cfg.branch(&entry, 0, &cfg.exit_block()).unwrap();
        let cfg = cfg.finish_sub_container().unwrap();
        fb.finish_with_outputs(cfg.outputs()).unwrap();
        let mut h = mb.finish_hugr().unwrap();

        assert!(lowerer(&ext).run(&mut h).unwrap());

        let ext_ops = h.nodes().filter_map(|n| h.get_optype(n).as_extension_op());
        assert_eq!(
            ext_ops.map(|e| e.def().name()).sorted().collect_vec(),
            ["get", "itousize", "lowered_read_bool", "panic",]
        );
    }

    #[test]
    fn dfg_conditional_case() {
        let ext = ext();
        let coln = ext.get_type(PACKED_VEC).unwrap();
        let pv = |t: Type| Type::new_extension(coln.instantiate([t.into()]).unwrap());
        let sum_rows = [vec![pv(pv(bool_t())), i64_t()].into(), pv(i64_t()).into()];
        let mut dfb = DFGBuilder::new(inout_sig(
            vec![Type::new_sum(sum_rows.clone()), pv(bool_t()), pv(i64_t())],
            vec![pv(bool_t()), pv(i64_t())],
        ))
        .unwrap();
        let [sum, vb, vi] = dfb.input_wires_arr();
        let mut cb = dfb
            .conditional_builder(
                (sum_rows, sum),
                [(pv(bool_t()), vb), (pv(i64_t()), vi)],
                vec![pv(bool_t()), pv(i64_t())].into(),
            )
            .unwrap();
        let mut case0 = cb.case_builder(0).unwrap();
        let [vvb, i, _, vi0] = case0.input_wires_arr();
        let [vb0] = case0
            .add_dataflow_op(read_op(&ext, pv(bool_t())), [vvb, i])
            .unwrap()
            .outputs_arr();
        case0.finish_with_outputs([vb0, vi0]).unwrap();

        let case1 = cb.case_builder(1).unwrap();
        let [vi, vb1, _vi1] = case1.input_wires_arr();
        case1.finish_with_outputs([vb1, vi]).unwrap();
        let cond = cb.finish_sub_container().unwrap();
        let mut h = dfb.finish_hugr_with_outputs(cond.outputs()).unwrap();

        lowerer(&ext).run(&mut h).unwrap();

        let ext_ops = h
            .nodes()
            .filter_map(|n| h.get_optype(n).as_extension_op())
            .collect_vec();
        assert_eq!(
            ext_ops
                .iter()
                .map(|e| e.def().name())
                .sorted()
                .collect_vec(),
            ["get", "itousize", "panic"]
        );
        // The PackedVec<PackedVec<bool>> becomes an array<i64>
        let [array_get] = ext_ops
            .into_iter()
            .filter_map(|e| VArrayOp::from_extension_op(e).ok())
            .collect_array()
            .unwrap();
        assert_eq!(array_get, VArrayOpDef::get.to_concrete(i64_t(), 64));
    }

    #[test]
    fn loop_const() {
        let cu = |u| ConstUsize::new(u).into();
        let mut tl = TailLoopBuilder::new(
            list_type(usize_t()),
            list_type(bool_t()),
            list_type(usize_t()),
        )
        .unwrap();
        let [_, bools] = tl.input_wires_arr();
        let st = SumType::new(vec![list_type(usize_t()); 2]);
        let pred = tl.add_load_value(
            Value::sum(
                0,
                [ListValue::new(usize_t(), [cu(1), cu(3), cu(3), cu(7)]).into()],
                st,
            )
            .unwrap(),
        );
        tl.set_outputs(pred, [bools]).unwrap();
        let backup = tl.finish_hugr().unwrap();

        let mut lowerer = ReplaceTypes::default();

        // 1. Lower List<T> to Array<10, T> UNLESS T is usize_t() or i64_t
        lowerer.replace_parametrized_type(list_type_def(), |args| {
            let ty = just_elem_type(args);
            (![usize_t(), i64_t()].contains(ty)).then_some(value_array_type(10, ty.clone()))
        });
        {
            let mut h = backup.clone();
            assert_eq!(lowerer.run(&mut h), Ok(true));
            let sig = h.signature(h.root()).unwrap();
            assert_eq!(
                sig.input(),
                &TypeRow::from(vec![list_type(usize_t()), value_array_type(10, bool_t())])
            );
            assert_eq!(sig.input(), sig.output());
        }

        // 2. Now we'll also change usize's to i64_t's
        let usize_custom_t = usize_t().as_extension().unwrap().clone();
        lowerer.replace_type(usize_custom_t.clone(), i64_t());
        lowerer.replace_consts(usize_custom_t, |opaq, _| {
            Ok(ConstInt::new_u(
                6,
                opaq.value().downcast_ref::<ConstUsize>().unwrap().value(),
            )
            .unwrap()
            .into())
        });
        {
            let mut h = backup.clone();
            assert_eq!(lowerer.run(&mut h), Ok(true));
            let sig = h.signature(h.root()).unwrap();
            assert_eq!(
                sig.input(),
                &TypeRow::from(vec![list_type(i64_t()), value_array_type(10, bool_t())])
            );
            assert_eq!(sig.input(), sig.output());
            // This will have to update inside the Const
            let cst = h
                .nodes()
                .filter_map(|n| h.get_optype(n).as_const())
                .exactly_one()
                .ok()
                .unwrap();
            assert_eq!(cst.get_type(), Type::new_sum(vec![list_type(i64_t()); 2]));
        }

        // 3. Lower all List<T> to Array<4,T>
        let mut h = backup;
        lowerer.replace_parametrized_type(
            list_type_def(),
            Box::new(|args: &[TypeArg]| Some(value_array_type(4, just_elem_type(args).clone()))),
        );
        lowerer.replace_consts_parametrized(list_type_def(), |opaq, repl| {
            // First recursively transform the contents
            let Some(Value::Extension { e: opaq }) = list_const(opaq, repl)? else {
                panic!("Expected list value to stay a list value");
            };
            let lv = opaq.value().downcast_ref::<ListValue>().unwrap();

            Ok(Some(
                VArrayValue::new(lv.get_element_type().clone(), lv.get_contents().to_vec()).into(),
            ))
        });
        lowerer.run(&mut h).unwrap();

        assert_eq!(
            h.get_optype(pred.node())
                .as_load_constant()
                .map(|lc| lc.constant_type()),
            Some(&Type::new_sum(vec![
                Type::from(value_array_type(4, i64_t()));
                2
            ]))
        );
    }

    #[test]
    fn partial_replace() {
        let e = Extension::new_arc(
            IdentList::new_unchecked("NoBoundsCheck"),
            Version::new(0, 0, 0),
            |e, w| {
                let params = vec![TypeBound::Any.into()];
                let tv = Type::new_var_use(0, TypeBound::Any);
                let list_of_var = list_type(tv.clone());
                e.add_op(
                    READ.into(),
                    "Like List::get but without the option".to_string(),
                    PolyFuncType::new(params, Signature::new(vec![list_of_var, usize_t()], tv)),
                    w,
                )
                .unwrap();
            },
        );
        fn option_contents(ty: &Type) -> Option<Type> {
            let row = ty.as_sum()?.get_variant(1).unwrap().clone();
            let elem = row.into_owned().into_iter().exactly_one().unwrap();
            Some(elem.try_into_type().unwrap())
        }
        let i32_t = || INT_TYPES[5].to_owned();
        let opt_i32 = Type::from(option_type(i32_t()));
        let i32_custom_t = i32_t().as_extension().unwrap().clone();
        let mut dfb = DFGBuilder::new(inout_sig(
            vec![list_type(i32_t()), list_type(opt_i32.clone())],
            vec![i32_t(), opt_i32.clone()],
        ))
        .unwrap();
        let [l_i, l_oi] = dfb.input_wires_arr();
        let idx = dfb.add_load_value(ConstUsize::new(2));
        let [i] = dfb
            .add_dataflow_op(read_op(&e, i32_t()), [l_i, idx])
            .unwrap()
            .outputs_arr();
        let [oi] = dfb
            .add_dataflow_op(read_op(&e, opt_i32.clone()), [l_oi, idx])
            .unwrap()
            .outputs_arr();
        let mut h = dfb.finish_hugr_with_outputs([i, oi]).unwrap();

        let mut lowerer = ReplaceTypes::default();
        lowerer.replace_type(i32_custom_t, qb_t());
        // Lower list<option<x>> to list<x>
        lowerer.replace_parametrized_type(list_type_def(), |args| {
            option_contents(just_elem_type(args)).map(list_type)
        });
        // and read<option<x>> to get<x> - the latter has the expected option<x> return type
        lowerer.replace_parametrized_op(
            e.get_op(READ).unwrap().as_ref(),
            Box::new(|args: &[TypeArg]| {
                option_contents(just_elem_type(args)).map(|elem| {
                    NodeTemplate::SingleOp(
                        ListOp::get
                            .with_type(elem)
                            .to_extension_op()
                            .unwrap()
                            .into(),
                    )
                })
            }),
        );
        assert!(lowerer.run(&mut h).unwrap());
        // list<usz>      -> read<usz>      -> usz just becomes list<qb> -> read<qb> -> qb
        // list<opt<usz>> -> read<opt<usz>> -> opt<usz> becomes list<qb> -> get<qb>  -> opt<qb>
        assert_eq!(
            h.root_optype().dataflow_signature().unwrap().io(),
            (
                &vec![list_type(qb_t()); 2].into(),
                &vec![qb_t(), option_type(qb_t()).into()].into()
            )
        );
        assert_eq!(
            h.nodes()
                .filter_map(|n| h.get_optype(n).as_extension_op())
                .map(ExtensionOp::name)
                .sorted()
                .collect_vec(),
            ["NoBoundsCheck.read", "collections.list.get"]
        );
    }

    #[rstest]
    #[case(&[], Array)]
    #[case(&[], ValueArray)]
    #[case(&[3], Array)]
    #[case(&[3], ValueArray)]
    #[case(&[5,7,11,13,17,19], Array)]
    #[case(&[5,7,11,13,17,19], ValueArray)]
    fn array_const<AK: ArrayKind>(#[case] vals: &[u64], #[case] _kind: AK)
    where
        GenericArrayValue<AK>: CustomConst,
    {
        let mut dfb =
            DFGBuilder::new(inout_sig(type_row![], AK::ty(vals.len() as _, usize_t()))).unwrap();
        let c = dfb.add_load_value(GenericArrayValue::<AK>::new(
            usize_t(),
            vals.iter().map(|u| ConstUsize::new(*u).into()),
        ));
        let backup = dfb.finish_hugr_with_outputs([c]).unwrap();

        let mut repl = ReplaceTypes::new_empty();
        let usize_custom_t = usize_t().as_extension().unwrap().clone();
        repl.replace_type(usize_custom_t.clone(), INT_TYPES[6].clone());
        repl.replace_consts(usize_custom_t, |cst: &OpaqueValue, _| {
            let cu = cst.value().downcast_ref::<ConstUsize>().unwrap();
            Ok(ConstInt::new_u(6, cu.value())?.into())
        });

        let mut h = backup.clone();
        repl.run(&mut h).unwrap(); // No validation here
        assert!(
            matches!(h.validate(), Err(ValidationError::IncompatiblePorts {from, to, ..})
             if backup.get_optype(from).is_const() && to == c.node())
        );
        repl.replace_consts_parametrized(AK::type_def(), generic_array_const::<AK>);
        let mut h = backup;
        repl.run(&mut h).unwrap();
        h.validate().unwrap();
    }

    #[test]
    fn op_to_call() {
        let e = ext();
        let pv = e.get_type(PACKED_VEC).unwrap();
        let inner = pv.instantiate([usize_t().into()]).unwrap();
        let outer = pv
            .instantiate([Type::new_extension(inner.clone()).into()])
            .unwrap();
        let mut dfb = DFGBuilder::new(inout_sig(vec![outer.into(), i64_t()], usize_t())).unwrap();
        let [outer, idx] = dfb.input_wires_arr();
        let [inner] = dfb
            .add_dataflow_op(read_op(&e, inner.clone().into()), [outer, idx])
            .unwrap()
            .outputs_arr();
        let res = dfb
            .add_dataflow_op(read_op(&e, usize_t()), [inner, idx])
            .unwrap();
        let mut h = dfb.finish_hugr_with_outputs(res.outputs()).unwrap();
        let read_func = h
            .insert_hugr(
                h.root(),
                lowered_read(Type::new_var_use(0, TypeBound::Copyable), |sig| {
                    FunctionBuilder::new(
                        "lowered_read",
                        PolyFuncType::new([TypeBound::Copyable.into()], sig),
                    )
                })
                .finish_hugr()
                .unwrap(),
            )
            .new_root;

        let mut lw = lowerer(&e);
        lw.replace_parametrized_op(e.get_op(READ).unwrap().as_ref(), move |args| {
            Some(NodeTemplate::Call(read_func, args.to_owned()))
        });
        lw.run(&mut h).unwrap();

        assert_eq!(h.output_neighbours(read_func).count(), 2);
        let ext_op_names = h
            .nodes()
            .filter_map(|n| h.get_optype(n).as_extension_op())
            .map(|e| e.def().name())
            .sorted()
            .collect_vec();
        assert_eq!(ext_op_names, ["get", "itousize", "panic",]);
    }
}<|MERGE_RESOLUTION|>--- conflicted
+++ resolved
@@ -606,7 +606,6 @@
     use hugr_core::ops::constant::CustomConst;
     use hugr_core::ops::constant::OpaqueValue;
     use hugr_core::ops::{ExtensionOp, NamedOp, OpTrait, OpType, Tag, Value};
-<<<<<<< HEAD
     use hugr_core::std_extensions::arithmetic::conversions;
     use hugr_core::std_extensions::arithmetic::int_types::ConstInt;
     use hugr_core::std_extensions::arithmetic::{conversions::ConvertOpDef, int_types::INT_TYPES};
@@ -614,13 +613,6 @@
     use hugr_core::std_extensions::collections::array::{ArrayKind, GenericArrayValue};
     use hugr_core::std_extensions::collections::list::{
         list_type, list_type_def, ListOp, ListValue,
-=======
-    use hugr_core::std_extensions::arithmetic::conversions::ConvertOpDef;
-    use hugr_core::std_extensions::arithmetic::int_types::{ConstInt, INT_TYPES};
-    use hugr_core::std_extensions::collections::{
-        array::{array_type, array_type_def, ArrayOp, ArrayOpDef, ArrayValue},
-        list::{list_type, list_type_def, ListOp, ListValue},
->>>>>>> 20081ddf
     };
     use hugr_core::std_extensions::collections::value_array::{
         self, value_array_type, VArrayOp, VArrayOpDef, VArrayValue, ValueArray,
@@ -700,16 +692,7 @@
         let mut dfb = new(Signature::new(
             vec![value_array_type(64, elem_ty.clone()), i64_t()],
             elem_ty.clone(),
-<<<<<<< HEAD
-        )
-        .with_extension_delta(ExtensionSet::from_iter([
-            PRELUDE_ID,
-            value_array::EXTENSION_ID,
-            conversions::EXTENSION_ID,
-        ])))
-=======
         ))
->>>>>>> 20081ddf
         .unwrap();
         let [val, idx] = dfb.input_wires_arr();
         let [idx] = dfb
