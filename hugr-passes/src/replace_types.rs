--- conflicted
+++ resolved
@@ -183,19 +183,12 @@
     #[error(transparent)]
     SignatureError(#[from] SignatureError),
     #[error(transparent)]
-<<<<<<< HEAD
-=======
-    ValidationError(#[from] ValidatePassError),
-    #[error(transparent)]
     ConstError(#[from] ConstTypeError),
     #[error(transparent)]
->>>>>>> a4f5196c
     LinearizeError(#[from] LinearizeError),
 }
 
 impl ReplaceTypes {
-<<<<<<< HEAD
-=======
     /// Makes a new instance. Unlike [Self::default], this does not understand
     /// any extension types, even those in the prelude.
     pub fn new_empty() -> Self {
@@ -207,17 +200,9 @@
             param_ops: Default::default(),
             consts: Default::default(),
             param_consts: Default::default(),
-            validation: Default::default(),
-        }
-    }
-
-    /// Sets the validation level used before and after the pass is run.
-    pub fn validation_level(mut self, level: ValidationLevel) -> Self {
-        self.validation = level;
-        self
-    }
-
->>>>>>> a4f5196c
+        }
+    }
+
     /// Configures this instance to replace occurrences of type `src` with `dest`.
     /// Note that if `src` is an instance of a *parametrized* [TypeDef], this takes
     /// precedence over [Self::replace_parametrized_type] where the `src`s overlap. Thus, this
@@ -452,7 +437,6 @@
     }
 }
 
-<<<<<<< HEAD
 impl ComposablePass for ReplaceTypes {
     type Error = ReplaceTypesError;
     type Result = bool;
@@ -481,41 +465,8 @@
         Ok(changed)
     }
 }
-pub mod handlers {
-    //! Callbacks for use with [ReplaceTypes::replace_consts_parametrized]
-    use hugr_core::ops::{constant::OpaqueValue, Value};
-    use hugr_core::std_extensions::collections::list::ListValue;
-    use hugr_core::types::Transformable;
-
-    use super::{ReplaceTypes, ReplaceTypesError};
-
-    /// Handler for [ListValue] constants that recursively [ReplaceTypes::change_value]s
-    /// the elements of the list
-    pub fn list_const(
-        val: &OpaqueValue,
-        repl: &ReplaceTypes,
-    ) -> Result<Option<Value>, ReplaceTypesError> {
-        let Some(lv) = val.value().downcast_ref::<ListValue>() else {
-            return Ok(None);
-        };
-        let mut vals: Vec<Value> = lv.get_contents().to_vec();
-        let mut ch = false;
-        for v in vals.iter_mut() {
-            ch |= repl.change_value(v)?;
-        }
-        // If none of the values has changed, assume the Type hasn't (Values have a single known type)
-        if !ch {
-            return Ok(None);
-        };
-
-        let mut elem_t = lv.get_element_type().clone();
-        elem_t.transform(repl)?;
-        Ok(Some(ListValue::new(elem_t, vals).into()))
-    }
-}
-=======
+
 pub mod handlers;
->>>>>>> a4f5196c
 
 #[derive(Clone, Hash, PartialEq, Eq)]
 struct OpHashWrapper {
@@ -570,34 +521,26 @@
     use hugr_core::extension::prelude::{
         bool_t, option_type, qb_t, usize_t, ConstUsize, UnwrapBuilder,
     };
-    use hugr_core::extension::simple_op::MakeExtensionOp;
-    use hugr_core::extension::{TypeDefBound, Version};
-
-    use hugr_core::ops::constant::OpaqueValue;
-    use hugr_core::ops::{ExtensionOp, NamedOp, OpTrait, OpType, Tag, Value};
-    use hugr_core::std_extensions::arithmetic::int_types::ConstInt;
-    use hugr_core::std_extensions::arithmetic::{conversions::ConvertOpDef, int_types::INT_TYPES};
+    use hugr_core::extension::{simple_op::MakeExtensionOp, TypeDefBound, Version};
+    use hugr_core::hugr::{IdentList, ValidationError};
+    use hugr_core::ops::{
+        constant::OpaqueValue, ExtensionOp, NamedOp, OpTrait, OpType, Tag, Value,
+    };
+    use hugr_core::std_extensions::arithmetic::conversions::ConvertOpDef;
+    use hugr_core::std_extensions::arithmetic::int_types::{ConstInt, INT_TYPES};
     use hugr_core::std_extensions::collections::array::{
         array_type, array_type_def, ArrayOp, ArrayOpDef, ArrayValue,
     };
     use hugr_core::std_extensions::collections::list::{
         list_type, list_type_def, ListOp, ListValue,
     };
-
-    use hugr_core::hugr::ValidationError;
     use hugr_core::types::{PolyFuncType, Signature, SumType, Type, TypeArg, TypeBound, TypeRow};
-    use hugr_core::{hugr::IdentList, type_row, Extension, HugrView};
+    use hugr_core::{type_row, Extension, HugrView};
     use itertools::Itertools;
     use rstest::rstest;
 
-    use crate::validation::ValidatePassError;
-
-<<<<<<< HEAD
     use crate::ComposablePass;
 
-=======
-    use super::ReplaceTypesError;
->>>>>>> a4f5196c
     use super::{handlers::list_const, NodeTemplate, ReplaceTypes};
 
     const PACKED_VEC: &str = "PackedVec";
@@ -1022,13 +965,16 @@
             let cu = cst.value().downcast_ref::<ConstUsize>().unwrap();
             Ok(ConstInt::new_u(6, cu.value())?.into())
         });
+
+        let mut h = backup.clone();
+        repl.run(&mut h).unwrap(); // No validation here
         assert!(
-            matches!(repl.run(&mut backup.clone()), Err(ReplaceTypesError::ValidationError(ValidatePassError::OutputError {
-                err: ValidationError::IncompatiblePorts {from, to, ..}, ..
-            })) if backup.get_optype(from).is_const() && to == c.node())
+            matches!(h.validate(), Err(ValidationError::IncompatiblePorts {from, to, ..})
+             if backup.get_optype(from).is_const() && to == c.node())
         );
         repl.replace_consts_parametrized(array_type_def(), array_const);
         let mut h = backup;
-        repl.run(&mut h).unwrap(); // Includes validation
+        repl.run(&mut h).unwrap();
+        h.validate().unwrap();
     }
 }