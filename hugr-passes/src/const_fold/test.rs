--- conflicted
+++ resolved
@@ -1,53 +1,37 @@
-<<<<<<< HEAD
 use std::collections::HashSet;
 
+use itertools::Itertools;
+use lazy_static::lazy_static;
+use rstest::rstest;
+
+use crate::test::TEST_REG;
 use hugr_core::builder::{
     endo_sig, inout_sig, Container, DFGBuilder, Dataflow, DataflowHugr, DataflowSubContainer,
     SubContainer,
 };
 use hugr_core::extension::prelude::{
-    const_ok, sum_with_error, ConstError, ConstString, MakeTuple, UnpackTuple, BOOL_T, ERROR_TYPE,
-    STRING_TYPE,
+    bool_t, const_ok, error_type, string_type, sum_with_error, ConstError, ConstString, MakeTuple,
+    UnpackTuple,
 };
-use hugr_core::extension::{ExtensionRegistry, PRELUDE};
+use hugr_core::extension::ExtensionRegistry;
 use hugr_core::hugr::hugrmut::HugrMut;
 use hugr_core::hugr::views::{DescendantsGraph, HierarchyView};
-use hugr_core::ops::{constant::CustomConst, OpType, Value};
-use hugr_core::ops::{OpTag, OpTrait};
+use hugr_core::ops::{constant::CustomConst, handle::BasicBlockID, OpTag, OpTrait, OpType, Value};
 use hugr_core::std_extensions::arithmetic::{
     self,
     conversions::ConvertOpDef,
     float_ops::FloatOps,
-    float_types::{ConstF64, FLOAT64_TYPE},
+    float_types::{float64_type, ConstF64},
     int_ops::IntOpDef,
     int_types::{ConstInt, INT_TYPES},
 };
-use hugr_core::std_extensions::logic::{self, LogicOp};
+use hugr_core::std_extensions::logic::LogicOp;
 use hugr_core::types::{Signature, SumType, Type, TypeRow, TypeRowRV};
 use hugr_core::{type_row, Hugr, HugrView, IncomingPort, Node};
-=======
-use crate::const_fold::constant_fold_pass;
-use crate::test::TEST_REG;
-use hugr_core::builder::{DFGBuilder, Dataflow, DataflowHugr};
-use hugr_core::extension::prelude::{
-    bool_t, const_ok, error_type, string_type, sum_with_error, ConstError, ConstString, UnpackTuple,
-};
-use hugr_core::ops::Value;
-use hugr_core::std_extensions::arithmetic::int_ops::IntOpDef;
-use hugr_core::std_extensions::arithmetic::int_types::{ConstInt, INT_TYPES};
-use hugr_core::std_extensions::logic::LogicOp;
-use hugr_core::type_row;
-use hugr_core::types::{Signature, Type, TypeRow, TypeRowRV};
->>>>>>> bb9600ea
-
-use itertools::Itertools;
-use lazy_static::lazy_static;
-use rstest::rstest;
 
 use super::{constant_fold_pass, ConstFoldContext, ConstFoldPass, ValueHandle};
 use crate::dataflow::{partial_from_const, DFContext, PartialValue};
 
-<<<<<<< HEAD
 #[rstest]
 #[case(ConstInt::new_u(4, 2).unwrap(), true)]
 #[case(ConstF64::new(std::f64::consts::PI), false)]
@@ -80,14 +64,6 @@
         assert_ne!(v1_subfield, v2);
     }
 }
-=======
-use super::*;
-use hugr_core::builder::Container;
-use hugr_core::ops::OpType;
-use hugr_core::std_extensions::arithmetic::conversions::ConvertOpDef;
-use hugr_core::std_extensions::arithmetic::float_ops::FloatOps;
-use hugr_core::std_extensions::arithmetic::float_types::{float64_type, ConstF64};
->>>>>>> bb9600ea
 
 /// Check that a hugr just loads and returns a single expected constant.
 pub fn assert_fully_folded(h: &impl HugrView, expected_value: &Value) {
@@ -131,12 +107,12 @@
 // c = a + b
 fn test_add(#[case] a: f64, #[case] b: f64, #[case] c: f64) {
     fn unwrap_float(pv: PartialValue<ValueHandle>) -> f64 {
-        let v: Value = pv.try_into_value(&FLOAT64_TYPE).unwrap();
+        let v: Value = pv.try_into_concrete(&float64_type()).unwrap();
         v.get_custom_value::<ConstF64>().unwrap().value()
     }
     let [n, n_a, n_b] = [0, 1, 2].map(portgraph::NodeIndex::new).map(Node::from);
     let mut temp = Hugr::default();
-    let ctx = ConstFoldContext(&mut temp);
+    let mut ctx = ConstFoldContext(&mut temp);
     let v_a = partial_from_const(&ctx, n_a, &f2c(a));
     let v_b = partial_from_const(&ctx, n_b, &f2c(b));
     assert_eq!(unwrap_float(v_a.clone()), a);
@@ -1480,7 +1456,7 @@
     let reg = ExtensionRegistry::try_new([arithmetic::int_types::EXTENSION.to_owned()]).unwrap();
     let int_ty = int_cst.get_type();
     let lw = int_cst.log_width();
-    let mut builder = DFGBuilder::new(inout_sig(BOOL_T, int_ty.clone())).unwrap();
+    let mut builder = DFGBuilder::new(inout_sig(bool_t(), int_ty.clone())).unwrap();
     let [bool_w] = builder.input_wires_arr();
     let lcst = builder.add_load_value(int_cst);
     let tlb = builder
@@ -1558,7 +1534,7 @@
         .exactly_one()
         .unwrap();
     assert_eq!(v, &cst5.clone().into());
-    let loop_lcst = h.output_neighbours(loop_cst).exactly_one().unwrap();
+    let loop_lcst = h.output_neighbours(loop_cst).exactly_one().ok().unwrap();
     assert_eq!(h.get_parent(loop_lcst), Some(tl));
     assert_eq!(
         h.all_linked_inputs(loop_lcst).collect::<Vec<_>>(),
@@ -1572,8 +1548,8 @@
         let Some(cst) = h.get_optype(n).as_const() else {
             continue;
         };
-        let lcst = h.output_neighbours(n).exactly_one().unwrap();
-        let target = h.output_neighbours(lcst).exactly_one().unwrap();
+        let lcst = h.output_neighbours(n).exactly_one().ok().unwrap();
+        let target = h.output_neighbours(lcst).exactly_one().ok().unwrap();
         if Some(cst.value()) == cst5.as_ref() {
             cst5 = None;
             assert_eq!(target, tl);
@@ -1608,7 +1584,7 @@
 fn cfg_hugr() -> (Hugr, ExtensionRegistry) {
     let reg = ExtensionRegistry::try_new([arithmetic::int_types::EXTENSION.to_owned()]).unwrap();
     let int_ty = INT_TYPES[4].clone();
-    let mut builder = DFGBuilder::new(inout_sig(vec![BOOL_T, BOOL_T], int_ty.clone())).unwrap();
+    let mut builder = DFGBuilder::new(inout_sig(vec![bool_t(); 2], int_ty.clone())).unwrap();
     let [p, q] = builder.input_wires_arr();
     let int_cst = builder.add_load_value(ConstInt::new_u(4, 1).unwrap());
     let mut nested = builder
@@ -1655,14 +1631,12 @@
 #[case(&[(0,true), (1,false)], true, true, Some(11))]
 #[case(&[(1,false)], true, true, None)]
 #[case(&[], false, false, None)]
-fn test_cfg2(
+fn test_cfg(
     #[case] inputs: &[(usize, bool)],
     #[case] fold_entry: bool,
     #[case] fold_blk: bool,
     #[case] fold_res: Option<u16>,
 ) {
-    use hugr_core::ops::handle::BasicBlockID;
-
     let (backup, reg) = cfg_hugr();
     let mut hugr = backup.clone();
     let pass = ConstFoldPass::default()
@@ -1673,6 +1647,7 @@
         .children(hugr.root())
         .filter(|n| hugr.get_optype(*n).is_dfg())
         .exactly_one()
+        .ok()
         .unwrap();
     let cfg = hugr
         .nodes()
@@ -1711,11 +1686,16 @@
     let output_src = hugr
         .input_neighbours(hugr.get_io(hugr.root()).unwrap()[1])
         .exactly_one()
+        .ok()
         .unwrap();
     if let Some(res_int) = fold_res {
         let res_v = ConstInt::new_u(4, res_int as _).unwrap().into();
         assert!(hugr.get_optype(output_src).is_load_constant());
-        let output_cst = hugr.input_neighbours(output_src).exactly_one().unwrap();
+        let output_cst = hugr
+            .input_neighbours(output_src)
+            .exactly_one()
+            .ok()
+            .unwrap();
         let cst = hugr.get_optype(output_cst).as_const().unwrap();
         assert_eq!(cst.value(), &res_v);
 
