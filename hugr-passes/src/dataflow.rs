#![warn(missing_docs)]
//! Dataflow analysis of Hugrs.

mod datalog;
pub use datalog::Machine;
mod value_row;

mod results;
pub use results::{AnalysisResults, TailLoopTermination};

mod partial_value;
pub use partial_value::{AbstractValue, PartialSum, PartialValue, Sum};

use hugr_core::ops::constant::OpaqueValue;
use hugr_core::ops::{ExtensionOp, Value};
use hugr_core::types::TypeArg;
use hugr_core::{Hugr, HugrView, Node};

/// Clients of the dataflow framework (particular analyses, such as constant folding)
/// must implement this trait (including providing an appropriate domain type `V`).
pub trait DFContext<V>: ConstLoader<V> + std::ops::Deref<Target = Self::View> {
    /// Type of view contained within this context. (Ideally we'd constrain
    /// by `std::ops::Deref<Target: impl HugrView>` but that's not stable yet.)
    type View: HugrView;

    /// Given lattice values for each input, update lattice values for the (dataflow) outputs.
    /// For extension ops only, excluding [MakeTuple] and [UnpackTuple].
    /// `_outs` is an array with one element per dataflow output, each initialized to [PartialValue::Top]
    /// which is the correct value to leave if nothing can be deduced about that output.
    /// (The default does nothing, i.e. leaves `Top` for all outputs.)
    ///
    /// [MakeTuple]: hugr_core::extension::prelude::MakeTuple
    /// [UnpackTuple]: hugr_core::extension::prelude::UnpackTuple
    fn interpret_leaf_op(
        &self,
        _node: Node,
        _e: &ExtensionOp,
        _ins: &[PartialValue<V>],
        _outs: &mut [PartialValue<V>],
    ) {
    }
}

/// A location where a [Value] could be find in a Hugr. That is,
/// (perhaps deeply nested within [Value::Sum]s) within a [Node]
/// that is a [Const](hugr_core::ops::Const).
#[derive(Clone, Copy, Debug, PartialEq, Eq, Hash)]
pub enum ConstLocation<'a> {
    /// The specified-index'th field of the [Value::Sum] constant identified by the RHS
    Field(usize, &'a ConstLocation<'a>),
    /// The entire ([Const::value](hugr_core::ops::Const::value)) of the node.
    Node(Node),
}

impl<'a> From<Node> for ConstLocation<'a> {
    fn from(value: Node) -> Self {
        ConstLocation::Node(value)
    }
}

/// Trait for loading [PartialValue]s from constant [Value]s in a Hugr.
/// Implementors will likely want to override some/all of [Self::value_from_opaque],
/// [Self::value_from_const_hugr], and [Self::value_from_function]: the defaults
/// are "correct" but maximally conservative (minimally informative).
pub trait ConstLoader<V> {
<<<<<<< HEAD
    /// Produces a [PartialValue] from a constant. The default impl (expected
    /// to be appropriate in most cases) uses [partial_from_const].
    fn value_from_const(&self, n: Node, cst: &Value) -> PartialValue<V> {
        partial_from_const(self, n, &mut Vec::new(), cst)
    }

=======
>>>>>>> 33c86072
    /// Produces an abstract value from an [OpaqueValue], if possible.
    /// The default just returns `None`, which will be interpreted as [PartialValue::Top].
    fn value_from_opaque(&self, _loc: ConstLocation, _val: &OpaqueValue) -> Option<V> {
        None
    }

    /// Produces an abstract value from a Hugr in a [Value::Function], if possible.
    /// The default just returns `None`, which will be interpreted as [PartialValue::Top].
    fn value_from_const_hugr(&self, _loc: ConstLocation, _h: &Hugr) -> Option<V> {
        None
    }

    /// Produces an abstract value from a [FuncDefn] or [FuncDecl] node
    /// (that has been loaded via a [LoadFunction]), if possible.
    /// The default just returns `None`, which will be interpreted as [PartialValue::Top].
    ///
    /// [FuncDefn]: hugr_core::ops::FuncDefn
    /// [FuncDecl]: hugr_core::ops::FuncDecl
    /// [LoadFunction]: hugr_core::ops::LoadFunction
    fn value_from_function(&self, _node: Node, _type_args: &[TypeArg]) -> Option<V> {
        None
    }
}

<<<<<<< HEAD
/// Converts a constant [Value] by traversing [Sum](Value::Sum) constants
/// to their leaves ([Value::Extension] and [Value::Function]),
/// converting these using [ConstLoader::value_from_opaque] and [ConstLoader::value_from_const_hugr],
/// and building nested [PartialValue::new_variant]s to represent the structure.
pub fn partial_from_const<V>(
    s: &(impl ConstLoader<V> + ?Sized),
    n: Node,
    fields: &mut Vec<usize>,
=======
/// Produces a [PartialValue] from a constant. Traverses [Sum](Value::Sum) constants
/// to their leaves ([Value::Extension] and [Value::Function]),
/// converts these using [ConstLoader::value_from_opaque] and [ConstLoader::value_from_const_hugr],
/// and builds nested [PartialValue::new_variant] to represent the structure.
fn partial_from_const<'a, V>(
    cl: &impl ConstLoader<V>,
    loc: impl Into<ConstLocation<'a>>,
>>>>>>> 33c86072
    cst: &Value,
) -> PartialValue<V> {
    let loc = loc.into();
    match cst {
        Value::Sum(hugr_core::ops::constant::Sum { tag, values, .. }) => {
<<<<<<< HEAD
            let elems = values.iter().enumerate().map(|(idx, elem)| {
                fields.push(idx);
                let r = partial_from_const(s, n, fields, elem);
                fields.pop();
                r
            });
=======
            let elems = values
                .iter()
                .enumerate()
                .map(|(idx, elem)| partial_from_const(cl, ConstLocation::Field(idx, &loc), elem));
>>>>>>> 33c86072
            PartialValue::new_variant(*tag, elems)
        }
        Value::Extension { e } => cl
            .value_from_opaque(loc, e)
            .map(PartialValue::from)
            .unwrap_or(PartialValue::Top),
        Value::Function { hugr } => cl
            .value_from_const_hugr(loc, hugr)
            .map(PartialValue::from)
            .unwrap_or(PartialValue::Top),
    }
}

#[cfg(test)]
mod test;<|MERGE_RESOLUTION|>--- conflicted
+++ resolved
@@ -63,15 +63,6 @@
 /// [Self::value_from_const_hugr], and [Self::value_from_function]: the defaults
 /// are "correct" but maximally conservative (minimally informative).
 pub trait ConstLoader<V> {
-<<<<<<< HEAD
-    /// Produces a [PartialValue] from a constant. The default impl (expected
-    /// to be appropriate in most cases) uses [partial_from_const].
-    fn value_from_const(&self, n: Node, cst: &Value) -> PartialValue<V> {
-        partial_from_const(self, n, &mut Vec::new(), cst)
-    }
-
-=======
->>>>>>> 33c86072
     /// Produces an abstract value from an [OpaqueValue], if possible.
     /// The default just returns `None`, which will be interpreted as [PartialValue::Top].
     fn value_from_opaque(&self, _loc: ConstLocation, _val: &OpaqueValue) -> Option<V> {
@@ -96,42 +87,22 @@
     }
 }
 
-<<<<<<< HEAD
-/// Converts a constant [Value] by traversing [Sum](Value::Sum) constants
-/// to their leaves ([Value::Extension] and [Value::Function]),
-/// converting these using [ConstLoader::value_from_opaque] and [ConstLoader::value_from_const_hugr],
-/// and building nested [PartialValue::new_variant]s to represent the structure.
-pub fn partial_from_const<V>(
-    s: &(impl ConstLoader<V> + ?Sized),
-    n: Node,
-    fields: &mut Vec<usize>,
-=======
 /// Produces a [PartialValue] from a constant. Traverses [Sum](Value::Sum) constants
 /// to their leaves ([Value::Extension] and [Value::Function]),
 /// converts these using [ConstLoader::value_from_opaque] and [ConstLoader::value_from_const_hugr],
 /// and builds nested [PartialValue::new_variant] to represent the structure.
-fn partial_from_const<'a, V>(
+pub fn partial_from_const<'a, V>(
     cl: &impl ConstLoader<V>,
     loc: impl Into<ConstLocation<'a>>,
->>>>>>> 33c86072
     cst: &Value,
 ) -> PartialValue<V> {
     let loc = loc.into();
     match cst {
         Value::Sum(hugr_core::ops::constant::Sum { tag, values, .. }) => {
-<<<<<<< HEAD
-            let elems = values.iter().enumerate().map(|(idx, elem)| {
-                fields.push(idx);
-                let r = partial_from_const(s, n, fields, elem);
-                fields.pop();
-                r
-            });
-=======
             let elems = values
                 .iter()
                 .enumerate()
                 .map(|(idx, elem)| partial_from_const(cl, ConstLocation::Field(idx, &loc), elem));
->>>>>>> 33c86072
             PartialValue::new_variant(*tag, elems)
         }
         Value::Extension { e } => cl
