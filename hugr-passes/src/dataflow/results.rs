--- conflicted
+++ resolved
@@ -7,11 +7,7 @@
 /// Results of a dataflow analysis, packaged with the Hugr for easy inspection.
 /// Methods allow inspection, specifically [read_out_wire](Self::read_out_wire).
 pub struct AnalysisResults<V: AbstractValue, C: DFContext<V>> {
-<<<<<<< HEAD
-    pub(super) hugr: C, // TODO: Rename
-=======
     pub(super) ctx: C,
->>>>>>> 87eb7005
     pub(super) in_wire_value: Vec<(Node, IncomingPort, PartialValue<V>)>,
     pub(super) case_reachable: Vec<(Node, Node)>,
     pub(super) bb_reachable: Vec<(Node, Node)>,
@@ -21,11 +17,7 @@
 impl<V: AbstractValue, C: DFContext<V>> AnalysisResults<V, C> {
     /// Allows to use the [HugrView] contained within
     pub fn hugr(&self) -> &C::View {
-<<<<<<< HEAD
-        &self.hugr
-=======
         &self.ctx
->>>>>>> 87eb7005
     }
 
     /// Gets the lattice value computed for the given wire
