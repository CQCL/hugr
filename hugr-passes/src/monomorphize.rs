--- conflicted
+++ resolved
@@ -290,10 +290,9 @@
 mod test {
     use std::collections::HashMap;
 
-<<<<<<< HEAD
-=======
-    use hugr_core::extension::simple_op::MakeRegisteredOp;
->>>>>>> afb6e17a
+    use hugr_core::extension::simple_op::MakeRegisteredOp as _;
+    use hugr_core::std_extensions::collections::array::{self, array_type_parametric, ArrayOpDef};
+    use hugr_core::std_extensions::STD_REG;
     use hugr_core::types::type_param::TypeParam;
     use itertools::Itertools;
 
@@ -301,25 +300,12 @@
         Container, DFGBuilder, Dataflow, DataflowHugr, DataflowSubContainer, FunctionBuilder,
         HugrBuilder, ModuleBuilder,
     };
-<<<<<<< HEAD
-    use hugr_core::extension::prelude::{usize_t, ConstUsize, UnpackTuple, PRELUDE_ID};
+    use hugr_core::extension::prelude::{usize_t, ConstUsize, UnpackTuple, PRELUDE_ID, UnwrapBuilder, };
     use hugr_core::extension::ExtensionSet;
-=======
-    use hugr_core::extension::prelude::{
-        array_type, usize_t, ArrayOpDef, ConstUsize, UnpackTuple, UnwrapBuilder, PRELUDE_ID,
-    };
-    use hugr_core::extension::{ExtensionRegistry, EMPTY_REG, PRELUDE, PRELUDE_REGISTRY};
->>>>>>> afb6e17a
     use hugr_core::ops::handle::{FuncID, NodeHandle};
-    use hugr_core::ops::{DataflowOpTrait, FuncDefn, Tag};
+    use hugr_core::ops::{DataflowOpTrait as _, FuncDefn, Tag};
     use hugr_core::std_extensions::arithmetic::int_types::{self, INT_TYPES};
-<<<<<<< HEAD
-    use hugr_core::types::{PolyFuncType, Signature, Type, TypeArg, TypeBound, TypeRow};
-=======
-    use hugr_core::types::{
-        PolyFuncType, Signature, SumType, Type, TypeArg, TypeBound, TypeEnum, TypeRow,
-    };
->>>>>>> afb6e17a
+    use hugr_core::types::{PolyFuncType, Signature, Type, TypeArg, TypeBound, TypeRow,         SumType, TypeEnum, };
     use hugr_core::{Hugr, HugrView, Node};
     use rstest::rstest;
 
@@ -444,16 +430,6 @@
     fn test_flattening_multiargs_nats() -> Result<(), Box<dyn std::error::Error>> {
         //pf1 contains pf2 contains mono_func -> pf1<a> and pf1<b> share pf2's and they share mono_func
 
-<<<<<<< HEAD
-        let tv0 = || Type::new_var_use(0, TypeBound::Any);
-        let ity = || INT_TYPES[3].clone();
-
-        let pf_any = |ins, outs| PolyFuncType::new([TypeBound::Any.into()], prelusig(ins, outs));
-
-        let mut outer = FunctionBuilder::new("mainish", prelusig(ity(), usize_t()))?;
-=======
-        let reg =
-            ExtensionRegistry::try_new([int_types::EXTENSION.to_owned(), PRELUDE.to_owned()])?;
         let tv = |i| Type::new_var_use(i, TypeBound::Copyable);
         let sv = |i| TypeArg::new_var_use(i, TypeParam::max_nat());
         let sa = |n| TypeArg::BoundedNat { n };
@@ -462,22 +438,21 @@
         let mut outer = FunctionBuilder::new(
             "mainish",
             prelusig(
-                array_type(sa(n), array_type(sa(2), usize_t())),
+                array_type_parametric(sa(n), array_type_parametric(sa(2), usize_t()).unwrap()).unwrap(),
                 vec![usize_t(); 2],
             ),
         )?;
->>>>>>> afb6e17a
-
-        let arr2u = || array_type(sa(2), usize_t());
+
+        let arr2u = || array_type_parametric(sa(2), usize_t()).unwrap();
         let pf1t = PolyFuncType::new(
             [TypeParam::max_nat()],
-            prelusig(array_type(sv(0), arr2u()), usize_t()),
+            prelusig(array_type_parametric(sv(0), arr2u()).unwrap(), usize_t()),
         );
         let mut pf1 = outer.define_function("pf1", pf1t)?;
 
         let pf2t = PolyFuncType::new(
             [TypeParam::max_nat(), TypeBound::Copyable.into()],
-            prelusig(vec![array_type(sv(0), tv(1))], tv(1)),
+            prelusig(vec![array_type_parametric(sv(0), tv(1)).unwrap()], tv(1)),
         );
         let mut pf2 = pf1.define_function("pf2", pf2t)?;
 
@@ -488,33 +463,12 @@
         };
         let pf2 = {
             let [inw] = pf2.input_wires_arr();
-<<<<<<< HEAD
-            let [usz] = pf2.call(mono_func.handle(), &[], [])?.outputs_arr();
-            pf2.finish_with_outputs([inw, usz])?
-        };
-        // pf1: Two calls to pf2, one depending on pf1's TypeArg, the other not
-        let [a, u] = pf1
-            .call(pf2.handle(), &[tv0().into()], pf1.input_wires())?
-            .outputs_arr();
-        let [u1, u2] = pf1
-            .call(pf2.handle(), &[usize_t().into()], [u])?
-            .outputs_arr();
-        let pf1 = pf1.finish_with_outputs([a, u1, u2])?;
-        // Outer: two calls to pf1 with different TypeArgs
-        let [_, u, _] = outer
-            .call(pf1.handle(), &[ity().into()], outer.input_wires())?
-            .outputs_arr();
-        let [_, u, _] = outer
-            .call(pf1.handle(), &[usize_t().into()], [u])?
-            .outputs_arr();
-        let hugr = outer.finish_hugr_with_outputs([u])?;
-=======
-            let [idx] = pf2.call(mono_func.handle(), &[], [], &reg)?.outputs_arr();
-            let op_def = PRELUDE.get_op("get").unwrap();
+            let [idx] = pf2.call(mono_func.handle(), &[], [])?.outputs_arr();
+            let op_def = array::EXTENSION.get_op("get").unwrap();
             let op =
-                hugr_core::ops::ExtensionOp::new(op_def.clone(), vec![sv(0), tv(1).into()], &reg)?;
+                hugr_core::ops::ExtensionOp::new(op_def.clone(), vec![sv(0), tv(1).into()], &STD_REG)?;
             let [get] = pf2.add_dataflow_op(op, [inw, idx])?.outputs_arr();
-            let [got] = pf2.build_unwrap_sum(&reg, 1, SumType::new([vec![], vec![tv(1)]]), get)?;
+            let [got] = pf2.build_unwrap_sum(&STD_REG, 1, SumType::new([vec![], vec![tv(1)]]), get)?;
             pf2.finish_with_outputs([got])?
         };
         // pf1: Two calls to pf2, one depending on pf1's TypeArg, the other not
@@ -522,33 +476,30 @@
             pf2.handle(),
             &[sv(0), arr2u().into()],
             pf1.input_wires(),
-            &reg,
         )?;
         let elem = pf1.call(
             pf2.handle(),
             &[TypeArg::BoundedNat { n: 2 }, usize_t().into()],
             inner.outputs(),
-            &reg,
         )?;
         let pf1 = pf1.finish_with_outputs(elem.outputs())?;
         // Outer: two calls to pf1 with different TypeArgs
         let [e1] = outer
-            .call(pf1.handle(), &[sa(n)], outer.input_wires(), &reg)?
+            .call(pf1.handle(), &[sa(n)], outer.input_wires())?
             .outputs_arr();
         let popleft = ArrayOpDef::pop_left.to_concrete(arr2u(), n);
         let ar2 = outer.add_dataflow_op(popleft.clone(), outer.input_wires())?;
-        let sig = popleft.to_extension_op().unwrap().signature();
+        let sig = popleft.to_extension_op().unwrap().signature().into_owned();
         let TypeEnum::Sum(st) = sig.output().get(0).unwrap().as_type_enum() else {
             panic!()
         };
         let [_, ar2_unwrapped] = outer
-            .build_unwrap_sum(&reg, 1, st.clone(), ar2.out_wire(0))
+            .build_unwrap_sum(&STD_REG, 1, st.clone(), ar2.out_wire(0))
             .unwrap();
         let [e2] = outer
-            .call(pf1.handle(), &[sa(n - 1)], [ar2_unwrapped], &reg)?
+            .call(pf1.handle(), &[sa(n - 1)], [ar2_unwrapped])?
             .outputs_arr();
-        let hugr = outer.finish_hugr_with_outputs([e1, e2], &reg)?;
->>>>>>> afb6e17a
+        let hugr = outer.finish_hugr_with_outputs([e1, e2])?;
 
         let mono_hugr = monomorphize(hugr);
         mono_hugr.validate()?;
