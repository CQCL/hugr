--- conflicted
+++ resolved
@@ -33,31 +33,8 @@
 /// children of the root node.  We make best effort to ensure that names (derived
 /// from parent function names and concrete type args) of new functions are unique
 /// whenever the names of their parents are unique, but this is not guaranteed.
-<<<<<<< HEAD
 pub fn monomorphize(hugr: &mut impl HugrMut) -> Result<(), ValidatePassError<Infallible>> {
     validate_if_test(MonomorphizePass, hugr)
-=======
-#[deprecated(
-    since = "0.14.1",
-    note = "Use `hugr_passes::MonomorphizePass` instead."
-)]
-// TODO: Deprecated. Remove on a breaking release and rename private `monomorphize_ref` to `monomorphize`.
-pub fn monomorphize(mut h: Hugr) -> Hugr {
-    monomorphize_ref(&mut h);
-    h
-}
-
-fn monomorphize_ref(h: &mut impl HugrMut) {
-    let root = h.root();
-    // If the root is a polymorphic function, then there are no external calls, so nothing to do
-    if !is_polymorphic_funcdefn(h.get_optype(root)) {
-        mono_scan(h, root, None, &mut HashMap::new());
-        if !h.get_optype(root).is_module() {
-            #[allow(deprecated)] // TODO remove in next breaking release and update docs
-            remove_polyfuncs_ref(h);
-        }
-    }
->>>>>>> d6b86815
 }
 
 /// Removes any polymorphic [FuncDefn]s from the Hugr. Note that if these have
