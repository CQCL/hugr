use std::iter::repeat;
use std::{collections::HashMap, sync::Arc};

use hugr_core::builder::{
    inout_sig, ConditionalBuilder, DFGBuilder, Dataflow, DataflowHugr, DataflowSubContainer,
    HugrBuilder,
};
use hugr_core::extension::{SignatureError, TypeDef};
use hugr_core::types::{CustomType, Type, TypeArg, TypeBound, TypeEnum, TypeRow};
use hugr_core::{hugr::hugrmut::HugrMut, ops::Tag, HugrView, IncomingPort, Node, OutgoingPort};
use itertools::Itertools;

use super::{OpReplacement, ParametricType};

/// Configuration for inserting copy and discard operations for linear types
/// outports of which are sources of multiple or 0 edges.
#[derive(Clone, Default)]
pub struct Linearizer {
    // Keyed by lowered type, as only needed when there is an op outputting such
    copy_discard: HashMap<CustomType, (OpReplacement, OpReplacement)>,
    // Copy/discard of parametric types handled by a function that receives the new/lowered type.
    // We do not allow overriding copy/discard of non-extension types, but that
    // can be achieved by *firstly* lowering to a custom linear type, with copy/discard
    // inserted; *secondly* by lowering that to the desired non-extension linear type,
    // including lowering of the copy/discard operations to...whatever.
    copy_discard_parametric: HashMap<
        ParametricType,
        Arc<dyn Fn(&[TypeArg], usize, &Linearizer) -> Result<OpReplacement, LinearizeError>>,
    >,
}

#[derive(Clone, Debug, thiserror::Error, PartialEq, Eq)]
#[allow(missing_docs)]
pub enum LinearizeError {
    #[error("Need copy op for {_0}")]
    NeedCopy(Type),
    #[error("Need discard op for {_0}")]
    NeedDiscard(Type),
    #[error("Cannot add nonlocal edge for linear type from {src} (with parent {src_parent}) to {tgt} (with parent {tgt_parent})")]
    NoLinearNonLocalEdges {
        src: Node,
        src_parent: Node,
        tgt: Node,
        tgt_parent: Node,
    },
    /// SignatureError's can happen when converting nested types e.g. Sums
    #[error(transparent)]
    SignatureError(#[from] SignatureError),
    /// We cannot linearize (insert copy and discard functions) for
    /// [Variable](TypeEnum::Variable)s, [Row variables](TypeEnum::RowVar),
    /// or [Alias](TypeEnum::Alias)es.
    #[error("Cannot linearize type {_0}")]
    UnsupportedType(Type),
    /// Neither does linearization make sense for copyable types
    #[error("Type {_0} is copyable")]
    CopyableType(Type),
}

impl Linearizer {
    /// Registers a type for linearization by providing copy and discard operations.
    ///
    /// # Errors
    ///
    /// If `typ` is copyable, it is returned as an `Err`.
    pub fn register(
        &mut self,
        typ: CustomType,
        copy: OpReplacement,
        discard: OpReplacement,
    ) -> Result<(), CustomType> {
        if typ.bound() == TypeBound::Copyable {
            Err(typ)
        } else {
            self.copy_discard.insert(typ, (copy, discard));
            Ok(())
        }
    }

    /// Registers that instances of a parametrized [TypeDef] should be linearized
    /// by providing functions that generate copy and discard functions given the [TypeArg]s.
    pub fn register_parametric(
        &mut self,
        src: &TypeDef,
        copy_discard_fn: impl Fn(&[TypeArg], usize, &Linearizer) -> Result<OpReplacement, LinearizeError>
            + 'static,
    ) {
        // We could look for `src`s TypeDefBound being explicit Copyable, otherwise
        // it depends on the arguments. Since there is no method to get the TypeDefBound
        // from a TypeDef, leaving this for now.
        self.copy_discard_parametric
            .insert(src.into(), Arc::new(copy_discard_fn));
    }

    /// Insert copy or discard operations (as appropriate) enough to wire `src_port` of `src_node`
    /// up to all `targets`.
    ///
    /// # Errors
    ///
    /// Most variants of [LinearizeError] can be raised, specifically including
    /// [LinearizeError::CopyableType] if the type is [Copyable], in which case the Hugr
    /// will be unchanged.
    ///
    /// [Copyable]: hugr_core::types::TypeBound::Copyable
    pub fn insert_copy_discard(
        &self,
        hugr: &mut impl HugrMut,
        src_node: Node,
        src_port: OutgoingPort,
        typ: &Type, // Or better to get the signature ourselves??
        targets: &[(Node, IncomingPort)],
    ) -> Result<(), LinearizeError> {
        let (tgt_node, tgt_inport) = if targets.len() == 1 {
            *targets.first().unwrap()
        } else {
            // Fail fast if the edges are nonlocal. (TODO transform to local edges!)
            let src_parent = hugr
                .get_parent(src_node)
                .expect("Root node cannot have out edges");
            if let Some((tgt, tgt_parent)) = targets.iter().find_map(|(tgt, _)| {
                let tgt_parent = hugr
                    .get_parent(*tgt)
                    .expect("Root node cannot have incoming edges");
                (tgt_parent != src_parent).then_some((*tgt, tgt_parent))
            }) {
                return Err(LinearizeError::NoLinearNonLocalEdges {
                    src: src_node,
                    src_parent,
                    tgt,
                    tgt_parent,
                });
            }
            let copy_discard_op = self
                .copy_discard_op(typ, targets.len())?
                .add_hugr(hugr, src_parent);
            for (n, (tgt_node, tgt_port)) in targets.iter().enumerate() {
                hugr.connect(copy_discard_op, n, *tgt_node, *tgt_port);
            }
            (copy_discard_op, 0.into())
        };
        hugr.connect(src_node, src_port, tgt_node, tgt_inport);
        Ok(())
    }

    /// Gets an [OpReplacement] for copying or discarding a value of type `typ`, i.e.
    /// a recipe for a node with one input of that type and the specified number of
    /// outports. Note that `num_outports` should never be 1 (as no node is required)
    ///
    /// # Panics
    ///
    /// if `num_outports == 1`
    pub fn copy_discard_op(
        &self,
        typ: &Type,
        num_outports: usize,
    ) -> Result<OpReplacement, LinearizeError> {
        if typ.copyable() {
            return Err(LinearizeError::CopyableType(typ.clone()));
        };
        assert!(num_outports != 1);

        match typ.as_type_enum() {
            TypeEnum::Sum(sum_type) => {
                let variants = sum_type
                    .variants()
                    .map(|trv| trv.clone().try_into())
                    .collect::<Result<Vec<TypeRow>, _>>()?;
                let mut cb = ConditionalBuilder::new(
                    variants.clone(),
                    vec![],
                    vec![sum_type.clone().into(); num_outports],
                )
                .unwrap();
                for (tag, variant) in variants.iter().enumerate() {
                    let mut case_b = cb.case_builder(tag).unwrap();
                    let mut elems_for_copy = vec![vec![]; num_outports];
                    for (inp, ty) in case_b.input_wires().zip_eq(variant.iter()) {
                        let inp_copies = if ty.copyable() {
                            repeat(inp).take(num_outports).collect::<Vec<_>>()
                        } else {
                            self.copy_discard_op(ty, num_outports)?
                                .add(&mut case_b, [inp])
                                .unwrap()
                                .outputs()
                                .collect()
                        };
                        for (src, elems) in inp_copies.into_iter().zip_eq(elems_for_copy.iter_mut())
                        {
                            elems.push(src)
                        }
                    }
                    let t = Tag::new(tag, variants.clone());
                    let outputs = elems_for_copy
                        .into_iter()
                        .map(|elems| {
                            let [copy] = case_b
                                .add_dataflow_op(t.clone(), elems)
                                .unwrap()
                                .outputs_arr();
                            copy
                        })
                        .collect::<Vec<_>>(); // must collect to end borrow of `case_b` by closure
                    case_b.finish_with_outputs(outputs).unwrap();
                }
                Ok(OpReplacement::CompoundOp(Box::new(
                    cb.finish_hugr().unwrap(),
                )))
            }
            TypeEnum::Extension(cty) => match self.copy_discard.get(cty) {
                Some((copy, discard)) => Ok(if num_outports == 0 {
                    discard.clone()
                } else {
                    let mut dfb =
                        DFGBuilder::new(inout_sig(typ.clone(), vec![typ.clone(); num_outports]))
                            .unwrap();
                    let [mut src] = dfb.input_wires_arr();
                    let mut outputs = vec![];
                    for _ in 0..num_outports - 1 {
                        let [out0, out1] = copy.clone().add(&mut dfb, [src]).unwrap().outputs_arr();
                        outputs.push(out0);
                        src = out1;
                    }
                    outputs.push(src);
                    OpReplacement::CompoundOp(Box::new(
                        dfb.finish_hugr_with_outputs(outputs).unwrap(),
                    ))
                }),
                None => {
                    let copy_discard_fn = self
                        .copy_discard_parametric
                        .get(&cty.into())
                        .ok_or_else(|| LinearizeError::NeedCopy(typ.clone()))?;
                    copy_discard_fn(cty.args(), num_outports, self)
                }
            },
            TypeEnum::Function(_) => panic!("Ruled out above as copyable"),
            _ => Err(LinearizeError::UnsupportedType(typ.clone())),
        }
    }
}

#[cfg(test)]
mod test {
    use std::collections::HashMap;
    use std::iter::successors;
    use std::sync::Arc;

    use hugr_core::builder::{
        endo_sig, inout_sig, DFGBuilder, Dataflow, DataflowHugr, DataflowSubContainer,
    };

    use hugr_core::extension::prelude::{option_type, usize_t};
<<<<<<< HEAD
    use hugr_core::extension::{simple_op::MakeExtensionOp, TypeDefBound, Version};
    use hugr_core::hugr::views::{DescendantsGraph, HierarchyView};
    use hugr_core::ops::{handle::NodeHandle, DataflowOpTrait, ExtensionOp, NamedOp, OpName};
    use hugr_core::std_extensions::arithmetic::int_types::INT_TYPES;
    use hugr_core::std_extensions::collections::array::{
        array_type, array_type_def, ArrayOpDef, ArrayRepeat, ArrayScan, ArrayScanDef,
    };
    use hugr_core::types::{Signature, Type, TypeEnum, TypeRow};
    use hugr_core::{hugr::IdentList, type_row, Extension, HugrView};
=======
    use hugr_core::extension::{
        CustomSignatureFunc, OpDef, SignatureError, SignatureFunc, TypeDefBound, Version,
    };
    use hugr_core::hugr::views::{DescendantsGraph, HierarchyView};
    use hugr_core::ops::DataflowOpTrait;
    use hugr_core::ops::{handle::NodeHandle, ExtensionOp, NamedOp, OpName};
    use hugr_core::std_extensions::arithmetic::int_types::INT_TYPES;
    use hugr_core::std_extensions::collections::array::{array_type, ArrayOpDef};
    use hugr_core::types::type_param::TypeParam;
    use hugr_core::types::{FuncValueType, PolyFuncTypeRV, Signature, Type, TypeArg, TypeRow};
    use hugr_core::{hugr::IdentList, Extension, Hugr, HugrView, Node};
>>>>>>> 34bd90d5
    use itertools::Itertools;
    use rstest::rstest;

    use crate::replace_types::handlers::linearize_array;
    use crate::replace_types::OpReplacement;
    use crate::ReplaceTypes;

    const LIN_T: &str = "Lin";

    struct NWayCopySigFn(Type);
    impl CustomSignatureFunc for NWayCopySigFn {
        fn compute_signature<'o, 'a: 'o>(
            &'a self,
            arg_values: &[TypeArg],
            _def: &'o OpDef,
        ) -> Result<PolyFuncTypeRV, SignatureError> {
            let [TypeArg::BoundedNat { n }] = arg_values else {
                panic!()
            };
            let outs = vec![self.0.clone(); *n as usize];
            Ok(FuncValueType::new(self.0.clone(), outs).into())
        }

        fn static_params(&self) -> &[TypeParam] {
            const JUST_NAT: &[TypeParam] = &[TypeParam::max_nat()];
            JUST_NAT
        }
    }

    fn ext_lowerer() -> (Arc<Extension>, ReplaceTypes) {
        // Extension with a linear type, an n-way parametric copy op, and a discard op
        let e = Extension::new_arc(
            IdentList::new_unchecked("TestExt"),
            Version::new(0, 0, 0),
            |e, w| {
                let lin = Type::new_extension(
                    e.add_type(LIN_T.into(), vec![], String::new(), TypeDefBound::any(), w)
                        .unwrap()
                        .instantiate([])
                        .unwrap(),
                );
                e.add_op(
                    "discard".into(),
                    String::new(),
                    Signature::new(lin.clone(), vec![]),
                    w,
                )
                .unwrap();
                e.add_op(
                    "copy".into(),
                    String::new(),
                    SignatureFunc::CustomFunc(Box::new(NWayCopySigFn(lin))),
                    w,
                )
                .unwrap();
            },
        );

        let lin_custom_t = e.get_type(LIN_T).unwrap().instantiate([]).unwrap();

        // Configure to lower usize_t to the linear type above, using a 2-way copy only
        let copy_op = ExtensionOp::new(e.get_op("copy").unwrap().clone(), [2.into()]).unwrap();
        let discard_op = ExtensionOp::new(e.get_op("discard").unwrap().clone(), []).unwrap();
        let mut lowerer = ReplaceTypes::default();
        let usize_custom_t = usize_t().as_extension().unwrap().clone();
        lowerer.replace_type(usize_custom_t, Type::new_extension(lin_custom_t.clone()));
        lowerer
            .linearize(
                lin_custom_t,
                OpReplacement::SingleOp(copy_op.into()),
                OpReplacement::SingleOp(discard_op.into()),
            )
            .unwrap();
        (e, lowerer)
    }

    #[test]
    fn single_values() {
        let (_e, lowerer) = ext_lowerer();
        // Build Hugr - uses first input three times, discards second input (both usize)
        let mut outer = DFGBuilder::new(inout_sig(
            vec![usize_t(); 2],
            vec![usize_t(), array_type(2, usize_t())],
        ))
        .unwrap();
        let [inp, _] = outer.input_wires_arr();
        let new_array = outer
            .add_dataflow_op(ArrayOpDef::new_array.to_concrete(usize_t(), 2), [inp, inp])
            .unwrap();
        let [arr] = new_array.outputs_arr();
        let mut h = outer.finish_hugr_with_outputs([inp, arr]).unwrap();

        assert!(lowerer.run(&mut h).unwrap());

        let ext_ops = h.nodes().filter_map(|n| h.get_optype(n).as_extension_op());
        let mut counts = HashMap::<OpName, u32>::new();
        for e in ext_ops {
            *counts.entry(e.name()).or_default() += 1;
        }
        assert_eq!(
            counts,
            HashMap::from([
                ("TestExt.copy".into(), 2),
                ("TestExt.discard".into(), 1),
                ("collections.array.new_array".into(), 1)
            ])
        );
    }

    fn copy_n_discard_one(ty: Type, n: usize) -> (Hugr, Node) {
        let mut outer = DFGBuilder::new(inout_sig(ty.clone(), vec![ty.clone(); n - 1])).unwrap();
        let [inp] = outer.input_wires_arr();
        let inner = outer
            .dfg_builder(inout_sig(ty, vec![]), [inp])
            .unwrap()
            .finish_with_outputs([])
            .unwrap();
        let h = outer.finish_hugr_with_outputs(vec![inp; n - 1]).unwrap();
        (h, inner.node())
    }

    #[rstest]
    fn sums_2way_copy(#[values(2, 3, 4)] num_copies: usize) {
        let (mut h, inner) = copy_n_discard_one(option_type(usize_t()).into(), num_copies);

        let (e, lowerer) = ext_lowerer();
        assert!(lowerer.run(&mut h).unwrap());

        let lin_t = Type::from(e.get_type(LIN_T).unwrap().instantiate([]).unwrap());
        let sum_ty: Type = option_type(lin_t.clone()).into();
        let count_tags = |n| h.children(n).filter(|n| h.get_optype(*n).is_tag()).count();

        // Check we've inserted one Conditional into outer (for copy) and inner (for discard)...
        for (dfg, num_tags, expected_ext_ops) in [
            (inner.node(), 0, vec!["TestExt.discard"]),
            (h.root(), num_copies, vec!["TestExt.copy"; num_copies - 1]), // 2 copy nodes -> 3 outputs, etc.
        ] {
            let [(cond_node, cond)] = h
                .children(dfg)
                .filter_map(|n| h.get_optype(n).as_conditional().map(|c| (n, c)))
                .collect_array()
                .unwrap();
            assert_eq!(
                cond.signature().output(),
                &TypeRow::from(vec![sum_ty.clone(); num_tags])
            );
            let [case0, case1] = h.children(cond_node).collect_array().unwrap();
            // first is for empty variant
            assert_eq!(h.children(case0).count(), 2 + num_tags); // Input, Output
            assert_eq!(count_tags(case0), num_tags);

            // second is for variant of a LIN_T
            assert_eq!(h.children(case1).count(), 3 + num_tags); // Input, Output, copy/discard
            assert_eq!(count_tags(case1), num_tags);
            let ext_ops = DescendantsGraph::<Node>::try_new(&h, case1)
                .unwrap()
                .nodes()
                .filter_map(|n| h.get_optype(n).as_extension_op().map(ExtensionOp::name))
                .collect_vec();
            assert_eq!(ext_ops, expected_ext_ops);
        }
    }

    #[rstest]
    fn sum_nway_copy(#[values(2, 5, 9)] num_copies: usize) {
        let i8_t = || INT_TYPES[3].clone();
        let sum_ty = Type::new_sum([vec![i8_t()], vec![usize_t(); 2]]);

        let (mut h, inner) = copy_n_discard_one(sum_ty, num_copies);
        let (e, _) = ext_lowerer();
        let mut lowerer = ReplaceTypes::default();
        let lin_t_def = e.get_type(LIN_T).unwrap();
        lowerer.replace_type(
            usize_t().as_extension().unwrap().clone(),
            lin_t_def.instantiate([]).unwrap().into(),
        );
        let opdef = e.get_op("copy").unwrap();
        let opdef2 = opdef.clone();
        lowerer.linearize_parametric(lin_t_def, move |args, num_outs, _| {
            assert!(args.is_empty());
            Ok(OpReplacement::SingleOp(
                ExtensionOp::new(opdef2.clone(), [(num_outs as u64).into()])
                    .unwrap()
                    .into(),
            ))
        });
        assert!(lowerer.run(&mut h).unwrap());

        let lin_t = Type::from(e.get_type(LIN_T).unwrap().instantiate([]).unwrap());
        let sum_ty = Type::new_sum([vec![i8_t()], vec![lin_t.clone(); 2]]);
        let count_tags = |n| h.children(n).filter(|n| h.get_optype(*n).is_tag()).count();

        // Check we've inserted one Conditional into outer (for copy) and inner (for discard)...
        for (dfg, num_tags) in [(inner.node(), 0), (h.root(), num_copies)] {
            let [cond] = h
                .children(dfg)
                .filter(|n| h.get_optype(*n).is_conditional())
                .collect_array()
                .unwrap();
            let [case0, case1] = h.children(cond).collect_array().unwrap();
            let out_row = vec![sum_ty.clone(); num_tags].into();
            // first is for empty variant - the only input is Copyable so can be directly wired or ignored
            assert_eq!(h.children(case0).count(), 2 + num_tags); // Input, Output
            assert_eq!(count_tags(case0), num_tags);
            let case0 = h.get_optype(case0).as_case().unwrap();
            assert_eq!(case0.signature.io(), (&vec![i8_t()].into(), &out_row));

            // second is for variant of two elements
            assert_eq!(h.children(case1).count(), 4 + num_tags); // Input, Output, two leaf copies/discards:
            assert_eq!(count_tags(case1), num_tags);
            let ext_ops = h
                .children(case1)
                .filter_map(|n| h.get_optype(n).as_extension_op())
                .collect_vec();
            let expected_op = ExtensionOp::new(opdef.clone(), [(num_tags as u64).into()]).unwrap();
            assert_eq!(ext_ops, vec![&expected_op; 2]);

            let case1 = h.get_optype(case1).as_case().unwrap();
            assert_eq!(
                case1.signature.io(),
                (&vec![lin_t.clone(); 2].into(), &out_row)
            );
        }
    }

    #[test]
    fn array() {
        let (e, mut lowerer) = ext_lowerer();

        lowerer.linearize_parametric(array_type_def(), linearize_array);
        let lin_t = Type::from(e.get_type(LIN_T).unwrap().instantiate([]).unwrap());
        let opt_lin_ty = Type::from(option_type(lin_t.clone()));
        let mut dfb = DFGBuilder::new(endo_sig(array_type(5, usize_t()))).unwrap();
        let [array_in] = dfb.input_wires_arr();
        // The outer DFG passes the input array into (1) a DFG that discards it
        let discard = dfb
            .dfg_builder(
                Signature::new(array_type(5, usize_t()), type_row![]),
                [array_in],
            )
            .unwrap()
            .finish_with_outputs([])
            .unwrap();
        // and (2) its own output
        let mut h = dfb.finish_hugr_with_outputs([array_in]).unwrap();

        assert!(lowerer.run(&mut h).unwrap());

        let (discard_ops, copy_ops): (Vec<_>, Vec<_>) = h
            .nodes()
            .filter_map(|n| h.get_optype(n).as_extension_op().map(|e| (n, e)))
            .partition(|(n, _)| {
                successors(Some(*n), |n| h.get_parent(*n)).contains(&discard.node())
            });
        {
            let [(n, ext_op)] = discard_ops.try_into().unwrap();
            assert!(ArrayScanDef::from_extension_op(ext_op).is_ok());
            assert_eq!(
                ext_op.signature().output,
                TypeRow::from(vec![array_type(5, Type::UNIT)])
            );
            assert_eq!(h.linked_inputs(n, 0).next(), None);
        }
        assert_eq!(copy_ops.len(), 3);
        let copy_ops = copy_ops.into_iter().map(|(_, e)| e).collect_vec();
        let rpt = *copy_ops
            .iter()
            .find(|e| ArrayRepeat::from_extension_op(e).is_ok())
            .unwrap();
        assert_eq!(
            rpt.signature().output(),
            &TypeRow::from(array_type(5, opt_lin_ty.clone()))
        );
        let scan0 = copy_ops
            .iter()
            .find_map(|e| {
                ArrayScan::from_extension_op(e)
                    .ok()
                    .filter(|sc| sc.acc_tys.is_empty())
            })
            .unwrap();
        assert_eq!(scan0.src_ty, opt_lin_ty);
        assert_eq!(scan0.tgt_ty, lin_t);

        let scan2 = *copy_ops
            .iter()
            .find(|e| ArrayScan::from_extension_op(e).is_ok_and(|sc| !sc.acc_tys.is_empty()))
            .unwrap();
        let sig = scan2.signature().into_owned();
        assert_eq!(
            sig.output,
            TypeRow::from(vec![
                array_type(5, lin_t.clone()),
                INT_TYPES[6].to_owned(),
                array_type(5, option_type(lin_t.clone()).into())
            ])
        );
        assert_eq!(sig.input[0], sig.output[0]);
        assert!(matches!(sig.input[1].as_type_enum(), TypeEnum::Function(_)));
        assert_eq!(sig.input[2..], sig.output[1..]);
    }
}<|MERGE_RESOLUTION|>--- conflicted
+++ resolved
@@ -249,29 +249,21 @@
     };
 
     use hugr_core::extension::prelude::{option_type, usize_t};
-<<<<<<< HEAD
-    use hugr_core::extension::{simple_op::MakeExtensionOp, TypeDefBound, Version};
+    use hugr_core::extension::simple_op::MakeExtensionOp;
+    use hugr_core::extension::{
+        CustomSignatureFunc, OpDef, SignatureError, SignatureFunc, TypeDefBound, Version,
+    };
     use hugr_core::hugr::views::{DescendantsGraph, HierarchyView};
     use hugr_core::ops::{handle::NodeHandle, DataflowOpTrait, ExtensionOp, NamedOp, OpName};
     use hugr_core::std_extensions::arithmetic::int_types::INT_TYPES;
     use hugr_core::std_extensions::collections::array::{
         array_type, array_type_def, ArrayOpDef, ArrayRepeat, ArrayScan, ArrayScanDef,
     };
-    use hugr_core::types::{Signature, Type, TypeEnum, TypeRow};
-    use hugr_core::{hugr::IdentList, type_row, Extension, HugrView};
-=======
-    use hugr_core::extension::{
-        CustomSignatureFunc, OpDef, SignatureError, SignatureFunc, TypeDefBound, Version,
+    use hugr_core::types::type_param::TypeParam;
+    use hugr_core::types::{
+        FuncValueType, PolyFuncTypeRV, Signature, Type, TypeArg, TypeEnum, TypeRow,
     };
-    use hugr_core::hugr::views::{DescendantsGraph, HierarchyView};
-    use hugr_core::ops::DataflowOpTrait;
-    use hugr_core::ops::{handle::NodeHandle, ExtensionOp, NamedOp, OpName};
-    use hugr_core::std_extensions::arithmetic::int_types::INT_TYPES;
-    use hugr_core::std_extensions::collections::array::{array_type, ArrayOpDef};
-    use hugr_core::types::type_param::TypeParam;
-    use hugr_core::types::{FuncValueType, PolyFuncTypeRV, Signature, Type, TypeArg, TypeRow};
-    use hugr_core::{hugr::IdentList, Extension, Hugr, HugrView, Node};
->>>>>>> 34bd90d5
+    use hugr_core::{hugr::IdentList, type_row, Extension, Hugr, HugrView, Node};
     use itertools::Itertools;
     use rstest::rstest;
 
