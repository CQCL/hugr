use std::iter::repeat;
use std::{collections::HashMap, sync::Arc};

use hugr_core::builder::{
    inout_sig, BuildError, ConditionalBuilder, DFGBuilder, Dataflow, DataflowHugr,
    DataflowSubContainer, HugrBuilder,
};
use hugr_core::extension::{SignatureError, TypeDef};
use hugr_core::std_extensions::collections::array::array_type_def;
use hugr_core::types::{CustomType, Signature, Type, TypeArg, TypeEnum, TypeRow};
use hugr_core::{hugr::hugrmut::HugrMut, ops::Tag, Hugr, HugrView, IncomingPort, Node, Wire};
use itertools::Itertools;

use super::{handlers::linearize_array, NodeTemplate, ParametricType};

<<<<<<< HEAD
=======
/// Trait for things that know how to wire up linear outports to other than one
/// target.  Used to restore Hugr validity when a [ReplaceTypes](super::ReplaceTypes)
/// results in types of such outports changing from [Copyable] to linear (i.e.
/// [hugr_core::types::TypeBound::Any]).
///
/// Note that this is not really effective before [monomorphization]: if a
/// function polymorphic over a [Copyable] becomes called with a
/// non-Copyable type argument, [Linearizer] cannot insert copy/discard
/// operations for such a case. However, following [monomorphization], there
/// would be a specific instantiation of the function for the
/// type-that-becomes-linear, into which copy/discard can be inserted.
///
/// [monomorphization]: crate::monomorphize()
/// [Copyable]: hugr_core::types::TypeBound::Copyable
pub trait Linearizer {
    /// Insert copy or discard operations (as appropriate) enough to wire `src`
    /// up to all `targets`.
    ///
    /// The default implementation
    /// * if `targets.len() == 1`, wires `src` to the unique target
    /// * otherwise, makes a single call to [Self::copy_discard_op], inserts that op,
    ///   and wires its outputs 1:1 to each target
    ///
    /// # Errors
    ///
    /// Most variants of [LinearizeError] can be raised, specifically including
    /// [LinearizeError::CopyableType] if the type is [Copyable], in which case the Hugr
    /// will be unchanged.
    ///
    /// [Copyable]: hugr_core::types::TypeBound::Copyable
    ///
    /// # Panics
    ///
    /// if `src` is not a valid Wire (does not identify a dataflow out-port)
    fn insert_copy_discard(
        &self,
        hugr: &mut impl HugrMut,
        src: Wire,
        targets: &[(Node, IncomingPort)],
    ) -> Result<(), LinearizeError> {
        let sig = hugr.signature(src.node()).unwrap();
        let typ = sig.port_type(src.source()).unwrap();
        let (tgt_node, tgt_inport) = if targets.len() == 1 {
            *targets.first().unwrap()
        } else {
            // Fail fast if the edges are nonlocal. (TODO transform to local edges!)
            let src_parent = hugr
                .get_parent(src.node())
                .expect("Root node cannot have out edges");
            if let Some((tgt, tgt_parent)) = targets.iter().find_map(|(tgt, _)| {
                let tgt_parent = hugr
                    .get_parent(*tgt)
                    .expect("Root node cannot have incoming edges");
                (tgt_parent != src_parent).then_some((*tgt, tgt_parent))
            }) {
                return Err(LinearizeError::NoLinearNonLocalEdges {
                    src: src.node(),
                    src_parent,
                    tgt,
                    tgt_parent,
                });
            }
            let typ = typ.clone(); // Stop borrowing hugr in order to add_hugr to it
            let copy_discard_op = self
                .copy_discard_op(&typ, targets.len())?
                .add_hugr(hugr, src_parent)
                .map_err(|e| LinearizeError::NestedTemplateError(typ, e))?;
            for (n, (tgt_node, tgt_port)) in targets.iter().enumerate() {
                hugr.connect(copy_discard_op, n, *tgt_node, *tgt_port);
            }
            (copy_discard_op, 0.into())
        };
        hugr.connect(src.node(), src.source(), tgt_node, tgt_inport);
        Ok(())
    }

    /// Gets an [NodeTemplate] for copying or discarding a value of type `typ`, i.e.
    /// a recipe for a node with one input of that type and the specified number of
    /// outports.
    ///
    /// Implementations are free to panic if `num_outports == 1`, such calls should never
    /// occur as source/target can be directly wired without any node/op being required.
    fn copy_discard_op(
        &self,
        typ: &Type,
        num_outports: usize,
    ) -> Result<NodeTemplate, LinearizeError>;
}

>>>>>>> d8a5d679
/// A configuration for implementing [Linearizer] by delegating to
/// type-specific callbacks, and by  composing them in order to handle compound types
/// such as [TypeEnum::Sum]s.
#[derive(Clone)]
pub struct DelegatingLinearizer {
    // Keyed by lowered type, as only needed when there is an op outputting such
    copy_discard: HashMap<CustomType, (NodeTemplate, NodeTemplate)>,
    // Copy/discard of parametric types handled by a function that receives the new/lowered type.
    // We do not allow overriding copy/discard of non-extension types, but that
    // can be achieved by *firstly* lowering to a custom linear type, with copy/discard
    // inserted; *secondly* by lowering that to the desired non-extension linear type,
    // including lowering of the copy/discard operations to...whatever.
    copy_discard_parametric: HashMap<
        ParametricType,
        Arc<
            dyn Fn(&[TypeArg], usize, &mut CallbackHandler) -> Result<NodeTemplate, LinearizeError>,
        >,
    >,
}

impl Default for DelegatingLinearizer {
    fn default() -> Self {
        let mut res = Self::new_empty();
        res.register_callback(array_type_def(), linearize_array);
        res
    }
}

type FuncId = String;

/// Implementation of [Linearizer] passed to callbacks, (e.g.) so that callbacks for
/// handling collection types can use it to generate copy/discards of elements.
// (Note, this is its own type just to give a bit of room for future expansion,
// rather than passing a &DelegatingLinearizer directly)
pub struct CallbackHandler<'a> {
    hugr: &'a mut Hugr,
    cache: &'a mut HashMap<FuncId, Node>,
    lin: &'a DelegatingLinearizer,
}

#[derive(Clone, Debug, thiserror::Error, PartialEq)]
#[allow(missing_docs)]
#[non_exhaustive]
pub enum LinearizeError {
    #[error("Need copy/discard op for {_0}")]
    NeedCopyDiscard(Type),
    #[error("Copy/discard op for {typ} with {num_outports} outputs had wrong signature {sig:?}")]
    WrongSignature {
        typ: Type,
        num_outports: usize,
        sig: Option<Signature>,
    },
    #[error("Cannot add nonlocal edge for linear type from {src} (with parent {src_parent}) to {tgt} (with parent {tgt_parent})")]
    NoLinearNonLocalEdges {
        src: Node,
        src_parent: Node,
        tgt: Node,
        tgt_parent: Node,
    },
    /// SignatureError's can happen when converting nested types e.g. Sums
    #[error(transparent)]
    SignatureError(#[from] SignatureError),
    /// We cannot linearize (insert copy and discard functions) for
    /// [Variable](TypeEnum::Variable)s, [Row variables](TypeEnum::RowVar),
    /// or [Alias](TypeEnum::Alias)es.
    #[error("Cannot linearize type {_0}")]
    UnsupportedType(Type),
    /// Neither does linearization make sense for copyable types
    #[error("Type {_0} is copyable")]
    CopyableType(Type),
    /// Error may be returned by a callback for e.g. a container because it could
    /// not generate a [NodeTemplate] because of a problem with an element
    #[error("Could not generate NodeTemplate for contained type {0} because {1}")]
    NestedTemplateError(Type, BuildError),
}

impl DelegatingLinearizer {
    /// Makes a new instance. Unlike [Self::default], this does not understand
    /// any extension types, even those in the prelude.
    pub fn new_empty() -> Self {
        Self {
            copy_discard: Default::default(),
            copy_discard_parametric: Default::default(),
        }
    }

    /// Configures this instance that the specified monomorphic type can be copied and/or
    /// discarded via the provided [NodeTemplate]s - directly or as part of a compound type
    /// e.g. [TypeEnum::Sum].
    /// `copy` should have exactly one inport, of type `src`, and two outports, of same type;
    /// `discard` should have exactly one inport, of type 'src', and no outports.
    ///
    /// # Errors
    ///
    /// * [LinearizeError::CopyableType] If `typ` is
    ///   [Copyable](hugr_core::types::TypeBound::Copyable)
    /// * [LinearizeError::WrongSignature] if `copy` or `discard` do not have the expected
    ///   inputs or outputs (for [NodeTemplate::SingleOp] and [NodeTemplate::CompoundOp]
    ///   only: the signature for a [NodeTemplate::Call] cannot be checked until it is used
    ///   in a Hugr).
    pub fn register_simple(
        &mut self,
        cty: CustomType,
        copy: NodeTemplate,
        discard: NodeTemplate,
    ) -> Result<(), LinearizeError> {
        let typ = Type::new_extension(cty.clone());
        if typ.copyable() {
            return Err(LinearizeError::CopyableType(typ));
        }
        check_sig(&copy, &typ, 2)?;
        check_sig(&discard, &typ, 0)?;
        self.copy_discard.insert(cty, (copy, discard));
        Ok(())
    }

    /// Configures this instance that instances of the specified [TypeDef] (perhaps
    /// polymorphic) can be copied and/or discarded by using the provided callback
    /// to generate a [NodeTemplate] for an appropriate copy/discard operation.
    ///
    /// The callback is given
    /// * the type arguments (as appropriate for the [TypeDef], so perhaps empty)
    /// * the desired number of outports (this will never be 1)
    /// * A [CallbackHandler] that the callback can use it to generate
    ///   `copy`/`discard` ops for other types (e.g. the elements of a collection),
    ///   as part of an [NodeTemplate::CompoundOp].
    ///
    /// Note that [Self::register_simple] takes precedence when the `src` types overlap.
    pub fn register_callback(
        &mut self,
        src: &TypeDef,
        copy_discard_fn: impl Fn(&[TypeArg], usize, &mut CallbackHandler) -> Result<NodeTemplate, LinearizeError>
            + 'static,
    ) {
        // We could look for `src`s TypeDefBound being explicit Copyable, otherwise
        // it depends on the arguments. Since there is no method to get the TypeDefBound
        // from a TypeDef, leaving this for now.
        self.copy_discard_parametric
            .insert(src.into(), Arc::new(copy_discard_fn));
    }

    pub fn handler<'a>(
        &'a self,
        hugr: &'a mut impl HugrMut,
        cache: &'a mut HashMap<FuncId, Node>,
    ) -> CallbackHandler<'a> {
        // ALAN ugh, can we avoid hugr_mut() here? Maybe by *not* storing the hugr-mut in the
        // CallbackHandler (==> NodeTemplate::Call contains FuncID *or* Node) ?
        CallbackHandler {
            hugr: hugr.hugr_mut(),
            cache,
            lin: self,
        }
    }
}

fn check_sig(tmpl: &NodeTemplate, typ: &Type, num_outports: usize) -> Result<(), LinearizeError> {
    tmpl.check_signature(&typ.clone().into(), &vec![typ.clone(); num_outports].into())
        .map_err(|sig| LinearizeError::WrongSignature {
            typ: typ.clone(),
            num_outports,
            sig,
        })
}

/// Trait for things that know how to wire up linear outports to other than one
/// target.  Used to restore Hugr validity when a [ReplaceTypes](super::ReplaceTypes)
/// results in types of such outports changing from [Copyable] to linear (i.e.
/// [hugr_core::types::TypeBound::Any]).
///
/// Note that this is not really effective before [monomorphization]: if a
/// function polymorphic over a [Copyable] becomes called with a
/// non-Copyable type argument, [Linearizer] cannot insert copy/discard
/// operations for such a case. However, following [monomorphization], there
/// would be a specific instantiation of the function for the
/// type-that-becomes-linear, into which copy/discard can be inserted.
///
/// [monomorphization]: crate::monomorphize()
/// [Copyable]: hugr_core::types::TypeBound::Copyable
impl CallbackHandler<'_> {
    /// Callbacks can use this to make a function in the Hugr.
    /// The first call for a given `id` will call `body`, which must return
    /// a [FuncDefn]-rooted Hugr, and insert that into the underlying Hugr;
    /// the node containing the newly-inserted FuncDefn is returned.
    ///
    /// A second call with the same `id` will return the node from the first
    /// call, without executing `body`.
    pub fn make_function(&mut self, id: FuncId, body: impl Fn() -> Hugr) -> Node {
        if let Some(n) = self.cache.get(&id) {
            return *n;
        }
        let h = body();
        let n = self.hugr.insert_hugr(self.hugr.root(), h).new_root;
        self.cache.insert(id, n);
        n
    }

    /// Insert copy or discard operations (as appropriate) enough to wire `src`
    /// up to all `targets`.
    ///
    /// The default implementation
    /// * if `targets.len() == 1`, wires `src` to the unique target
    /// * otherwise, makes a single call to [Self::copy_discard_op], inserts that op,
    ///   and wires its outputs 1:1 to each target
    ///
    /// # Errors
    ///
    /// Most variants of [LinearizeError] can be raised, specifically including
    /// [LinearizeError::CopyableType] if the type is [Copyable], in which case the Hugr
    /// will be unchanged.
    ///
    /// [Copyable]: hugr_core::types::TypeBound::Copyable
    ///
    /// # Panics
    ///
    /// if `src` is not a valid Wire (does not identify a dataflow out-port)
    pub fn insert_copy_discard(
        &mut self,
        src: Wire,
        targets: &[(Node, IncomingPort)],
    ) -> Result<(), LinearizeError> {
        let sig = self.hugr.signature(src.node()).unwrap();
        // Must clone here to avoid borrowing part of `self`
        let typ = sig.port_type(src.source()).unwrap().clone();
        let (tgt_node, tgt_inport) = if targets.len() == 1 {
            *targets.first().unwrap()
        } else {
            // Fail fast if the edges are nonlocal. (TODO transform to local edges!)
            let src_parent = self
                .hugr
                .get_parent(src.node())
                .expect("Root node cannot have out edges");
            if let Some((tgt, tgt_parent)) = targets.iter().find_map(|(tgt, _)| {
                let tgt_parent = self
                    .hugr
                    .get_parent(*tgt)
                    .expect("Root node cannot have incoming edges");
                (tgt_parent != src_parent).then_some((*tgt, tgt_parent))
            }) {
                return Err(LinearizeError::NoLinearNonLocalEdges {
                    src: src.node(),
                    src_parent,
                    tgt,
                    tgt_parent,
                });
            }
            let copy_discard_op = self
                .copy_discard_op(&typ, targets.len())?
                .add_hugr(self.hugr, src_parent);
            for (n, (tgt_node, tgt_port)) in targets.iter().enumerate() {
                self.hugr.connect(copy_discard_op, n, *tgt_node, *tgt_port);
            }
            (copy_discard_op, 0.into())
        };
        self.hugr
            .connect(src.node(), src.source(), tgt_node, tgt_inport);
        Ok(())
    }

    /// Gets an [NodeTemplate] for copying or discarding a value of type `typ`, i.e.
    /// a recipe for a node with one input of that type and the specified number of
    /// outports.
    ///
    /// Implementations are free to panic if `num_outports == 1`, such calls should never
    /// occur as source/target can be directly wired without any node/op being required.
    pub fn copy_discard_op(
        &mut self,
        typ: &Type,
        num_outports: usize,
    ) -> Result<NodeTemplate, LinearizeError> {
        if typ.copyable() {
            return Err(LinearizeError::CopyableType(typ.clone()));
        };
        assert!(num_outports != 1);

        match typ.as_type_enum() {
            TypeEnum::Sum(sum_type) => {
                let variants = sum_type
                    .variants()
                    .map(|trv| trv.clone().try_into())
                    .collect::<Result<Vec<TypeRow>, _>>()?;
                let mut cb = ConditionalBuilder::new(
                    variants.clone(),
                    vec![],
                    vec![sum_type.clone().into(); num_outports],
                )
                .unwrap();
                for (tag, variant) in variants.iter().enumerate() {
                    let mut case_b = cb.case_builder(tag).unwrap();
                    let mut elems_for_copy = vec![vec![]; num_outports];
                    for (inp, ty) in case_b.input_wires().zip_eq(variant.iter()) {
                        let inp_copies = if ty.copyable() {
                            repeat(inp).take(num_outports).collect::<Vec<_>>()
                        } else {
                            self.copy_discard_op(ty, num_outports)?
                                .add(&mut case_b, [inp])
                                .unwrap()
                                .outputs()
                                .collect()
                        };
                        for (src, elems) in inp_copies.into_iter().zip_eq(elems_for_copy.iter_mut())
                        {
                            elems.push(src)
                        }
                    }
                    let t = Tag::new(tag, variants.clone());
                    let outputs = elems_for_copy
                        .into_iter()
                        .map(|elems| {
                            let [copy] = case_b
                                .add_dataflow_op(t.clone(), elems)
                                .unwrap()
                                .outputs_arr();
                            copy
                        })
                        .collect::<Vec<_>>(); // must collect to end borrow of `case_b` by closure
                    case_b.finish_with_outputs(outputs).unwrap();
                }
                Ok(NodeTemplate::CompoundOp(Box::new(
                    cb.finish_hugr().unwrap(),
                )))
            }
            TypeEnum::Extension(cty) => match self.lin.copy_discard.get(cty) {
                Some((copy, discard)) => Ok(if num_outports == 0 {
                    discard.clone()
                } else {
                    let mut dfb =
                        DFGBuilder::new(inout_sig(typ.clone(), vec![typ.clone(); num_outports]))
                            .unwrap();
                    let [mut src] = dfb.input_wires_arr();
                    let mut outputs = vec![];
                    for _ in 0..num_outports - 1 {
                        let [out0, out1] = copy.clone().add(&mut dfb, [src]).unwrap().outputs_arr();
                        outputs.push(out0);
                        src = out1;
                    }
                    outputs.push(src);
                    NodeTemplate::CompoundOp(Box::new(
                        dfb.finish_hugr_with_outputs(outputs).unwrap(),
                    ))
                }),
                None => {
                    let copy_discard_fn = self
                        .lin
                        .copy_discard_parametric
                        .get(&cty.into())
                        .ok_or_else(|| LinearizeError::NeedCopyDiscard(typ.clone()))?;
                    let tmpl = copy_discard_fn(cty.args(), num_outports, self)?;
                    check_sig(&tmpl, typ, num_outports)?;
                    Ok(tmpl)
                }
            },
            TypeEnum::Function(_) => panic!("Ruled out above as copyable"),
            _ => Err(LinearizeError::UnsupportedType(typ.clone())),
        }
    }
}

#[cfg(test)]
mod test {
    use std::collections::HashMap;
    use std::iter::successors;
    use std::sync::Arc;

    use hugr_core::builder::{
        inout_sig, BuildError, Container, DFGBuilder, Dataflow, DataflowHugr, DataflowSubContainer,
        HugrBuilder,
    };

    use hugr_core::extension::prelude::{option_type, usize_t};
    use hugr_core::extension::simple_op::MakeExtensionOp;
    use hugr_core::extension::{
        CustomSignatureFunc, OpDef, SignatureError, SignatureFunc, TypeDefBound, Version,
    };
    use hugr_core::hugr::views::{DescendantsGraph, HierarchyView};
    use hugr_core::ops::handle::NodeHandle;
    use hugr_core::ops::{DataflowOpTrait, ExtensionOp, NamedOp, OpName, OpType};
    use hugr_core::std_extensions::arithmetic::int_types::INT_TYPES;
    use hugr_core::std_extensions::collections::array::{
        array_type, array_type_def, ArrayOpDef, ArrayRepeat, ArrayScan, ArrayScanDef,
    };
    use hugr_core::types::type_param::TypeParam;
    use hugr_core::types::{
        FuncValueType, PolyFuncTypeRV, Signature, Type, TypeArg, TypeEnum, TypeRow,
    };
    use hugr_core::{hugr::IdentList, type_row, Extension, Hugr, HugrView, Node};
    use itertools::Itertools;
    use rstest::rstest;

    use crate::replace_types::handlers::linearize_array;
    use crate::replace_types::{LinearizeError, NodeTemplate, ReplaceTypesError};
    use crate::{ComposablePass, ReplaceTypes};

    const LIN_T: &str = "Lin";

    struct NWayCopySigFn(Type);
    impl CustomSignatureFunc for NWayCopySigFn {
        fn compute_signature<'o, 'a: 'o>(
            &'a self,
            arg_values: &[TypeArg],
            _def: &'o OpDef,
        ) -> Result<PolyFuncTypeRV, SignatureError> {
            let [TypeArg::BoundedNat { n }] = arg_values else {
                panic!()
            };
            let outs = vec![self.0.clone(); *n as usize];
            Ok(FuncValueType::new(self.0.clone(), outs).into())
        }

        fn static_params(&self) -> &[TypeParam] {
            const JUST_NAT: &[TypeParam] = &[TypeParam::max_nat()];
            JUST_NAT
        }
    }

    fn ext_lowerer() -> (Arc<Extension>, ReplaceTypes) {
        // Extension with a linear type, an n-way parametric copy op, and a discard op
        let e = Extension::new_arc(
            IdentList::new_unchecked("TestExt"),
            Version::new(0, 0, 0),
            |e, w| {
                let lin = Type::new_extension(
                    e.add_type(LIN_T.into(), vec![], String::new(), TypeDefBound::any(), w)
                        .unwrap()
                        .instantiate([])
                        .unwrap(),
                );
                e.add_op(
                    "discard".into(),
                    String::new(),
                    Signature::new(lin.clone(), vec![]),
                    w,
                )
                .unwrap();
                e.add_op(
                    "copy".into(),
                    String::new(),
                    SignatureFunc::CustomFunc(Box::new(NWayCopySigFn(lin))),
                    w,
                )
                .unwrap();
            },
        );

        let lin_custom_t = e.get_type(LIN_T).unwrap().instantiate([]).unwrap();

        // Configure to lower usize_t to the linear type above, using a 2-way copy only
        let copy_op = ExtensionOp::new(e.get_op("copy").unwrap().clone(), [2.into()]).unwrap();
        let discard_op = ExtensionOp::new(e.get_op("discard").unwrap().clone(), []).unwrap();
        let mut lowerer = ReplaceTypes::default();
        let usize_custom_t = usize_t().as_extension().unwrap().clone();
        lowerer.replace_type(usize_custom_t, Type::new_extension(lin_custom_t.clone()));
        lowerer
            .linearizer()
            .register_simple(
                lin_custom_t,
                NodeTemplate::SingleOp(copy_op.into()),
                NodeTemplate::SingleOp(discard_op.into()),
            )
            .unwrap();
        (e, lowerer)
    }

    #[test]
    fn single_values() {
        let (_e, lowerer) = ext_lowerer();
        // Build Hugr - uses first input three times, discards second input (both usize)
        let mut outer = DFGBuilder::new(inout_sig(
            vec![usize_t(); 2],
            vec![usize_t(), array_type(2, usize_t())],
        ))
        .unwrap();
        let [inp, _] = outer.input_wires_arr();
        let new_array = outer
            .add_dataflow_op(ArrayOpDef::new_array.to_concrete(usize_t(), 2), [inp, inp])
            .unwrap();
        let [arr] = new_array.outputs_arr();
        let mut h = outer.finish_hugr_with_outputs([inp, arr]).unwrap();

        assert!(lowerer.run(&mut h).unwrap());

        let ext_ops = h.nodes().filter_map(|n| h.get_optype(n).as_extension_op());
        let mut counts = HashMap::<OpName, u32>::new();
        for e in ext_ops {
            *counts.entry(e.name()).or_default() += 1;
        }
        assert_eq!(
            counts,
            HashMap::from([
                ("TestExt.copy".into(), 2),
                ("TestExt.discard".into(), 1),
                ("collections.array.new_array".into(), 1)
            ])
        );
    }

    fn copy_n_discard_one(ty: Type, n: usize) -> (Hugr, Node) {
        let mut outer = DFGBuilder::new(inout_sig(ty.clone(), vec![ty.clone(); n - 1])).unwrap();
        let [inp] = outer.input_wires_arr();
        let inner = outer
            .dfg_builder(inout_sig(ty, vec![]), [inp])
            .unwrap()
            .finish_with_outputs([])
            .unwrap();
        let h = outer.finish_hugr_with_outputs(vec![inp; n - 1]).unwrap();
        (h, inner.node())
    }

    #[rstest]
    fn sums_2way_copy(#[values(2, 3, 4)] num_copies: usize) {
        let (mut h, inner) = copy_n_discard_one(option_type(usize_t()).into(), num_copies);

        let (e, lowerer) = ext_lowerer();
        assert!(lowerer.run(&mut h).unwrap());

        let lin_t = Type::from(e.get_type(LIN_T).unwrap().instantiate([]).unwrap());
        let sum_ty: Type = option_type(lin_t.clone()).into();
        let count_tags = |n| h.children(n).filter(|n| h.get_optype(*n).is_tag()).count();

        // Check we've inserted one Conditional into outer (for copy) and inner (for discard)...
        for (dfg, num_tags, expected_ext_ops) in [
            (inner.node(), 0, vec!["TestExt.discard"]),
            (h.root(), num_copies, vec!["TestExt.copy"; num_copies - 1]), // 2 copy nodes -> 3 outputs, etc.
        ] {
            let [(cond_node, cond)] = h
                .children(dfg)
                .filter_map(|n| h.get_optype(n).as_conditional().map(|c| (n, c)))
                .collect_array()
                .unwrap();
            assert_eq!(
                cond.signature().output(),
                &TypeRow::from(vec![sum_ty.clone(); num_tags])
            );
            let [case0, case1] = h.children(cond_node).collect_array().unwrap();
            // first is for empty variant
            assert_eq!(h.children(case0).count(), 2 + num_tags); // Input, Output
            assert_eq!(count_tags(case0), num_tags);

            // second is for variant of a LIN_T
            assert_eq!(h.children(case1).count(), 3 + num_tags); // Input, Output, copy/discard
            assert_eq!(count_tags(case1), num_tags);
            let ext_ops = DescendantsGraph::<Node>::try_new(&h, case1)
                .unwrap()
                .nodes()
                .filter_map(|n| h.get_optype(n).as_extension_op().map(ExtensionOp::name))
                .collect_vec();
            assert_eq!(ext_ops, expected_ext_ops);
        }
    }

    #[rstest]
    fn sum_nway_copy(#[values(2, 5, 9)] num_copies: usize) {
        let i8_t = || INT_TYPES[3].clone();
        let sum_ty = Type::new_sum([vec![i8_t()], vec![usize_t(); 2]]);

        let (mut h, inner) = copy_n_discard_one(sum_ty, num_copies);
        let (e, _) = ext_lowerer();
        let mut lowerer = ReplaceTypes::default();
        let lin_t_def = e.get_type(LIN_T).unwrap();
        lowerer.replace_type(
            usize_t().as_extension().unwrap().clone(),
            lin_t_def.instantiate([]).unwrap().into(),
        );
        let opdef = e.get_op("copy").unwrap();
        let opdef2 = opdef.clone();
        lowerer
            .linearizer()
            .register_callback(lin_t_def, move |args, num_outs, _| {
                assert!(args.is_empty());
                Ok(NodeTemplate::SingleOp(
                    ExtensionOp::new(opdef2.clone(), [(num_outs as u64).into()])
                        .unwrap()
                        .into(),
                ))
            });
        assert!(lowerer.run(&mut h).unwrap());

        let lin_t = Type::from(e.get_type(LIN_T).unwrap().instantiate([]).unwrap());
        let sum_ty = Type::new_sum([vec![i8_t()], vec![lin_t.clone(); 2]]);
        let count_tags = |n| h.children(n).filter(|n| h.get_optype(*n).is_tag()).count();

        // Check we've inserted one Conditional into outer (for copy) and inner (for discard)...
        for (dfg, num_tags) in [(inner.node(), 0), (h.root(), num_copies)] {
            let [cond] = h
                .children(dfg)
                .filter(|n| h.get_optype(*n).is_conditional())
                .collect_array()
                .unwrap();
            let [case0, case1] = h.children(cond).collect_array().unwrap();
            let out_row = vec![sum_ty.clone(); num_tags].into();
            // first is for empty variant - the only input is Copyable so can be directly wired or ignored
            assert_eq!(h.children(case0).count(), 2 + num_tags); // Input, Output
            assert_eq!(count_tags(case0), num_tags);
            let case0 = h.get_optype(case0).as_case().unwrap();
            assert_eq!(case0.signature.io(), (&vec![i8_t()].into(), &out_row));

            // second is for variant of two elements
            assert_eq!(h.children(case1).count(), 4 + num_tags); // Input, Output, two leaf copies/discards:
            assert_eq!(count_tags(case1), num_tags);
            let ext_ops = h
                .children(case1)
                .filter_map(|n| h.get_optype(n).as_extension_op())
                .collect_vec();
            let expected_op = ExtensionOp::new(opdef.clone(), [(num_tags as u64).into()]).unwrap();
            assert_eq!(ext_ops, vec![&expected_op; 2]);

            let case1 = h.get_optype(case1).as_case().unwrap();
            assert_eq!(
                case1.signature.io(),
                (&vec![lin_t.clone(); 2].into(), &out_row)
            );
        }
    }

    #[test]
    fn bad_sig() {
        // Change usize to QB_T
        let (ext, _) = ext_lowerer();
        let lin_ct = ext.get_type(LIN_T).unwrap().instantiate([]).unwrap();
        let lin_t = Type::from(lin_ct.clone());
        let copy3 = OpType::from(
            ExtensionOp::new(ext.get_op("copy").unwrap().clone(), [3.into()]).unwrap(),
        );
        let copy2 = ExtensionOp::new(ext.get_op("copy").unwrap().clone(), [2.into()]).unwrap();
        let discard = ExtensionOp::new(ext.get_op("discard").unwrap().clone(), []).unwrap();
        let mut replacer = ReplaceTypes::default();
        replacer.replace_type(usize_t().as_extension().unwrap().clone(), lin_t.clone());

        let bad_copy = replacer.linearizer().register_simple(
            lin_ct.clone(),
            NodeTemplate::SingleOp(copy3.clone()),
            NodeTemplate::SingleOp(discard.clone().into()),
        );
        let sig3 = Some(
            Signature::new(lin_t.clone(), vec![lin_t.clone(); 3])
                .with_extension_delta(ext.name().clone()),
        );
        assert_eq!(
            bad_copy,
            Err(LinearizeError::WrongSignature {
                typ: lin_t.clone(),
                num_outports: 2,
                sig: sig3.clone()
            })
        );

        let bad_discard = replacer.linearizer().register_simple(
            lin_ct.clone(),
            NodeTemplate::SingleOp(copy2.into()),
            NodeTemplate::SingleOp(copy3.clone()),
        );

        assert_eq!(
            bad_discard,
            Err(LinearizeError::WrongSignature {
                typ: lin_t.clone(),
                num_outports: 0,
                sig: sig3.clone()
            })
        );

        // Try parametrized instead, but this version always returns 3 outports
        replacer
            .linearizer()
            .register_callback(ext.get_type(LIN_T).unwrap(), move |_args, _, _| {
                Ok(NodeTemplate::SingleOp(copy3.clone()))
            });

        // A hugr that copies a usize
        let dfb = DFGBuilder::new(inout_sig(usize_t(), vec![usize_t(); 2])).unwrap();
        let [inp] = dfb.input_wires_arr();
        let mut h = dfb.finish_hugr_with_outputs([inp, inp]).unwrap();

        assert_eq!(
            replacer.run(&mut h),
            Err(ReplaceTypesError::LinearizeError(
                LinearizeError::WrongSignature {
                    typ: lin_t.clone(),
                    num_outports: 2,
                    sig: sig3.clone()
                }
            ))
        );
    }

    #[rstest]
    fn array(#[values(2, 3, 4)] num_outports: usize) {
        let num_new = num_outports - 1;
        let (e, mut lowerer) = ext_lowerer();

        lowerer
            .linearizer()
            .register_callback(array_type_def(), linearize_array);
        let lin_t = Type::from(e.get_type(LIN_T).unwrap().instantiate([]).unwrap());
        let opt_lin_ty = Type::from(option_type(lin_t.clone()));
        let array_ty = || array_type(5, usize_t());
        let mut dfb = DFGBuilder::new(inout_sig(array_ty(), vec![array_ty(); num_new])).unwrap();
        let [array_in] = dfb.input_wires_arr();
        // The outer DFG passes the input array into (1) a DFG that discards it
        let discard = dfb
            .dfg_builder(
                Signature::new(array_type(5, usize_t()), type_row![]),
                [array_in],
            )
            .unwrap()
            .finish_with_outputs([])
            .unwrap();
        // and (2) its own output
        let mut h = dfb
            .finish_hugr_with_outputs(vec![array_in; num_new])
            .unwrap();

        assert!(lowerer.run(&mut h).unwrap());

        let (discard_ops, copy_ops): (Vec<_>, Vec<_>) = h
            .nodes()
            .filter_map(|n| h.get_optype(n).as_extension_op().map(|e| (n, e)))
            .partition(|(n, _)| {
                successors(Some(*n), |n| h.get_parent(*n)).contains(&discard.node())
            });
        {
            let [(n, ext_op)] = discard_ops.try_into().unwrap();
            assert!(ArrayScanDef::from_extension_op(ext_op).is_ok());
            assert_eq!(
                ext_op.signature().output,
                TypeRow::from(vec![array_type(5, Type::UNIT)])
            );
            assert_eq!(h.linked_inputs(n, 0).next(), None);
        }
        assert_eq!(copy_ops.len(), num_new * 2 + 1); // 1 middle scan; 1repeat+1unwrap per new
        let copy_ops = copy_ops.into_iter().map(|(_, e)| e).collect_vec();
        let rpts = copy_ops
            .iter()
            .copied()
            .filter(|e| ArrayRepeat::from_extension_op(e).is_ok())
            .collect_vec();
        assert_eq!(rpts.len(), num_new);
        for rpt in rpts {
            assert_eq!(
                rpt.signature().output(),
                &TypeRow::from(array_type(5, opt_lin_ty.clone()))
            );
        }
        let unwrap_scans = copy_ops
            .iter()
            .filter_map(|e| {
                ArrayScan::from_extension_op(e)
                    .ok()
                    .filter(|sc| sc.acc_tys.is_empty())
            })
            .collect_vec();
        assert_eq!(unwrap_scans.len(), num_new);
        for scan in unwrap_scans {
            assert_eq!(scan.src_ty, opt_lin_ty);
            assert_eq!(scan.tgt_ty, lin_t);
        }

        let copy_sig = copy_ops
            .into_iter()
            .find(|e| ArrayScan::from_extension_op(e).is_ok_and(|sc| !sc.acc_tys.is_empty()))
            .unwrap()
            .signature()
            .into_owned();
        assert_eq!(
            copy_sig.output,
            TypeRow::from(
                [array_type(5, lin_t.clone()), INT_TYPES[6].to_owned()]
                    .into_iter()
                    .chain(vec![
                        array_type(5, option_type(lin_t.clone()).into());
                        num_new
                    ])
                    .collect_vec()
            )
        );
        assert_eq!(copy_sig.input[0], copy_sig.output[0]);
        assert!(matches!(
            copy_sig.input[1].as_type_enum(),
            TypeEnum::Function(_)
        ));
        assert_eq!(copy_sig.input[2..], copy_sig.output[1..]);
    }

    #[test]
    fn call_ok_except_in_array() {
        let (e, _) = ext_lowerer();
        let lin_ct = e.get_type(LIN_T).unwrap().instantiate([]).unwrap();
        let lin_t: Type = lin_ct.clone().into();

        // A simple Hugr that discards a usize_t, with a "drop" function
        let mut dfb = DFGBuilder::new(inout_sig(usize_t(), type_row![])).unwrap();
        let discard_fn = {
            let mut fb = dfb
                .define_function(
                    "drop",
                    Signature::new(lin_t.clone(), type_row![])
                        .with_extension_delta(e.name().clone()),
                )
                .unwrap();
            let ins = fb.input_wires();
            fb.add_dataflow_op(
                ExtensionOp::new(e.get_op("discard").unwrap().clone(), []).unwrap(),
                ins,
            )
            .unwrap();
            fb.finish_with_outputs([]).unwrap()
        }
        .node();
        let backup = dfb.finish_hugr().unwrap();

        let mut lower_discard_to_call = ReplaceTypes::default();
        // The `copy_fn` here will break completely, but we don't use it
        lower_discard_to_call
            .linearizer()
            .register_simple(
                lin_ct.clone(),
                NodeTemplate::Call(backup.root(), vec![]),
                NodeTemplate::Call(discard_fn, vec![]),
            )
            .unwrap();

        // Ok to lower usize_t to lin_t and call that function
        {
            let mut lowerer = lower_discard_to_call.clone();
            lowerer.replace_type(usize_t().as_extension().unwrap().clone(), lin_t.clone());
            let mut h = backup.clone();
            lowerer.run(&mut h).unwrap();
            assert_eq!(h.output_neighbours(discard_fn).count(), 1);
        }

        // But if we lower usize_t to array<lin_t>, the call will fail
        lower_discard_to_call.replace_type(
            usize_t().as_extension().unwrap().clone(),
            array_type(4, lin_ct.into()),
        );
        let r = lower_discard_to_call.run(&mut backup.clone());
        assert!(matches!(
            r,
            Err(ReplaceTypesError::LinearizeError(
                LinearizeError::NestedTemplateError(
                    nested_t,
                    BuildError::UnexpectedType { node, .. }
                )
            )) if nested_t == lin_t && node == discard_fn
        ));
    }
}<|MERGE_RESOLUTION|>--- conflicted
+++ resolved
@@ -13,98 +13,6 @@
 
 use super::{handlers::linearize_array, NodeTemplate, ParametricType};
 
-<<<<<<< HEAD
-=======
-/// Trait for things that know how to wire up linear outports to other than one
-/// target.  Used to restore Hugr validity when a [ReplaceTypes](super::ReplaceTypes)
-/// results in types of such outports changing from [Copyable] to linear (i.e.
-/// [hugr_core::types::TypeBound::Any]).
-///
-/// Note that this is not really effective before [monomorphization]: if a
-/// function polymorphic over a [Copyable] becomes called with a
-/// non-Copyable type argument, [Linearizer] cannot insert copy/discard
-/// operations for such a case. However, following [monomorphization], there
-/// would be a specific instantiation of the function for the
-/// type-that-becomes-linear, into which copy/discard can be inserted.
-///
-/// [monomorphization]: crate::monomorphize()
-/// [Copyable]: hugr_core::types::TypeBound::Copyable
-pub trait Linearizer {
-    /// Insert copy or discard operations (as appropriate) enough to wire `src`
-    /// up to all `targets`.
-    ///
-    /// The default implementation
-    /// * if `targets.len() == 1`, wires `src` to the unique target
-    /// * otherwise, makes a single call to [Self::copy_discard_op], inserts that op,
-    ///   and wires its outputs 1:1 to each target
-    ///
-    /// # Errors
-    ///
-    /// Most variants of [LinearizeError] can be raised, specifically including
-    /// [LinearizeError::CopyableType] if the type is [Copyable], in which case the Hugr
-    /// will be unchanged.
-    ///
-    /// [Copyable]: hugr_core::types::TypeBound::Copyable
-    ///
-    /// # Panics
-    ///
-    /// if `src` is not a valid Wire (does not identify a dataflow out-port)
-    fn insert_copy_discard(
-        &self,
-        hugr: &mut impl HugrMut,
-        src: Wire,
-        targets: &[(Node, IncomingPort)],
-    ) -> Result<(), LinearizeError> {
-        let sig = hugr.signature(src.node()).unwrap();
-        let typ = sig.port_type(src.source()).unwrap();
-        let (tgt_node, tgt_inport) = if targets.len() == 1 {
-            *targets.first().unwrap()
-        } else {
-            // Fail fast if the edges are nonlocal. (TODO transform to local edges!)
-            let src_parent = hugr
-                .get_parent(src.node())
-                .expect("Root node cannot have out edges");
-            if let Some((tgt, tgt_parent)) = targets.iter().find_map(|(tgt, _)| {
-                let tgt_parent = hugr
-                    .get_parent(*tgt)
-                    .expect("Root node cannot have incoming edges");
-                (tgt_parent != src_parent).then_some((*tgt, tgt_parent))
-            }) {
-                return Err(LinearizeError::NoLinearNonLocalEdges {
-                    src: src.node(),
-                    src_parent,
-                    tgt,
-                    tgt_parent,
-                });
-            }
-            let typ = typ.clone(); // Stop borrowing hugr in order to add_hugr to it
-            let copy_discard_op = self
-                .copy_discard_op(&typ, targets.len())?
-                .add_hugr(hugr, src_parent)
-                .map_err(|e| LinearizeError::NestedTemplateError(typ, e))?;
-            for (n, (tgt_node, tgt_port)) in targets.iter().enumerate() {
-                hugr.connect(copy_discard_op, n, *tgt_node, *tgt_port);
-            }
-            (copy_discard_op, 0.into())
-        };
-        hugr.connect(src.node(), src.source(), tgt_node, tgt_inport);
-        Ok(())
-    }
-
-    /// Gets an [NodeTemplate] for copying or discarding a value of type `typ`, i.e.
-    /// a recipe for a node with one input of that type and the specified number of
-    /// outports.
-    ///
-    /// Implementations are free to panic if `num_outports == 1`, such calls should never
-    /// occur as source/target can be directly wired without any node/op being required.
-    fn copy_discard_op(
-        &self,
-        typ: &Type,
-        num_outports: usize,
-    ) -> Result<NodeTemplate, LinearizeError>;
-}
-
->>>>>>> d8a5d679
 /// A configuration for implementing [Linearizer] by delegating to
 /// type-specific callbacks, and by  composing them in order to handle compound types
 /// such as [TypeEnum::Sum]s.
@@ -353,7 +261,8 @@
             }
             let copy_discard_op = self
                 .copy_discard_op(&typ, targets.len())?
-                .add_hugr(self.hugr, src_parent);
+                .add_hugr(self.hugr, src_parent)
+                .map_err(|e| LinearizeError::NestedTemplateError(typ, e))?;
             for (n, (tgt_node, tgt_port)) in targets.iter().enumerate() {
                 self.hugr.connect(copy_discard_op, n, *tgt_node, *tgt_port);
             }
