--- conflicted
+++ resolved
@@ -7,14 +7,8 @@
     HugrBuilder,
 };
 use hugr_core::extension::{SignatureError, TypeDef};
-<<<<<<< HEAD
-use hugr_core::types::{CustomType, Type, TypeArg, TypeBound, TypeEnum, TypeRow};
-use hugr_core::{hugr::hugrmut::HugrMut, ops::Tag, HugrView, IncomingPort, Node, OutgoingPort};
-=======
 use hugr_core::types::{CustomType, Signature, Type, TypeArg, TypeEnum, TypeRow};
-use hugr_core::Wire;
-use hugr_core::{hugr::hugrmut::HugrMut, ops::Tag, IncomingPort, Node};
->>>>>>> 753d152b
+use hugr_core::{hugr::hugrmut::HugrMut, ops::Tag, HugrView, IncomingPort, Node, Wire};
 use itertools::Itertools;
 
 use super::{NodeTemplate, ParametricType};
@@ -350,12 +344,8 @@
         CustomSignatureFunc, OpDef, SignatureError, SignatureFunc, TypeDefBound, Version,
     };
     use hugr_core::hugr::views::{DescendantsGraph, HierarchyView};
-<<<<<<< HEAD
-    use hugr_core::ops::{handle::NodeHandle, DataflowOpTrait, ExtensionOp, NamedOp, OpName};
-=======
-    use hugr_core::ops::{handle::NodeHandle, ExtensionOp, NamedOp, OpName};
-    use hugr_core::ops::{DataflowOpTrait, OpType};
->>>>>>> 753d152b
+    use hugr_core::ops::handle::NodeHandle;
+    use hugr_core::ops::{DataflowOpTrait, ExtensionOp, NamedOp, OpName, OpType};
     use hugr_core::std_extensions::arithmetic::int_types::INT_TYPES;
     use hugr_core::std_extensions::collections::array::{
         array_type, array_type_def, ArrayOpDef, ArrayRepeat, ArrayScan, ArrayScanDef,
@@ -368,12 +358,8 @@
     use itertools::Itertools;
     use rstest::rstest;
 
-<<<<<<< HEAD
     use crate::replace_types::handlers::linearize_array;
-    use crate::replace_types::OpReplacement;
-=======
     use crate::replace_types::{LinearizeError, NodeTemplate, ReplaceTypesError};
->>>>>>> 753d152b
     use crate::ReplaceTypes;
 
     const LIN_T: &str = "Lin";
@@ -598,11 +584,83 @@
     }
 
     #[test]
-<<<<<<< HEAD
+    fn bad_sig() {
+        // Change usize to QB_T
+        let (ext, _) = ext_lowerer();
+        let lin_ct = ext.get_type(LIN_T).unwrap().instantiate([]).unwrap();
+        let lin_t = Type::from(lin_ct.clone());
+        let copy3 = OpType::from(
+            ExtensionOp::new(ext.get_op("copy").unwrap().clone(), [3.into()]).unwrap(),
+        );
+        let copy2 = ExtensionOp::new(ext.get_op("copy").unwrap().clone(), [2.into()]).unwrap();
+        let discard = ExtensionOp::new(ext.get_op("discard").unwrap().clone(), []).unwrap();
+        let mut replacer = ReplaceTypes::default();
+        replacer.replace_type(usize_t().as_extension().unwrap().clone(), lin_t.clone());
+
+        let bad_copy = replacer.linearizer().register_simple(
+            lin_ct.clone(),
+            NodeTemplate::SingleOp(copy3.clone()),
+            NodeTemplate::SingleOp(discard.clone().into()),
+        );
+        let sig3 = Some(
+            Signature::new(lin_t.clone(), vec![lin_t.clone(); 3])
+                .with_extension_delta(ext.name().clone()),
+        );
+        assert_eq!(
+            bad_copy,
+            Err(LinearizeError::WrongSignature {
+                typ: lin_t.clone(),
+                num_outports: 2,
+                sig: sig3.clone()
+            })
+        );
+
+        let bad_discard = replacer.linearizer().register_simple(
+            lin_ct.clone(),
+            NodeTemplate::SingleOp(copy2.into()),
+            NodeTemplate::SingleOp(copy3.clone()),
+        );
+
+        assert_eq!(
+            bad_discard,
+            Err(LinearizeError::WrongSignature {
+                typ: lin_t.clone(),
+                num_outports: 0,
+                sig: sig3.clone()
+            })
+        );
+
+        // Try parametrized instead, but this version always returns 3 outports
+        replacer
+            .linearizer()
+            .register_callback(ext.get_type(LIN_T).unwrap(), move |_args, _, _| {
+                Ok(NodeTemplate::SingleOp(copy3.clone()))
+            });
+
+        // A hugr that copies a usize
+        let dfb = DFGBuilder::new(inout_sig(usize_t(), vec![usize_t(); 2])).unwrap();
+        let [inp] = dfb.input_wires_arr();
+        let mut h = dfb.finish_hugr_with_outputs([inp, inp]).unwrap();
+
+        assert_eq!(
+            replacer.run(&mut h),
+            Err(ReplaceTypesError::LinearizeError(
+                LinearizeError::WrongSignature {
+                    typ: lin_t.clone(),
+                    num_outports: 2,
+                    sig: sig3.clone()
+                }
+            ))
+        );
+    }
+
+    #[test]
     fn array() {
         let (e, mut lowerer) = ext_lowerer();
 
-        lowerer.linearize_parametric(array_type_def(), linearize_array);
+        lowerer
+            .linearizer()
+            .register_callback(array_type_def(), linearize_array);
         let lin_t = Type::from(e.get_type(LIN_T).unwrap().instantiate([]).unwrap());
         let opt_lin_ty = Type::from(option_type(lin_t.clone()));
         let mut dfb = DFGBuilder::new(endo_sig(array_type(5, usize_t()))).unwrap();
@@ -673,75 +731,5 @@
         assert_eq!(sig.input[0], sig.output[0]);
         assert!(matches!(sig.input[1].as_type_enum(), TypeEnum::Function(_)));
         assert_eq!(sig.input[2..], sig.output[1..]);
-=======
-    fn bad_sig() {
-        // Change usize to QB_T
-        let (ext, _) = ext_lowerer();
-        let lin_ct = ext.get_type(LIN_T).unwrap().instantiate([]).unwrap();
-        let lin_t = Type::from(lin_ct.clone());
-        let copy3 = OpType::from(
-            ExtensionOp::new(ext.get_op("copy").unwrap().clone(), [3.into()]).unwrap(),
-        );
-        let copy2 = ExtensionOp::new(ext.get_op("copy").unwrap().clone(), [2.into()]).unwrap();
-        let discard = ExtensionOp::new(ext.get_op("discard").unwrap().clone(), []).unwrap();
-        let mut replacer = ReplaceTypes::default();
-        replacer.replace_type(usize_t().as_extension().unwrap().clone(), lin_t.clone());
-
-        let bad_copy = replacer.linearizer().register_simple(
-            lin_ct.clone(),
-            NodeTemplate::SingleOp(copy3.clone()),
-            NodeTemplate::SingleOp(discard.clone().into()),
-        );
-        let sig3 = Some(
-            Signature::new(lin_t.clone(), vec![lin_t.clone(); 3])
-                .with_extension_delta(ext.name().clone()),
-        );
-        assert_eq!(
-            bad_copy,
-            Err(LinearizeError::WrongSignature {
-                typ: lin_t.clone(),
-                num_outports: 2,
-                sig: sig3.clone()
-            })
-        );
-
-        let bad_discard = replacer.linearizer().register_simple(
-            lin_ct.clone(),
-            NodeTemplate::SingleOp(copy2.into()),
-            NodeTemplate::SingleOp(copy3.clone()),
-        );
-
-        assert_eq!(
-            bad_discard,
-            Err(LinearizeError::WrongSignature {
-                typ: lin_t.clone(),
-                num_outports: 0,
-                sig: sig3.clone()
-            })
-        );
-
-        // Try parametrized instead, but this version always returns 3 outports
-        replacer
-            .linearizer()
-            .register_callback(ext.get_type(LIN_T).unwrap(), move |_args, _, _| {
-                Ok(NodeTemplate::SingleOp(copy3.clone()))
-            });
-
-        // A hugr that copies a usize
-        let dfb = DFGBuilder::new(inout_sig(usize_t(), vec![usize_t(); 2])).unwrap();
-        let [inp] = dfb.input_wires_arr();
-        let mut h = dfb.finish_hugr_with_outputs([inp, inp]).unwrap();
-
-        assert_eq!(
-            replacer.run(&mut h),
-            Err(ReplaceTypesError::LinearizeError(
-                LinearizeError::WrongSignature {
-                    typ: lin_t.clone(),
-                    num_outports: 2,
-                    sig: sig3.clone()
-                }
-            ))
-        );
->>>>>>> 753d152b
     }
 }