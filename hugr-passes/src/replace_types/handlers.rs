//! Callbacks for use with [ReplaceTypes::replace_consts_parametrized]
//! and [DelegatingLinearizer::register_callback](super::DelegatingLinearizer::register_callback)

use hugr_core::builder::{endo_sig, inout_sig, DFGBuilder, Dataflow, DataflowHugr};
use hugr_core::extension::prelude::{option_type, UnwrapBuilder};
<<<<<<< HEAD
use hugr_core::extension::ExtensionSet;
use hugr_core::ops::constant::CustomConst;
=======
>>>>>>> 20081ddf
use hugr_core::ops::{constant::OpaqueValue, Value};
use hugr_core::ops::{OpTrait, OpType, Tag};
use hugr_core::std_extensions::arithmetic::conversions::ConvertOpDef;
use hugr_core::std_extensions::arithmetic::int_ops::IntOpDef;
use hugr_core::std_extensions::arithmetic::int_types::{ConstInt, INT_TYPES};
use hugr_core::std_extensions::collections::array::{
    array_type, Array, ArrayClone, ArrayDiscard, ArrayKind, ArrayOpBuilder, GenericArrayOpDef,
    GenericArrayRepeat, GenericArrayScan, GenericArrayValue,
};
use hugr_core::std_extensions::collections::list::ListValue;
<<<<<<< HEAD
use hugr_core::std_extensions::collections::value_array::ValueArray;
=======
use hugr_core::type_row;
>>>>>>> 20081ddf
use hugr_core::types::{SumType, Transformable, Type, TypeArg};
use itertools::Itertools;

use super::{
    CallbackHandler, LinearizeError, Linearizer, NodeTemplate, ReplaceTypes, ReplaceTypesError,
};

/// Handler for [ListValue] constants that updates the element type and
/// recursively [ReplaceTypes::change_value]s the elements of the list.
/// Included in [ReplaceTypes::default].
pub fn list_const(
    val: &OpaqueValue,
    repl: &ReplaceTypes,
) -> Result<Option<Value>, ReplaceTypesError> {
    let Some(lv) = val.value().downcast_ref::<ListValue>() else {
        return Ok(None);
    };
    let mut elem_t = lv.get_element_type().clone();
    if !elem_t.transform(repl)? {
        // No change to type, so values should not change either
        return Ok(None);
    }

    let mut vals: Vec<Value> = lv.get_contents().to_vec();
    for v in vals.iter_mut() {
        repl.change_value(v)?;
    }
    Ok(Some(ListValue::new(elem_t, vals).into()))
}

/// Handler for [GenericArrayValue] constants that recursively
/// [ReplaceTypes::change_value]s the elements of the list.
/// Included in [ReplaceTypes::default].
pub fn generic_array_const<AK: ArrayKind>(
    val: &OpaqueValue,
    repl: &ReplaceTypes,
) -> Result<Option<Value>, ReplaceTypesError>
where
    GenericArrayValue<AK>: CustomConst,
{
    let Some(av) = val.value().downcast_ref::<GenericArrayValue<AK>>() else {
        return Ok(None);
    };
    let mut elem_t = av.get_element_type().clone();
    if !elem_t.transform(repl)? {
        // No change to type, so values should not change either
        return Ok(None);
    }

    let mut vals: Vec<Value> = av.get_contents().to_vec();
    for v in vals.iter_mut() {
        repl.change_value(v)?;
    }
    Ok(Some(GenericArrayValue::<AK>::new(elem_t, vals).into()))
}

/// Handler for [ArrayValue] constants that recursively
/// [ReplaceTypes::change_value]s the elements of the list.
/// Included in [ReplaceTypes::default].
///
/// [ArrayValue]: hugr_core::std_extensions::collections::array::ArrayValue
pub fn array_const(
    val: &OpaqueValue,
    repl: &ReplaceTypes,
) -> Result<Option<Value>, ReplaceTypesError> {
    generic_array_const::<Array>(val, repl)
}

/// Handler for [VArrayValue] constants that recursively
/// [ReplaceTypes::change_value]s the elements of the list.
/// Included in [ReplaceTypes::default].
///
/// [VArrayValue]: hugr_core::std_extensions::collections::value_array::VArrayValue
pub fn value_array_const(
    val: &OpaqueValue,
    repl: &ReplaceTypes,
) -> Result<Option<Value>, ReplaceTypesError> {
    generic_array_const::<ValueArray>(val, repl)
}

/// Handler for copying/discarding arrays if their elements have become linear.
///
/// Generic over the concrete array implementation.
pub fn linearize_generic_array<AK: ArrayKind>(
    args: &[TypeArg],
    num_outports: usize,
    lin: &CallbackHandler,
) -> Result<NodeTemplate, LinearizeError> {
    // Require known length i.e. usable only after monomorphization, due to no-variables limitation
    // restriction on NodeTemplate::CompoundOp
    let [TypeArg::BoundedNat { n }, TypeArg::Type { ty }] = args else {
        panic!("Illegal TypeArgs to array: {:?}", args)
    };
    if num_outports == 0 {
        // "Simple" discard - first map each element to unit (via type-specific discard):
        let map_fn = {
            let mut dfb = DFGBuilder::new(inout_sig(ty.clone(), Type::UNIT)).unwrap();
            let [to_discard] = dfb.input_wires_arr();
            lin.copy_discard_op(ty, 0)?
                .add(&mut dfb, [to_discard])
                .map_err(|e| LinearizeError::NestedTemplateError(ty.clone(), e))?;
            let ret = dfb.add_load_value(Value::unary_unit_sum());
            dfb.finish_hugr_with_outputs([ret]).unwrap()
        };
        // Now array.scan that over the input array to get an array of unit (which can be discarded)
<<<<<<< HEAD
        let array_scan =
            GenericArrayScan::<AK>::new(ty.clone(), Type::UNIT, vec![], *n, runtime_reqs(&map_fn));
        let in_type = AK::ty(*n, ty.clone());
=======
        let array_scan = ArrayScan::new(ty.clone(), Type::UNIT, vec![], *n);
        let in_type = array_type(*n, ty.clone());
>>>>>>> 20081ddf
        return Ok(NodeTemplate::CompoundOp(Box::new({
            let mut dfb = DFGBuilder::new(inout_sig(in_type, type_row![])).unwrap();
            let [in_array] = dfb.input_wires_arr();
            let map_fn = dfb.add_load_value(Value::Function {
                hugr: Box::new(map_fn),
            });
            // scan has one output, an array of unit, so just ignore/discard that
            let unit_arr = dfb
                .add_dataflow_op(array_scan, [in_array, map_fn])
                .unwrap()
                .out_wire(0);
            AK::build_discard(&mut dfb, Type::UNIT, *n, unit_arr).unwrap();
            dfb.finish_hugr_with_outputs([]).unwrap()
        })));
    };
    // The num_outports>1 case will simplify, and unify with the previous, when we have a
    // more general ArrayScan https://github.com/CQCL/hugr/issues/2041. In the meantime:
    let num_new = num_outports - 1;
    let array_ty = AK::ty(*n, ty.clone());
    let mut dfb = DFGBuilder::new(inout_sig(
        array_ty.clone(),
        vec![array_ty.clone(); num_outports],
    ))
    .unwrap();

    // 1. make num_new array<SZ, Option<T>>, initialized to None...
    let option_sty = option_type(ty.clone());
    let option_ty = Type::from(option_sty.clone());
    let arrays_of_none = {
        let fn_none = {
            let mut dfb = DFGBuilder::new(inout_sig(vec![], option_ty.clone())).unwrap();
            let none = dfb
                .add_dataflow_op(Tag::new(0, vec![type_row![], ty.clone().into()]), [])
                .unwrap();
            dfb.finish_hugr_with_outputs(none.outputs()).unwrap()
        };
<<<<<<< HEAD
        let repeats =
            vec![
                GenericArrayRepeat::<AK>::new(option_ty.clone(), *n, runtime_reqs(&fn_none));
                num_new
            ];
=======
        let repeats = vec![ArrayRepeat::new(option_ty.clone(), *n); num_new];
>>>>>>> 20081ddf
        let fn_none = dfb.add_load_value(Value::function(fn_none).unwrap());
        repeats
            .into_iter()
            .map(|rpt| {
                let [arr] = dfb.add_dataflow_op(rpt, [fn_none]).unwrap().outputs_arr();
                arr
            })
            .collect::<Vec<_>>()
    };

    // 2. use a scan through the input array, copying the element num_outputs times;
    // return the first copy, and put each of the other copies into one of the array<option>
    let i64_t = INT_TYPES[6].to_owned();
    let option_array = AK::ty(*n, option_ty.clone());
    let copy_elem = {
        let mut io = vec![ty.clone(), i64_t.clone()];
        io.extend(vec![option_array.clone(); num_new]);
        let mut dfb = DFGBuilder::new(endo_sig(io)).unwrap();
        let mut inputs = dfb.input_wires();
        let elem = inputs.next().unwrap();
        let idx = inputs.next().unwrap();
        let opt_arrays = inputs.collect::<Vec<_>>();
        let [idx_usz] = dfb
            .add_dataflow_op(ConvertOpDef::itousize.without_log_width(), [idx])
            .unwrap()
            .outputs_arr();
        let mut copies = lin
            .copy_discard_op(ty, num_outports)?
            .add(&mut dfb, [elem])
            .map_err(|e| LinearizeError::NestedTemplateError(ty.clone(), e))?
            .outputs();
        let copy0 = copies.next().unwrap(); // We'll return this directly

        // Wrap each remaining copy into an option
        let set_op = OpType::from(GenericArrayOpDef::<AK>::set.to_concrete(option_ty.clone(), *n));
        let either_st = set_op.dataflow_signature().unwrap().output[0]
            .as_sum()
            .unwrap()
            .clone();
        let opt_arrays = opt_arrays
            .into_iter()
            .zip_eq(copies)
            .map(|(opt_array, copy1)| {
                let [tag] = dfb
                    .add_dataflow_op(Tag::new(1, vec![type_row![], ty.clone().into()]), [copy1])
                    .unwrap()
                    .outputs_arr();
                let [set_result] = dfb
                    .add_dataflow_op(set_op.clone(), [opt_array, idx_usz, tag])
                    .unwrap()
                    .outputs_arr();
                // set should always be successful
                let [none, opt_array] = dfb
                    .build_unwrap_sum(1, either_st.clone(), set_result)
                    .unwrap();
                //the removed element is an option, which should always be none (and thus discardable)
                let [] = dfb
                    .build_unwrap_sum(0, SumType::new_option(ty.clone()), none)
                    .unwrap();
                opt_array
            })
            .collect::<Vec<_>>(); // stop borrowing dfb

        let cst1 = dfb.add_load_value(ConstInt::new_u(6, 1).unwrap());
        let [new_idx] = dfb
            .add_dataflow_op(IntOpDef::iadd.with_log_width(6), [idx, cst1])
            .unwrap()
            .outputs_arr();
        dfb.finish_hugr_with_outputs([copy0, new_idx].into_iter().chain(opt_arrays))
            .unwrap()
    };
    let [in_array] = dfb.input_wires_arr();
    let scan1 = GenericArrayScan::<AK>::new(
        ty.clone(),
        ty.clone(),
        std::iter::once(i64_t)
            .chain(vec![option_array; num_new])
            .collect(),
        *n,
    );

    let copy_elem = dfb.add_load_value(Value::function(copy_elem).unwrap());
    let cst0 = dfb.add_load_value(ConstInt::new_u(6, 0).unwrap());

    let mut outs = dfb
        .add_dataflow_op(
            scan1,
            [in_array, copy_elem, cst0]
                .into_iter()
                .chain(arrays_of_none),
        )
        .unwrap()
        .outputs();
    let out_array1 = outs.next().unwrap();
    let _idx_out = outs.next().unwrap();
    let opt_arrays = outs;

    //3. Scan each array-of-options, 'unwrapping' each element into a non-option
    let unwrap_elem = {
        let mut dfb =
            DFGBuilder::new(inout_sig(Type::from(option_ty.clone()), ty.clone())).unwrap();
        let [opt] = dfb.input_wires_arr();
        let [val] = dfb.build_unwrap_sum(1, option_sty.clone(), opt).unwrap();
        dfb.finish_hugr_with_outputs([val]).unwrap()
    };

<<<<<<< HEAD
    let unwrap_scan = GenericArrayScan::<AK>::new(
        option_ty.clone(),
        ty.clone(),
        vec![],
        *n,
        runtime_reqs(&unwrap_elem),
    );
=======
    let unwrap_scan = ArrayScan::new(option_ty.clone(), ty.clone(), vec![], *n);
>>>>>>> 20081ddf
    let unwrap_elem = dfb.add_load_value(Value::function(unwrap_elem).unwrap());

    let out_arrays = std::iter::once(out_array1)
        .chain(opt_arrays.map(|opt_array| {
            let [out_array] = dfb
                .add_dataflow_op(unwrap_scan.clone(), [opt_array, unwrap_elem])
                .unwrap()
                .outputs_arr();
            out_array
        }))
        .collect::<Vec<_>>();

    Ok(NodeTemplate::CompoundOp(Box::new(
        dfb.finish_hugr_with_outputs(out_arrays).unwrap(),
    )))
}

/// Handler for copying/discarding value arrays if their elements have become linear.
/// Included in [ReplaceTypes::default] and [DelegatingLinearizer::default].
///
/// [DelegatingLinearizer::default]: super::DelegatingLinearizer::default
pub fn linearize_value_array(
    args: &[TypeArg],
    num_outports: usize,
    lin: &CallbackHandler,
) -> Result<NodeTemplate, LinearizeError> {
    linearize_generic_array::<ValueArray>(args, num_outports, lin)
}

/// Handler for copying and discarding of arrays. Only works if the elements are copyable, or
/// can be copied/discarded via the provided [CallbackHandler].
///
/// This should be used when lowering a copyable type to an array.
pub fn copy_discard_array(
    args: &[TypeArg],
    num_outports: usize,
    lin: &CallbackHandler,
) -> Result<NodeTemplate, LinearizeError> {
    // Require known length i.e. usable only after monomorphization, due to no-variables limitation
    // restriction on NodeTemplate::CompoundOp
    let [TypeArg::BoundedNat { n }, TypeArg::Type { ty }] = args else {
        panic!("Illegal TypeArgs to array: {:?}", args)
    };
    if ty.copyable() {
        // For arrays with copyable elements, we can just use the clone/discard ops
        if num_outports == 0 {
            Ok(NodeTemplate::SingleOp(
                ArrayDiscard::new(ty.clone(), *n).unwrap().into(),
            ))
        } else if num_outports == 2 {
            Ok(NodeTemplate::SingleOp(
                ArrayClone::new(ty.clone(), *n).unwrap().into(),
            ))
        } else {
            let array_ty = array_type(*n, ty.clone());
            Ok(NodeTemplate::CompoundOp(Box::new({
                let mut dfb =
                    DFGBuilder::new(inout_sig(array_ty.clone(), vec![array_ty; *n as usize]))
                        .unwrap();
                let [mut arr] = dfb.input_wires_arr();
                let mut outs = vec![];
                for _ in 0..(num_outports - 1) {
                    let (arr1, arr2) = dfb.add_array_clone(ty.clone(), *n, arr).unwrap();
                    arr = arr1;
                    outs.push(arr2);
                }
                outs.push(arr);
                dfb.finish_hugr_with_outputs(outs).unwrap()
            })))
        }
    } else {
        // For linear elements we have to fall back to the generic linearization implementation
        linearize_generic_array::<Array>(args, num_outports, lin)
    }
}<|MERGE_RESOLUTION|>--- conflicted
+++ resolved
@@ -3,11 +3,7 @@
 
 use hugr_core::builder::{endo_sig, inout_sig, DFGBuilder, Dataflow, DataflowHugr};
 use hugr_core::extension::prelude::{option_type, UnwrapBuilder};
-<<<<<<< HEAD
-use hugr_core::extension::ExtensionSet;
 use hugr_core::ops::constant::CustomConst;
-=======
->>>>>>> 20081ddf
 use hugr_core::ops::{constant::OpaqueValue, Value};
 use hugr_core::ops::{OpTrait, OpType, Tag};
 use hugr_core::std_extensions::arithmetic::conversions::ConvertOpDef;
@@ -18,11 +14,8 @@
     GenericArrayRepeat, GenericArrayScan, GenericArrayValue,
 };
 use hugr_core::std_extensions::collections::list::ListValue;
-<<<<<<< HEAD
+use hugr_core::type_row;
 use hugr_core::std_extensions::collections::value_array::ValueArray;
-=======
-use hugr_core::type_row;
->>>>>>> 20081ddf
 use hugr_core::types::{SumType, Transformable, Type, TypeArg};
 use itertools::Itertools;
 
@@ -103,6 +96,10 @@
     generic_array_const::<ValueArray>(val, repl)
 }
 
+fn runtime_reqs(h: &Hugr) -> ExtensionSet {
+    h.signature(h.root()).unwrap().runtime_reqs.clone()
+}
+
 /// Handler for copying/discarding arrays if their elements have become linear.
 ///
 /// Generic over the concrete array implementation.
@@ -128,14 +125,9 @@
             dfb.finish_hugr_with_outputs([ret]).unwrap()
         };
         // Now array.scan that over the input array to get an array of unit (which can be discarded)
-<<<<<<< HEAD
         let array_scan =
-            GenericArrayScan::<AK>::new(ty.clone(), Type::UNIT, vec![], *n, runtime_reqs(&map_fn));
+            GenericArrayScan::<AK>::new(ty.clone(), Type::UNIT, vec![], *n);
         let in_type = AK::ty(*n, ty.clone());
-=======
-        let array_scan = ArrayScan::new(ty.clone(), Type::UNIT, vec![], *n);
-        let in_type = array_type(*n, ty.clone());
->>>>>>> 20081ddf
         return Ok(NodeTemplate::CompoundOp(Box::new({
             let mut dfb = DFGBuilder::new(inout_sig(in_type, type_row![])).unwrap();
             let [in_array] = dfb.input_wires_arr();
@@ -172,15 +164,10 @@
                 .unwrap();
             dfb.finish_hugr_with_outputs(none.outputs()).unwrap()
         };
-<<<<<<< HEAD
-        let repeats =
-            vec![
-                GenericArrayRepeat::<AK>::new(option_ty.clone(), *n, runtime_reqs(&fn_none));
+        let repeats = vec![
+                GenericArrayRepeat::<AK>::new(option_ty.clone(), *n);
                 num_new
             ];
-=======
-        let repeats = vec![ArrayRepeat::new(option_ty.clone(), *n); num_new];
->>>>>>> 20081ddf
         let fn_none = dfb.add_load_value(Value::function(fn_none).unwrap());
         repeats
             .into_iter()
@@ -287,17 +274,7 @@
         dfb.finish_hugr_with_outputs([val]).unwrap()
     };
 
-<<<<<<< HEAD
-    let unwrap_scan = GenericArrayScan::<AK>::new(
-        option_ty.clone(),
-        ty.clone(),
-        vec![],
-        *n,
-        runtime_reqs(&unwrap_elem),
-    );
-=======
-    let unwrap_scan = ArrayScan::new(option_ty.clone(), ty.clone(), vec![], *n);
->>>>>>> 20081ddf
+    let unwrap_scan = GenericArrayScan::<AK>::new(option_ty.clone(), ty.clone(), vec![], *n);
     let unwrap_elem = dfb.add_load_value(Value::function(unwrap_elem).unwrap());
 
     let out_arrays = std::iter::once(out_array1)
