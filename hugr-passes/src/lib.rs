//! Compilation passes acting on the HUGR program representation.

pub mod call_graph;
pub mod composable;
pub use composable::ComposablePass;
pub mod const_fold;
pub mod dataflow;
pub mod dead_code;
pub use dead_code::DeadCodeElimPass;
mod dead_funcs;
pub use dead_funcs::{RemoveDeadFuncsError, RemoveDeadFuncsPass, remove_dead_funcs};
pub mod force_order;
mod half_node;
<<<<<<< HEAD
pub mod inline_funcs;
=======
pub mod inline_dfgs;
>>>>>>> 2ac643d2
pub mod linearize_array;
pub use linearize_array::LinearizeArrayPass;
pub mod lower;
pub mod merge_bbs;
mod monomorphize;
pub mod untuple;

pub use monomorphize::{MonomorphizePass, mangle_name, monomorphize};
pub mod replace_types;
pub use replace_types::ReplaceTypes;
pub mod nest_cfgs;
pub mod non_local;
pub use force_order::{force_order, force_order_by_key};
pub use lower::{lower_ops, replace_many_ops};
pub use non_local::{ensure_no_nonlocal_edges, nonlocal_edges};
pub use untuple::UntuplePass;<|MERGE_RESOLUTION|>--- conflicted
+++ resolved
@@ -11,11 +11,8 @@
 pub use dead_funcs::{RemoveDeadFuncsError, RemoveDeadFuncsPass, remove_dead_funcs};
 pub mod force_order;
 mod half_node;
-<<<<<<< HEAD
+pub mod inline_dfgs;
 pub mod inline_funcs;
-=======
-pub mod inline_dfgs;
->>>>>>> 2ac643d2
 pub mod linearize_array;
 pub use linearize_array::LinearizeArrayPass;
 pub mod lower;
