//! Compilation passes acting on the HUGR program representation.

pub mod call_graph;
pub mod composable;
pub use composable::ComposablePass;
pub mod const_fold;
pub mod dataflow;
pub mod dead_code;
pub use dead_code::DeadCodeElimPass;
mod dead_funcs;
pub use dead_funcs::{remove_dead_funcs, RemoveDeadFuncsError, RemoveDeadFuncsPass};
pub mod force_order;
mod half_node;
pub mod lower;
pub mod merge_bbs;
mod monomorphize;
pub mod untuple;

// TODO: Deprecated re-export. Remove on a breaking release.
#[deprecated(
    since = "0.14.1",
    note = "Use `hugr_passes::RemoveDeadFuncsPass` instead."
)]
#[allow(deprecated)]
pub use monomorphize::remove_polyfuncs;
<<<<<<< HEAD
pub use monomorphize::{monomorphize, MonomorphizePass};
=======
// TODO: Deprecated re-export. Remove on a breaking release.
#[deprecated(
    since = "0.14.1",
    note = "Use `hugr_passes::MonomorphizePass` instead."
)]
#[allow(deprecated)]
pub use monomorphize::monomorphize;
pub use monomorphize::{MonomorphizeError, MonomorphizePass};
pub mod replace_types;
pub use replace_types::ReplaceTypes;
>>>>>>> fbbf2377
pub mod nest_cfgs;
pub mod non_local;
pub use force_order::{force_order, force_order_by_key};
pub use lower::{lower_ops, replace_many_ops};
pub use non_local::{ensure_no_nonlocal_edges, nonlocal_edges};
pub use untuple::UntuplePass;<|MERGE_RESOLUTION|>--- conflicted
+++ resolved
@@ -23,20 +23,9 @@
 )]
 #[allow(deprecated)]
 pub use monomorphize::remove_polyfuncs;
-<<<<<<< HEAD
 pub use monomorphize::{monomorphize, MonomorphizePass};
-=======
-// TODO: Deprecated re-export. Remove on a breaking release.
-#[deprecated(
-    since = "0.14.1",
-    note = "Use `hugr_passes::MonomorphizePass` instead."
-)]
-#[allow(deprecated)]
-pub use monomorphize::monomorphize;
-pub use monomorphize::{MonomorphizeError, MonomorphizePass};
 pub mod replace_types;
 pub use replace_types::ReplaceTypes;
->>>>>>> fbbf2377
 pub mod nest_cfgs;
 pub mod non_local;
 pub use force_order::{force_order, force_order_by_key};
