--- conflicted
+++ resolved
@@ -220,14 +220,12 @@
         }
         // 1b. Move entry block outside/before the CFG; its successor becomes the entry block.
         let new_cfg_inputs = entry_blk.successor_input(0).unwrap();
-<<<<<<< HEAD
-        // Look for nonlocal edges from the entry block.
-        // We could just bail if there are any, but they are fairly easy to handle.
+        // Look for nonlocal `Dom` edges from the entry block.
         let nonlocal_srcs = h
             .children(entry)
             .filter(|n| {
                 h.output_neighbours(*n)
-                    .any(|succ| ancestor_block(h, succ).unwrap() != entry)
+                    .any(|succ| ancestor_block(h, succ).expect("Dom edges within entry, Ext within CFG") != entry)
             })
             .collect::<Vec<_>>();
         // Move entry block contents into DFG.
@@ -243,27 +241,6 @@
         }
         h.move_before_sibling(succ, entry);
         h.remove_node(entry);
-=======
-        // Look for nonlocal `Dom` edges from the entry block. (Ignore `Ext` edges.)
-        let dests = h.children(entry).flat_map(|n| h.output_neighbours(n));
-        let has_dom_outs = dests.dedup().any(|succ| {
-            ancestor_block(h, succ).expect("Dom edges within entry, Ext within CFG") != entry
-        });
-        if !has_dom_outs {
-            // Move entry block contents into DFG.
-            let dfg = h.add_node_with_parent(
-                cfg_parent,
-                DFG {
-                    signature: Signature::new(entry_blk.inputs.clone(), new_cfg_inputs.clone()),
-                },
-            );
-            let [_, entry_output] = h.get_io(entry).unwrap();
-            while let Some(n) = h.first_child(entry) {
-                h.set_parent(n, dfg);
-            }
-            h.move_before_sibling(succ, entry);
-            h.remove_node(entry);
->>>>>>> f0a483b9
 
         unpack_before_output(h, entry_output, new_cfg_inputs.clone());
 
