--- conflicted
+++ resolved
@@ -1,30 +1,20 @@
-use crate::Hugr;
 use std::cmp::min;
 use std::collections::hash_map::Entry;
+use std::collections::HashMap;
 use std::fmt::{Debug, Formatter};
 use std::sync::Arc;
+
+use smol_str::SmolStr;
 
 use super::{
     Extension, ExtensionBuildError, ExtensionId, ExtensionRegistry, ExtensionSet, SignatureError,
     TypeParametrised,
 };
 
-<<<<<<< HEAD
-use crate::types::{PolyFuncType, SignatureDescription};
-
-=======
->>>>>>> b7ebb0de
-use crate::types::FunctionType;
-
-use crate::types::type_param::{check_type_args, TypeArg};
-
 use crate::ops::custom::OpaqueOp;
-
-use std::collections::HashMap;
-
-use crate::types::type_param::TypeParam;
-
-use smol_str::SmolStr;
+use crate::types::type_param::{check_type_args, TypeArg, TypeParam};
+use crate::types::{FunctionType, PolyFuncType};
+use crate::Hugr;
 
 /// Trait for extensions to provide custom binary code for computing signature.
 pub trait CustomSignatureFunc: Send + Sync {
@@ -37,23 +27,7 @@
         arg_values: &[TypeArg],
         misc: &HashMap<String, serde_yaml::Value>,
         extension_registry: &ExtensionRegistry,
-<<<<<<< HEAD
     ) -> Result<PolyFuncType, SignatureError>;
-
-    /// Describe the signature of a node, given the operation name,
-    /// values for the type parameters,
-    /// and 'misc' data from the extension definition YAML.
-    fn describe_signature(
-        &self,
-        _name: &SmolStr,
-        _arg_values: &[TypeArg],
-        _misc: &HashMap<String, serde_yaml::Value>,
-    ) -> SignatureDescription {
-        SignatureDescription::default()
-    }
-=======
-    ) -> Result<FunctionType, SignatureError>;
->>>>>>> b7ebb0de
 }
 
 // Note this is very much a utility, rather than definitive;
@@ -222,19 +196,6 @@
         Ok(res)
     }
 
-<<<<<<< HEAD
-    /// Optional description of the ports in the signature.
-    pub fn signature_desc(&self, args: &[TypeArg]) -> SignatureDescription {
-        match &self.signature_func {
-            SignatureFunc::TypeScheme { .. } => todo!(),
-            SignatureFunc::CustomFunc { func, .. } => {
-                func.describe_signature(&self.name, args, &self.misc)
-            }
-        }
-    }
-
-=======
->>>>>>> b7ebb0de
     pub(crate) fn should_serialize_signature(&self) -> bool {
         match self.signature_func {
             SignatureFunc::TypeScheme { .. } => true,
