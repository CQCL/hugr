use std::cmp::min;
use std::collections::hash_map::Entry;
use std::collections::HashMap;
use std::fmt::{Debug, Formatter};
use std::sync::Arc;

use smol_str::SmolStr;

use super::{
    ConstFold, ConstFoldResult, Extension, ExtensionBuildError, ExtensionId, ExtensionRegistry,
    ExtensionSet, SignatureError,
};

use crate::types::type_param::{check_type_args, TypeArg, TypeParam};
use crate::types::{FunctionType, PolyFuncType};
use crate::Hugr;

/// Trait necessary for binary computations of OpDef signature
pub trait CustomSignatureFunc: Send + Sync {
    /// Compute signature of node given
    /// values for the type parameters,
    /// the operation definition and the extension registry.
    fn compute_signature<'o, 'a: 'o>(
        &'a self,
        arg_values: &[TypeArg],
        def: &'o OpDef,
        extension_registry: &ExtensionRegistry,
    ) -> Result<PolyFuncType, SignatureError>;
    /// The declared type parameters which require values in order for signature to
    /// be computed.
    fn static_params(&self) -> &[TypeParam];
}

/// Compute signature of `OpDef` given type arguments.
pub trait SignatureFromArgs: Send + Sync {
    /// Compute signature of node given
    /// values for the type parameters.
    fn compute_signature(&self, arg_values: &[TypeArg]) -> Result<PolyFuncType, SignatureError>;
    /// The declared type parameters which require values in order for signature to
    /// be computed.
    fn static_params(&self) -> &[TypeParam];
}

impl<T: SignatureFromArgs> CustomSignatureFunc for T {
    #[inline]
    fn compute_signature<'o, 'a: 'o>(
        &'a self,
        arg_values: &[TypeArg],
        _def: &'o OpDef,
        _extension_registry: &ExtensionRegistry,
    ) -> Result<PolyFuncType, SignatureError> {
        SignatureFromArgs::compute_signature(self, arg_values)
    }

    #[inline]
    fn static_params(&self) -> &[TypeParam] {
        SignatureFromArgs::static_params(self)
    }
}

/// Trait for validating type arguments to a PolyFuncType beyond conformation to
/// declared type parameter (which should have been checked beforehand).
pub trait ValidateTypeArgs: Send + Sync {
    /// Validate the type arguments of node given
    /// values for the type parameters,
    /// the operation definition and the extension registry.
    fn validate<'o, 'a: 'o>(
        &self,
        arg_values: &[TypeArg],
        def: &'o OpDef,
        extension_registry: &ExtensionRegistry,
    ) -> Result<(), SignatureError>;
}

/// Trait for validating type arguments to a PolyFuncType beyond conformation to
/// declared type parameter (which should have been checked beforehand), given just the arguments.
pub trait ValidateJustArgs: Send + Sync {
    /// Validate the type arguments of node given
    /// values for the type parameters.
    fn validate(&self, arg_values: &[TypeArg]) -> Result<(), SignatureError>;
}

impl<T: ValidateJustArgs> ValidateTypeArgs for T {
    #[inline]
    fn validate<'o, 'a: 'o>(
        &self,
        arg_values: &[TypeArg],
        _def: &'o OpDef,
        _extension_registry: &ExtensionRegistry,
    ) -> Result<(), SignatureError> {
        ValidateJustArgs::validate(self, arg_values)
    }
}

/// Trait for Extensions to provide custom binary code that can lower an operation to
/// a Hugr using only a limited set of other extensions. That is, trait
/// implementations can return a Hugr that implements the operation using only
/// those extensions and that can be used to replace the operation node. This may be
/// useful for third-party Extensions or as a fallback for tools that do not support
/// the operation natively.
///
/// This trait allows the Hugr to be varied according to the operation's [TypeArg]s;
/// if this is not necessary then a single Hugr can be provided instead via
/// [LowerFunc::FixedHugr].
pub trait CustomLowerFunc: Send + Sync {
    /// Return a Hugr that implements the node using only the specified available extensions;
    /// may fail.
    /// TODO: some error type to indicate Extensions required?
    fn try_lower(
        &self,
        name: &SmolStr,
        arg_values: &[TypeArg],
        misc: &HashMap<String, serde_yaml::Value>,
        available_extensions: &ExtensionSet,
    ) -> Option<Hugr>;
}

/// Encode a signature as `PolyFuncType` but optionally allow validating type
/// arguments via a custom binary. The binary cannot be serialized so will be
/// lost over a serialization round-trip.
#[derive(serde::Deserialize, serde::Serialize)]
pub struct CustomValidator {
    #[serde(flatten)]
    poly_func: PolyFuncType,
    #[serde(skip)]
    validate: Box<dyn ValidateTypeArgs>,
}

impl CustomValidator {
    /// Encode a signature using a `PolyFuncType`
    pub fn from_polyfunc(poly_func: impl Into<PolyFuncType>) -> Self {
        Self {
            poly_func: poly_func.into(),
            validate: Default::default(),
        }
    }

    /// Encode a signature using a `PolyFuncType`, with a custom function for
    /// validating type arguments before returning the signature.
    pub fn new_with_validator(
        poly_func: impl Into<PolyFuncType>,
        validate: impl ValidateTypeArgs + 'static,
    ) -> Self {
        Self {
            poly_func: poly_func.into(),
            validate: Box::new(validate),
        }
    }
}

/// The two ways in which an OpDef may compute the Signature of each operation node.
#[derive(serde::Deserialize, serde::Serialize)]
pub enum SignatureFunc {
    // Note: except for serialization, we could have type schemes just implement the same
    // CustomSignatureFunc trait too, and replace this enum with Box<dyn CustomSignatureFunc>.
    // However instead we treat all CustomFunc's as non-serializable.
    /// A TypeScheme (polymorphic function type), with optional custom
    /// validation for provided type arguments,
    #[serde(rename = "signature")]
    TypeScheme(CustomValidator),
    #[serde(skip)]
    /// A custom binary which computes a polymorphic function type given values
    /// for its static type parameters.
    CustomFunc(Box<dyn CustomSignatureFunc>),
}
struct NoValidate;
impl ValidateTypeArgs for NoValidate {
    fn validate<'o, 'a: 'o>(
        &self,
        _arg_values: &[TypeArg],
        _def: &'o OpDef,
        _extension_registry: &ExtensionRegistry,
    ) -> Result<(), SignatureError> {
        Ok(())
    }
}

impl Default for Box<dyn ValidateTypeArgs> {
    fn default() -> Self {
        Box::new(NoValidate)
    }
}

impl<T: CustomSignatureFunc + 'static> From<T> for SignatureFunc {
    fn from(v: T) -> Self {
        Self::CustomFunc(Box::new(v))
    }
}

impl From<PolyFuncType> for SignatureFunc {
    fn from(v: PolyFuncType) -> Self {
        Self::TypeScheme(CustomValidator::from_polyfunc(v))
    }
}

impl From<FunctionType> for SignatureFunc {
    fn from(v: FunctionType) -> Self {
        Self::TypeScheme(CustomValidator::from_polyfunc(v))
    }
}

impl From<CustomValidator> for SignatureFunc {
    fn from(v: CustomValidator) -> Self {
        Self::TypeScheme(v)
    }
}

impl SignatureFunc {
    fn static_params(&self) -> &[TypeParam] {
        match self {
            SignatureFunc::TypeScheme(ts) => ts.poly_func.params(),
            SignatureFunc::CustomFunc(func) => func.static_params(),
        }
    }

    /// Compute the concrete signature ([FunctionType]).
    ///
    /// # Panics
    ///
    /// Panics if `self` is a [SignatureFunc::CustomFunc] and there are not enough type
    /// arguments provided to match the number of static parameters.
    ///
    /// # Errors
    ///
    /// This function will return an error if the type arguments are invalid or
    /// there is some error in type computation.
    pub fn compute_signature(
        &self,
        def: &OpDef,
        args: &[TypeArg],
        exts: &ExtensionRegistry,
    ) -> Result<FunctionType, SignatureError> {
        let temp: PolyFuncType;
        let (pf, args) = match &self {
            SignatureFunc::TypeScheme(custom) => {
                custom.validate.validate(args, def, exts)?;
                (&custom.poly_func, args)
            }
            SignatureFunc::CustomFunc(func) => {
                let static_params = func.static_params();
                let (static_args, other_args) = args.split_at(min(static_params.len(), args.len()));

                check_type_args(static_args, static_params)?;
                temp = func.compute_signature(static_args, def, exts)?;
                (&temp, other_args)
            }
        };

        let res = pf.instantiate(args, exts)?;
        // TODO bring this assert back once resource inference is done?
        // https://github.com/CQCL/hugr/issues/388
        // debug_assert!(res.extension_reqs.contains(def.extension()));
        Ok(res)
    }
}

impl Debug for SignatureFunc {
    fn fmt(&self, f: &mut Formatter<'_>) -> std::fmt::Result {
        match self {
            Self::TypeScheme(ts) => ts.poly_func.fmt(f),
            Self::CustomFunc { .. } => f.write_str("<custom sig>"),
        }
    }
}

/// Different ways that an [OpDef] can lower operation nodes i.e. provide a Hugr
/// that implements the operation using a set of other extensions.
#[derive(serde::Deserialize, serde::Serialize)]
pub enum LowerFunc {
    /// Lowering to a fixed Hugr. Since this cannot depend upon the [TypeArg]s,
    /// this will generally only be applicable if the [OpDef] has no [TypeParam]s.
    #[serde(rename = "hugr")]
    FixedHugr(ExtensionSet, Hugr),
    /// Custom binary function that can (fallibly) compute a Hugr
    /// for the particular instance and set of available extensions.
    #[serde(skip)]
    CustomFunc(Box<dyn CustomLowerFunc>),
}

impl Debug for LowerFunc {
    fn fmt(&self, f: &mut std::fmt::Formatter<'_>) -> std::fmt::Result {
        match self {
            Self::FixedHugr(_, _) => write!(f, "FixedHugr"),
            Self::CustomFunc(_) => write!(f, "<custom lower>"),
        }
    }
}

/// Serializable definition for dynamically loaded operations.
///
/// TODO: Define a way to construct new OpDef's from a serialized definition.
#[derive(Debug, serde::Serialize, serde::Deserialize)]
pub struct OpDef {
    /// The unique Extension owning this OpDef (of which this OpDef is a member)
    extension: ExtensionId,
    /// Unique identifier of the operation. Used to look up OpDefs in the registry
    /// when deserializing nodes (which store only the name).
    name: SmolStr,
    /// Human readable description of the operation.
    description: String,
    /// Miscellaneous data associated with the operation.
    #[serde(default, skip_serializing_if = "HashMap::is_empty")]
    misc: HashMap<String, serde_yaml::Value>,

    #[serde(flatten)]
    signature_func: SignatureFunc,
    // Some operations cannot lower themselves and tools that do not understand them
    // can only treat them as opaque/black-box ops.
    #[serde(flatten)]
    lower_funcs: Vec<LowerFunc>,

<<<<<<< HEAD
=======
    /// Operations can optionally implement [`ConstFold`] to implement constant folding.
>>>>>>> 905ef014
    #[serde(skip)]
    constant_folder: Box<dyn ConstFold>,
}

impl OpDef {
    /// Check provided type arguments are valid against [ExtensionRegistry],
    /// against parameters, and that no type variables are used as static arguments
    /// (to [compute_signature][CustomSignatureFunc::compute_signature])
    pub fn validate_args(
        &self,
        args: &[TypeArg],
        exts: &ExtensionRegistry,
        var_decls: &[TypeParam],
    ) -> Result<(), SignatureError> {
        let temp: PolyFuncType; // to keep alive
        let (pf, args) = match &self.signature_func {
            SignatureFunc::TypeScheme(ts) => (&ts.poly_func, args),
            SignatureFunc::CustomFunc(custom) => {
                let (static_args, other_args) =
                    args.split_at(min(custom.static_params().len(), args.len()));
                static_args
                    .iter()
                    .try_for_each(|ta| ta.validate(exts, &[]))?;
                check_type_args(static_args, custom.static_params())?;
                temp = custom.compute_signature(static_args, self, exts)?;
                (&temp, other_args)
            }
        };
        args.iter()
            .try_for_each(|ta| ta.validate(exts, var_decls))?;
        check_type_args(args, pf.params())?;
        Ok(())
    }

    /// Computes the signature of a node, i.e. an instantiation of this
    /// OpDef with statically-provided [TypeArg]s.
    pub fn compute_signature(
        &self,
        args: &[TypeArg],
        exts: &ExtensionRegistry,
    ) -> Result<FunctionType, SignatureError> {
        self.signature_func.compute_signature(self, args, exts)
    }

    /// Fallibly returns a Hugr that may replace an instance of this OpDef
    /// given a set of available extensions that may be used in the Hugr.
    pub fn try_lower(&self, args: &[TypeArg], available_extensions: &ExtensionSet) -> Option<Hugr> {
        // TODO test this
        self.lower_funcs
            .iter()
            .flat_map(|f| match f {
                LowerFunc::FixedHugr(req_res, h) => {
                    if available_extensions.is_superset(req_res) {
                        Some(h.clone())
                    } else {
                        None
                    }
                }
                LowerFunc::CustomFunc(f) => {
                    f.try_lower(&self.name, args, &self.misc, available_extensions)
                }
            })
            .next()
    }

    /// Returns a reference to the name of this [`OpDef`].
    pub fn name(&self) -> &SmolStr {
        &self.name
    }

    /// Returns a reference to the extension of this [`OpDef`].
    pub fn extension(&self) -> &ExtensionId {
        &self.extension
    }

    /// Returns a reference to the description of this [`OpDef`].
    pub fn description(&self) -> &str {
        self.description.as_ref()
    }

    /// Returns a reference to the params of this [`OpDef`].
    pub fn params(&self) -> &[TypeParam] {
        self.signature_func.static_params()
    }

    pub(super) fn validate(&self, exts: &ExtensionRegistry) -> Result<(), SignatureError> {
        // TODO https://github.com/CQCL/hugr/issues/624 validate declared TypeParams
        // for both type scheme and custom binary
        if let SignatureFunc::TypeScheme(ts) = &self.signature_func {
            ts.poly_func.validate(exts, &[])?;
        }
        Ok(())
    }

    /// Add a lowering function to the [OpDef]
    pub fn add_lower_func(&mut self, lower: LowerFunc) {
        self.lower_funcs.push(lower);
    }

    /// Insert miscellaneous data `v` to the [OpDef], keyed by `k`.
    pub fn add_misc(
        &mut self,
        k: impl ToString,
        v: serde_yaml::Value,
    ) -> Option<serde_yaml::Value> {
        self.misc.insert(k.to_string(), v)
    }

    /// Set the constant folding function for this Op, which can evaluate it
    /// given constant inputs.
    pub fn set_constant_folder(&mut self, fold: impl ConstFold + 'static) {
        self.constant_folder = Box::new(fold)
    }

    /// Evaluate an instance of this [`OpDef`] defined by the `type_args`, given
    /// [`crate::ops::Const`] values for inputs at [`crate::IncomingPort`]s.
    pub fn constant_fold(
        &self,
        type_args: &[TypeArg],
        consts: &[(crate::IncomingPort, crate::ops::Const)],
    ) -> ConstFoldResult {
        self.constant_folder.fold(type_args, consts)
    }
}

impl Extension {
    /// Add an operation definition to the extension. Must be a type scheme
    /// (defined by a [`PolyFuncType`]), a type scheme along with binary
    /// validation for type arguments ([`CustomValidator`]), or a custom binary
    /// function for computing the signature given type arguments (`impl [CustomSignatureFunc]`).
    pub fn add_op(
        &mut self,
        name: SmolStr,
        description: String,
        signature_func: impl Into<SignatureFunc>,
    ) -> Result<&mut OpDef, ExtensionBuildError> {
        let op = OpDef {
            extension: self.name.clone(),
            name,
            description,
            signature_func: signature_func.into(),
            misc: Default::default(),
            lower_funcs: Default::default(),
            constant_folder: Default::default(),
        };

        match self.operations.entry(op.name.clone()) {
            Entry::Occupied(_) => Err(ExtensionBuildError::OpDefExists(op.name)),
            // Just made the arc so should only be one reference to it, can get_mut,
            Entry::Vacant(ve) => Ok(Arc::get_mut(ve.insert(Arc::new(op))).unwrap()),
        }
    }
}

#[cfg(test)]
mod test {
    use std::num::NonZeroU64;

    use smol_str::SmolStr;

    use super::SignatureFromArgs;
    use crate::builder::{DFGBuilder, Dataflow, DataflowHugr};
    use crate::extension::op_def::LowerFunc;
    use crate::extension::prelude::USIZE_T;
    use crate::extension::{ExtensionRegistry, ExtensionSet, PRELUDE};
    use crate::extension::{SignatureError, EMPTY_REG, PRELUDE_REGISTRY};
    use crate::ops::custom::ExternalOp;
    use crate::ops::LeafOp;
    use crate::std_extensions::collections::{EXTENSION, LIST_TYPENAME};
    use crate::types::Type;
    use crate::types::{type_param::TypeParam, FunctionType, PolyFuncType, TypeArg, TypeBound};
    use crate::Hugr;
    use crate::{const_extension_ids, Extension};

    const_extension_ids! {
        const EXT_ID: ExtensionId = "MyExt";
    }

    #[test]
    fn op_def_with_type_scheme() -> Result<(), Box<dyn std::error::Error>> {
        let list_def = EXTENSION.get_type(&LIST_TYPENAME).unwrap();
        let mut e = Extension::new(EXT_ID);
        const TP: TypeParam = TypeParam::Type { b: TypeBound::Any };
        let list_of_var =
            Type::new_extension(list_def.instantiate(vec![TypeArg::new_var_use(0, TP)])?);
        const OP_NAME: SmolStr = SmolStr::new_inline("Reverse");
        let type_scheme = PolyFuncType::new(vec![TP], FunctionType::new_endo(vec![list_of_var]));

        let def = e.add_op(OP_NAME, "desc".into(), type_scheme)?;
        def.add_lower_func(LowerFunc::FixedHugr(ExtensionSet::new(), Hugr::default()));
        def.add_misc("key", Default::default());
        assert_eq!(def.description(), "desc");
        assert_eq!(def.lower_funcs.len(), 1);
        assert_eq!(def.misc.len(), 1);

        let reg =
            ExtensionRegistry::try_new([PRELUDE.to_owned(), EXTENSION.to_owned(), e]).unwrap();
        let e = reg.get(&EXT_ID).unwrap();

        let list_usize =
            Type::new_extension(list_def.instantiate(vec![TypeArg::Type { ty: USIZE_T }])?);
        let mut dfg = DFGBuilder::new(FunctionType::new_endo(vec![list_usize]))?;
        let rev = dfg.add_dataflow_op(
            LeafOp::from(ExternalOp::Extension(
                e.instantiate_extension_op(&OP_NAME, vec![TypeArg::Type { ty: USIZE_T }], &reg)
                    .unwrap(),
            )),
            dfg.input_wires(),
        )?;
        dfg.finish_hugr_with_outputs(rev.outputs(), &reg)?;

        Ok(())
    }

    #[test]
    fn binary_polyfunc() -> Result<(), Box<dyn std::error::Error>> {
        // Test a custom binary `compute_signature` that returns a PolyFuncType
        // where the latter declares more type params itself. In particular,
        // we should be able to substitute (external) type variables into the latter,
        // but not pass them into the former (custom binary function).
        struct SigFun();
        impl SignatureFromArgs for SigFun {
            fn compute_signature(
                &self,
                arg_values: &[TypeArg],
            ) -> Result<PolyFuncType, SignatureError> {
                const TP: TypeParam = TypeParam::Type { b: TypeBound::Any };
                let [TypeArg::BoundedNat { n }] = arg_values else {
                    return Err(SignatureError::InvalidTypeArgs);
                };
                let n = *n as usize;
                let tvs: Vec<Type> = (0..n)
                    .map(|_| Type::new_var_use(0, TypeBound::Any))
                    .collect();
                Ok(PolyFuncType::new(
                    vec![TP.to_owned()],
                    FunctionType::new(tvs.clone(), vec![Type::new_tuple(tvs)]),
                ))
            }

            fn static_params(&self) -> &[TypeParam] {
                const MAX_NAT: &[TypeParam] = &[TypeParam::max_nat()];
                MAX_NAT
            }
        }
        let mut e = Extension::new(EXT_ID);
        let def: &mut crate::extension::OpDef =
            e.add_op("MyOp".into(), "".to_string(), SigFun())?;

        // Base case, no type variables:
        let args = [TypeArg::BoundedNat { n: 3 }, USIZE_T.into()];
        assert_eq!(
            def.compute_signature(&args, &PRELUDE_REGISTRY),
            Ok(FunctionType::new(
                vec![USIZE_T; 3],
                vec![Type::new_tuple(vec![USIZE_T; 3])]
            ))
        );
        assert_eq!(def.validate_args(&args, &PRELUDE_REGISTRY, &[]), Ok(()));

        // Second arg may be a variable (substitutable)
        let tyvar = Type::new_var_use(0, TypeBound::Eq);
        let tyvars: Vec<Type> = vec![tyvar.clone(); 3];
        let args = [TypeArg::BoundedNat { n: 3 }, tyvar.clone().into()];
        assert_eq!(
            def.compute_signature(&args, &PRELUDE_REGISTRY),
            Ok(FunctionType::new(
                tyvars.clone(),
                vec![Type::new_tuple(tyvars)]
            ))
        );
        def.validate_args(&args, &PRELUDE_REGISTRY, &[TypeBound::Eq.into()])
            .unwrap();

        // quick sanity check that we are validating the args - note changed bound:
        assert_eq!(
            def.validate_args(&args, &PRELUDE_REGISTRY, &[TypeBound::Any.into()]),
            Err(SignatureError::TypeVarDoesNotMatchDeclaration {
                actual: TypeBound::Any.into(),
                cached: TypeBound::Eq.into()
            })
        );

        // First arg must be concrete, not a variable
        let kind = TypeParam::bounded_nat(NonZeroU64::new(5).unwrap());
        let args = [TypeArg::new_var_use(0, kind.clone()), USIZE_T.into()];
        // We can't prevent this from getting into our compute_signature implementation:
        assert_eq!(
            def.compute_signature(&args, &PRELUDE_REGISTRY),
            Err(SignatureError::InvalidTypeArgs)
        );
        // But validation rules it out, even when the variable is declared:
        assert_eq!(
            def.validate_args(&args, &PRELUDE_REGISTRY, &[kind]),
            Err(SignatureError::FreeTypeVar {
                idx: 0,
                num_decls: 0
            })
        );

        Ok(())
    }

    #[test]
    fn type_scheme_instantiate_var() -> Result<(), Box<dyn std::error::Error>> {
        // Check that we can instantiate a PolyFuncType-scheme with an (external)
        // type variable
        let mut e = Extension::new(EXT_ID);
        let def = e.add_op(
            "SimpleOp".into(),
            "".into(),
            PolyFuncType::new(
                vec![TypeBound::Any.into()],
                FunctionType::new_endo(vec![Type::new_var_use(0, TypeBound::Any)]),
            ),
        )?;
        let tv = Type::new_var_use(1, TypeBound::Eq);
        let args = [TypeArg::Type { ty: tv.clone() }];
        let decls = [TypeParam::Extensions, TypeBound::Eq.into()];
        def.validate_args(&args, &EMPTY_REG, &decls).unwrap();
        assert_eq!(
            def.compute_signature(&args, &EMPTY_REG),
            Ok(FunctionType::new_endo(vec![tv]))
        );
        Ok(())
    }
}<|MERGE_RESOLUTION|>--- conflicted
+++ resolved
@@ -309,10 +309,7 @@
     #[serde(flatten)]
     lower_funcs: Vec<LowerFunc>,
 
-<<<<<<< HEAD
-=======
     /// Operations can optionally implement [`ConstFold`] to implement constant folding.
->>>>>>> 905ef014
     #[serde(skip)]
     constant_folder: Box<dyn ConstFold>,
 }
