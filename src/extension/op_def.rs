--- conflicted
+++ resolved
@@ -385,15 +385,7 @@
         let list_of_var =
             Type::new_extension(list_def.instantiate(vec![TypeArg::new_var_use(0, TP)])?);
         const OP_NAME: SmolStr = SmolStr::new_inline("Reverse");
-<<<<<<< HEAD
-        let type_scheme = PolyFuncType::new(vec![TP], FunctionType::new_linear(vec![list_of_var]));
-=======
-        let type_scheme = PolyFuncType::new_validated(
-            vec![TP],
-            FunctionType::new_endo(vec![list_of_var]),
-            &reg1,
-        )?;
->>>>>>> 762839da
+        let type_scheme = PolyFuncType::new(vec![TP], FunctionType::new_endo(vec![list_of_var]));
         e.add_op_type_scheme(OP_NAME, "".into(), Default::default(), vec![], type_scheme)?;
         let reg =
             ExtensionRegistry::try_new([PRELUDE.to_owned(), EXTENSION.to_owned(), e]).unwrap();
