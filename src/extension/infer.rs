//! Inference for extension requirements on nodes of a hugr.
//!
//! Checks if the extensions requirements have a solution in terms of some
//! number of starting variables, and comes up with concrete solutions when
//! possible.
//!
//! Open extension variables can come from toplevel nodes: notionally "inputs"
//! to the graph where being wired up to a larger hugr would provide the
//! information needed to solve variables. When extension requirements of nodes
//! depend on these open variables, then the validation check for extensions
//! will succeed regardless of what the variable is instantiated to.

use super::ExtensionSet;
use crate::{
    hugr::views::HugrView,
    ops::{OpTag, OpTrait},
    types::EdgeKind,
    Direction, Node,
};

use super::validate::ExtensionError;

use petgraph::graph as pg;
use petgraph::{Directed, EdgeType, Undirected};

use std::collections::{HashMap, HashSet, VecDeque};

use thiserror::Error;

/// A mapping from nodes on the hugr to extension requirement sets which have
/// been inferred for their inputs.
pub type ExtensionSolution = HashMap<Node, ExtensionSet>;

/// Infer extensions for a hugr. This is the main API exposed by this module
///
/// Return a tuple of the solutions found for locations on the graph, and a
/// closure: a solution which would be valid if all of the variables in the graph
/// were instantiated to an empty extension set. This is used (by validation) to
/// concretise the extension requirements of the whole hugr.
pub fn infer_extensions(
    hugr: &impl HugrView,
) -> Result<(ExtensionSolution, ExtensionSolution), InferExtensionError> {
    let mut ctx = UnificationContext::new(hugr);
    let solution = ctx.main_loop()?;
    ctx.instantiate_variables();
    let closed_solution = ctx.main_loop()?;
    let closure: ExtensionSolution = closed_solution
        .into_iter()
        .filter(|(node, _)| !solution.contains_key(node))
        .collect();
    Ok((solution, closure))
}

/// Metavariables don't need much
#[derive(Clone, Copy, Debug, Eq, Hash, PartialEq)]
struct Meta(u32);

impl Meta {
    pub fn new(m: u32) -> Self {
        Meta(m)
    }
}

#[derive(Clone, Debug, Eq, PartialEq, Hash)]
/// Things we know about metavariables
enum Constraint {
    /// A variable has the same value as another variable
    Equal(Meta),
    /// Variable extends the value of another by a set of extensions
    Plus(ExtensionSet, Meta),
}

#[derive(Debug, Clone, PartialEq, Error)]
/// Errors which arise during unification
pub enum InferExtensionError {
    #[error("Mismatched extension sets {expected} and {actual}")]
    /// We've solved a metavariable, then encountered a constraint
    /// that says it should be something other than our solution
    MismatchedConcrete {
        /// The solution we were trying to insert for this meta
        expected: ExtensionSet,
        /// The incompatible solution that we found was already there
        actual: ExtensionSet,
    },
    #[error("Solved extensions {expected} at {expected_loc:?} and {actual} at {actual_loc:?} should be equal.")]
    /// A version of the above with info about which nodes failed to unify
    MismatchedConcreteWithLocations {
        /// Where the solution we want to insert came from
        expected_loc: (Node, Direction),
        /// The solution we were trying to insert for this meta
        expected: ExtensionSet,
        /// Which node we're trying to add a solution for
        actual_loc: (Node, Direction),
        /// The incompatible solution that we found was already there
        actual: ExtensionSet,
    },
    /// A variable went unsolved that wasn't related to a parameter
    #[error("Unsolved variable at location {:?}", location)]
    Unsolved {
        /// The location on the hugr that's associated to the unsolved meta
        location: (Node, Direction),
    },
    /// An extension mismatch between two nodes which are connected by an edge.
    /// This should mirror (or reuse) `ValidationError`'s SrcExceedsTgtExtensions
    /// and TgtExceedsSrcExtensions
    #[error("Edge mismatch: {0}")]
    EdgeMismatch(#[from] ExtensionError),
}

/// A graph of metavariables connected by constraints.
/// The edges represent `Equal` constraints in the undirected graph and `Plus`
/// constraints in the directed case.
struct GraphContainer<Dir: EdgeType> {
    graph: pg::Graph<Meta, (), Dir>,
    node_map: HashMap<Meta, pg::NodeIndex>,
}

impl<T: EdgeType> GraphContainer<T> {
    /// Add a metavariable to the graph as a node and return the `NodeIndex`.
    /// If it's already there, just return the existing `NodeIndex`
    fn add_or_retrieve(&mut self, m: Meta) -> pg::NodeIndex {
        self.node_map.get(&m).cloned().unwrap_or_else(|| {
            let ix = self.graph.add_node(m);
            self.node_map.insert(m, ix);
            ix
        })
    }

    /// Create an edge between two nodes on the graph
    fn add_edge(&mut self, src: Meta, tgt: Meta) {
        let src_ix = self.add_or_retrieve(src);
        let tgt_ix = self.add_or_retrieve(tgt);
        self.graph.add_edge(src_ix, tgt_ix, ());
    }

    /// Return the strongly connected components of the graph in terms of
    /// metavariables. In the undirected case, return the connected components
    fn sccs(&self) -> Vec<Vec<Meta>> {
        petgraph::algo::tarjan_scc(&self.graph)
            .into_iter()
            .map(|cc| {
                cc.into_iter()
                    .map(|n| *self.graph.node_weight(n).unwrap())
                    .collect()
            })
            .collect()
    }
}

impl GraphContainer<Undirected> {
    fn new() -> Self {
        GraphContainer {
            graph: pg::Graph::new_undirected(),
            node_map: HashMap::new(),
        }
    }
}

impl GraphContainer<Directed> {
    fn new() -> Self {
        GraphContainer {
            graph: pg::Graph::new(),
            node_map: HashMap::new(),
        }
    }
}

type EqGraph = GraphContainer<Undirected>;

/// Our current knowledge about the extensions of the graph
struct UnificationContext {
    /// A list of constraints for each metavariable
    constraints: HashMap<Meta, HashSet<Constraint>>,
    /// A map which says which nodes correspond to which metavariables
    extensions: HashMap<(Node, Direction), Meta>,
    /// Solutions to metavariables
    solved: HashMap<Meta, ExtensionSet>,
    /// A graph which says which metavariables should be equal
    eq_graph: EqGraph,
    /// A mapping from metavariables which have been merged, to the meta they've
    // been merged to
    shunted: HashMap<Meta, Meta>,
    /// Variables we're allowed to include in solutionss
    variables: HashSet<Meta>,
    /// A name for the next metavariable we create
    fresh_name: u32,
}

/// Invariant: Constraint::Plus always points to a fresh metavariable
impl UnificationContext {
    /// Create a new unification context, and populate it with constraints from
    /// traversing the hugr which is passed in.
    pub fn new(hugr: &impl HugrView) -> Self {
        let mut ctx = Self {
            constraints: HashMap::new(),
            extensions: HashMap::new(),
            solved: HashMap::new(),
            eq_graph: EqGraph::new(),
            shunted: HashMap::new(),
            variables: HashSet::new(),
            fresh_name: 0,
        };
        ctx.gen_constraints(hugr);
        ctx
    }

    /// Create a fresh metavariable, and increment `fresh_name` for next time
    fn fresh_meta(&mut self) -> Meta {
        let fresh = Meta::new(self.fresh_name);
        self.fresh_name += 1;
        self.constraints.insert(fresh, HashSet::new());
        fresh
    }

    /// Declare a constraint on the metavariable
    fn add_constraint(&mut self, m: Meta, c: Constraint) {
        self.constraints.entry(m).or_default().insert(c);
    }

    /// Declare that a meta has been solved
    fn add_solution(&mut self, m: Meta, rs: ExtensionSet) {
        let existing_sol = self.solved.insert(m, rs);
        debug_assert!(existing_sol.is_none());
    }

    /// If a metavariable has been merged, return the new meta, otherwise return
    /// the same meta.
    ///
    /// This could loop if there were a cycle in the `shunted` list, but there
    /// shouldn't be, because we only ever shunt to *new* metas.
    fn resolve(&self, m: Meta) -> Meta {
        self.shunted.get(&m).cloned().map_or(m, |m| self.resolve(m))
    }

    /// Get the relevant constraints for a metavariable. If it's been merged,
    /// get the constraints for the merged metavariable
    fn get_constraints(&self, m: &Meta) -> Option<&HashSet<Constraint>> {
        self.constraints.get(&self.resolve(*m))
    }

    /// Get the relevant solution for a metavariable. If it's been merged, get
    /// the solution for the merged metavariable
    fn get_solution(&self, m: &Meta) -> Option<&ExtensionSet> {
        self.solved.get(&self.resolve(*m))
    }

    /// Return the metavariable corresponding to the given location on the
    /// graph, either by making a new meta, or looking it up
    fn make_or_get_meta(&mut self, node: Node, dir: Direction) -> Meta {
        if let Some(m) = self.extensions.get(&(node, dir)) {
            *m
        } else {
            let m = self.fresh_meta();
            self.extensions.insert((node, dir), m);
            m
        }
    }

    /// Iterate over the nodes in a hugr and generate unification constraints
    fn gen_constraints<T>(&mut self, hugr: &T)
    where
        T: HugrView,
    {
        if hugr.root_type().signature().is_none() {
            let m_input = self.make_or_get_meta(hugr.root(), Direction::Incoming);
            self.variables.insert(m_input);
        }

        for node in hugr.nodes() {
            let m_input = self.make_or_get_meta(node, Direction::Incoming);
            let m_output = self.make_or_get_meta(node, Direction::Outgoing);

            let node_type = hugr.get_nodetype(node);

            // Add constraints for the inputs and outputs of dataflow nodes according
            // to the signature of the parent node
            if let Some([input, output]) = hugr.get_io(node) {
                for dir in Direction::BOTH {
                    let m_input_node = self.make_or_get_meta(input, dir);
                    self.add_constraint(m_input_node, Constraint::Equal(m_input));
                    let m_output_node = self.make_or_get_meta(output, dir);
                    self.add_constraint(m_output_node, Constraint::Equal(m_output));
                }
            }

            if hugr.get_optype(node).tag() == OpTag::Conditional {
                for case in hugr.children(node) {
                    let m_case_in = self.make_or_get_meta(case, Direction::Incoming);
                    let m_case_out = self.make_or_get_meta(case, Direction::Outgoing);
                    self.add_constraint(m_case_in, Constraint::Equal(m_input));
                    self.add_constraint(m_case_out, Constraint::Equal(m_output));
                }
            }

            if node_type.tag() == OpTag::Cfg {
                let mut children = hugr.children(node);
                let entry = children.next().unwrap();
                let exit = children.next().unwrap();
                let m_entry = self.make_or_get_meta(entry, Direction::Incoming);
                let m_exit = self.make_or_get_meta(exit, Direction::Outgoing);
                self.add_constraint(m_input, Constraint::Equal(m_entry));
                self.add_constraint(m_output, Constraint::Equal(m_exit));
            }

            match node_type.signature() {
                // Input extensions are open
                None => {
                    let delta = node_type.op_signature().extension_reqs;
                    let c = if delta.is_empty() {
                        Constraint::Equal(m_input)
                    } else {
                        Constraint::Plus(delta, m_input)
                    };
                    self.add_constraint(m_output, c);
                }
                // We have a solution for everything!
                Some(sig) => {
                    self.add_solution(m_output, sig.output_extensions());
                    self.add_solution(m_input, sig.input_extensions);
                }
            }
        }
        // Separate loop so that we can assume that a metavariable has been
        // added for every (Node, Direction) in the graph already.
        for tgt_node in hugr.nodes() {
            let sig = hugr.get_nodetype(tgt_node).op();
            // Incoming ports with an edge that should mean equal extension reqs
            for port in hugr.node_inputs(tgt_node).filter(|src_port| {
                matches!(
                    sig.port_kind(*src_port),
                    Some(EdgeKind::Value(_))
                        | Some(EdgeKind::Static(_))
                        | Some(EdgeKind::ControlFlow)
                )
            }) {
                let m_tgt = *self
                    .extensions
                    .get(&(tgt_node, Direction::Incoming))
                    .unwrap();
                for (src_node, _) in hugr.linked_ports(tgt_node, port) {
                    let m_src = self
                        .extensions
                        .get(&(src_node, Direction::Outgoing))
                        .unwrap();
                    self.add_constraint(*m_src, Constraint::Equal(m_tgt));
                }
            }
        }
    }

    /// When trying to unify two metas, check if they both correspond to
    /// different ends of the same wire. If so, return an `ExtensionError`.
    /// Otherwise check whether they both correspond to *some* location on the
    /// graph and include that info the otherwise generic `MismatchedConcrete`.
    fn report_mismatch(
        &self,
        m1: Meta,
        m2: Meta,
        rs1: ExtensionSet,
        rs2: ExtensionSet,
    ) -> InferExtensionError {
        let loc1 = self
            .extensions
            .iter()
            .find(|(_, m)| **m == m1 || self.resolve(**m) == m1)
            .map(|a| a.0);
        let loc2 = self
            .extensions
            .iter()
            .find(|(_, m)| **m == m2 || self.resolve(**m) == m2)
            .map(|a| a.0);
        if let (Some((node1, dir1)), Some((node2, dir2))) = (loc1, loc2) {
            // N.B. We're looking for the case where an equality constraint
            // arose because the two locations are connected by an edge

            // If the directions are the same, they shouldn't be connected
            // to each other. If the nodes are the same, there's no edge!
            //
            // TODO: It's still possible that the equality constraint
            // arose because one node is a dataflow parent and the other
            // is one of it's I/O nodes. In that case, the directions could be
            // the same, and we should try to detect it
            if dir1 != dir2 && node1 != node2 {
                let [(src, src_rs), (tgt, tgt_rs)] = if *dir2 == Direction::Incoming {
                    [(node1, rs1.clone()), (node2, rs2.clone())]
                } else {
                    [(node2, rs2.clone()), (node1, rs1.clone())]
                };

                return InferExtensionError::EdgeMismatch(if src_rs.is_subset(&tgt_rs) {
                    ExtensionError::TgtExceedsSrcExtensions {
                        from: *src,
                        from_extensions: src_rs,
                        to: *tgt,
                        to_extensions: tgt_rs,
                    }
                } else {
                    ExtensionError::SrcExceedsTgtExtensions {
                        from: *src,
                        from_extensions: src_rs,
                        to: *tgt,
                        to_extensions: tgt_rs,
                    }
                });
            }
        }
        if let (Some(loc1), Some(loc2)) = (loc1, loc2) {
            InferExtensionError::MismatchedConcreteWithLocations {
                expected_loc: *loc1,
                expected: rs1,
                actual_loc: *loc2,
                actual: rs2,
            }
        } else {
            InferExtensionError::MismatchedConcrete {
                expected: rs1,
                actual: rs2,
            }
        }
    }

    /// Take a group of equal metas and merge them into a new, single meta.
    ///
    /// Returns the set of new metas created and the set of metas that were
    /// merged.
    fn merge_equal_metas(&mut self) -> Result<(HashSet<Meta>, HashSet<Meta>), InferExtensionError> {
        let mut merged: HashSet<Meta> = HashSet::new();
        let mut new_metas: HashSet<Meta> = HashSet::new();
        for cc in self.eq_graph.sccs().into_iter() {
            // Within a connected component everything is equal
            let combined_meta = self.fresh_meta();
            for m in cc.iter() {
                // The same meta shouldn't be shunted twice directly. Only
                // transitively, as we still process the meta it was shunted to
                if self.shunted.contains_key(m) {
                    continue;
                }

                if let Some(cs) = self.constraints.remove(m) {
                    for c in cs
                        .iter()
                        .filter(|c| !matches!(c, Constraint::Equal(_)))
                        .cloned()
                        .collect::<Vec<_>>()
                        .into_iter()
                    {
                        self.add_constraint(combined_meta, c.clone());
                    }
                    merged.insert(*m);
                    // Record a new meta the first time that we use it; don't
                    // bother recording a new meta if we don't add any
                    // constraints. It should be safe to call this multiple times
                    new_metas.insert(combined_meta);
                }
                // Here, solved.get is equivalent to get_solution, because if
                // `m` had already been shunted, we wouldn't skipped it
                if let Some(solution) = self.solved.get(m) {
                    match self.solved.get(&combined_meta) {
                        Some(existing_solution) => {
                            if solution != existing_solution {
                                return Err(self.report_mismatch(
                                    *m,
                                    combined_meta,
                                    solution.clone(),
                                    existing_solution.clone(),
                                ));
                            }
                        }
                        None => {
                            self.solved.insert(combined_meta, solution.clone());
                        }
                    }
                }
                if self.variables.contains(m) {
                    self.variables.insert(combined_meta);
                    self.variables.remove(m);
                }
                self.shunted.insert(*m, combined_meta);
            }
        }
        Ok((new_metas, merged))
    }

    /// Inspect the constraints of a given metavariable and try to find a
    /// solution based on those.
    /// Returns whether a solution was found
    fn solve_meta(&mut self, meta: Meta) -> Result<bool, InferExtensionError> {
        let mut solved = false;
        for c in self.get_constraints(&meta).unwrap().clone().iter() {
            match c {
                // Just register the equality in the EqGraph, we'll process it later
                Constraint::Equal(other_meta) => {
                    self.eq_graph.add_edge(meta, *other_meta);
                }
                // N.B. If `meta` is already solved, we can't use that
                // information to solve `other_meta`. This is because the Plus
                // constraint only signifies a preorder.
                // I.e. if meta = other_meta + 'R', it's still possible that the
                // solution is meta = other_meta because we could be adding 'R'
                // to a set which already contained it.
                Constraint::Plus(r, other_meta) => {
                    if let Some(rs) = self.get_solution(other_meta) {
                        let rrs = rs.clone().union(r);
                        match self.get_solution(&meta) {
                            // Let's check that this is right?
                            Some(rs) => {
                                if rs != &rrs {
                                    return Err(self.report_mismatch(
                                        meta,
                                        *other_meta,
                                        rs.clone(),
                                        rrs,
                                    ));
                                }
                            }
                            None => {
                                self.add_solution(meta, rrs);
                                solved = true;
                            }
                        };
                    };
                }
            }
        }
        Ok(solved)
    }

    /// Tries to return concrete extensions for each node in the graph. This only
    /// works when there are no variables in the graph!
    ///
    /// What we really want is to give the concrete extensions where they're
    /// available. When there are variables, we should leave the graph as it is,
    /// but make sure that no matter what they're instantiated to, the graph
    /// still makes sense (should pass the extension validation check)
    pub fn results(&self) -> Result<ExtensionSolution, InferExtensionError> {
        // Check that all of the metavariables associated with nodes of the
        // graph are solved
        let depended_upon = {
            let mut h: HashMap<Meta, Vec<Meta>> = HashMap::new();
            for (m, m2) in self.constraints.iter().flat_map(|(m, cs)| {
                cs.iter().flat_map(|c| match c {
                    Constraint::Plus(_, m2) => Some((*m, self.resolve(*m2))),
                    _ => None,
                })
            }) {
                h.entry(m2).or_default().push(m);
            }
            h
        };
        // Calculate everything dependent upon a variable.
        // Note it would be better to find metas ALL of whose dependencies were (transitively)
        // on variables, but this is more complex, and hard to define if there are cycles
        // of PLUS constraints, so leaving that as a TODO until we've handled such cycles.
        let mut depends_on_var = HashSet::new();
        let mut queue = VecDeque::from_iter(self.variables.iter());
        while let Some(m) = queue.pop_front() {
            if depends_on_var.insert(m) {
                if let Some(d) = depended_upon.get(m) {
                    queue.extend(d.iter())
                }
            }
        }

        let mut results: ExtensionSolution = HashMap::new();
        for (loc, meta) in self.extensions.iter() {
            if let Some(rs) = self.get_solution(meta) {
                if loc.1 == Direction::Incoming {
                    results.insert(loc.0, rs.clone());
                }
            } else {
                // Unsolved nodes must be unsolved because they depend on graph variables.
                if !depends_on_var.contains(&self.resolve(*meta)) {
                    return Err(InferExtensionError::Unsolved { location: *loc });
                }
            }
        }
        Ok(results)
    }

    /// Iterates over a set of metas (the argument) and tries to solve
    /// them.
    /// Returns the metas that we solved
    fn solve_constraints(
        &mut self,
        vars: &HashSet<Meta>,
    ) -> Result<HashSet<Meta>, InferExtensionError> {
        let mut solved = HashSet::new();
        for m in vars.iter() {
            if self.solve_meta(*m)? {
                solved.insert(*m);
            }
        }
        Ok(solved)
    }

    /// Once the unification context is set up, attempt to infer ExtensionSets
    /// for all of the metavariables in the `UnificationContext`.
    ///
    /// Return a mapping from locations in the graph to concrete `ExtensionSets`
    /// where it was possible to infer them. If it wasn't possible to infer a
    /// *concrete* `ExtensionSet`, e.g. if the ExtensionSet relies on an open
    /// variable in the toplevel graph, don't include that location in the map
    pub fn main_loop(&mut self) -> Result<ExtensionSolution, InferExtensionError> {
        let mut remaining = HashSet::<Meta>::from_iter(self.constraints.keys().cloned());

        // Keep going as long as we're making progress (= merging and solving nodes)
        loop {
            // Try to solve metas with the information we have now. This may
            // register new equalities on the EqGraph
            let to_delete = self.solve_constraints(&remaining)?;
            // Merge metas based on the equalities we just registered
            let (new, merged) = self.merge_equal_metas()?;
            // All of the metas for which we've made progress
            let delta: HashSet<Meta> = HashSet::from_iter(to_delete.union(&merged).cloned());

            // Clean up dangling constraints on solved metavariables
            to_delete.iter().for_each(|m| {
                self.constraints.remove(m);
            });
            // Remove solved and merged metas from remaining "to solve" list
            delta.iter().for_each(|m| {
                remaining.remove(m);
            });

            // If we made no progress, we're done!
            if delta.is_empty() && new.is_empty() {
                break;
            }
            remaining.extend(new)
        }
        self.results()
    }

    /// Gather all the transitive dependencies (induced by constraints) of the
    /// variables in the context.
    fn search_variable_deps(&self) -> HashSet<Meta> {
        let mut seen = HashSet::new();
        let mut new_variables: HashSet<Meta> = self.variables.clone();
        while !new_variables.is_empty() {
            new_variables = new_variables
                .into_iter()
                .filter(|m| seen.insert(*m))
                .flat_map(|m| self.get_constraints(&m).unwrap())
                .map(|c| match c {
                    Constraint::Plus(_, other) => self.resolve(*other),
                    Constraint::Equal(other) => self.resolve(*other),
                })
                .collect();
        }
        seen
    }

    /// Instantiate all variables in the graph with the empty extension set, or
    /// the smallest solution possible given their constraints.
    /// This is done to solve metas which depend on variables, which allows
    /// us to come up with a fully concrete solution to pass into validation.
    ///
    /// Nodes which loop into themselves must be considered as a "minimum" set
    /// of requirements. If we have
    ///   1 = 2 + X, ...
    ///   2 = 1 + x, ...
    /// then 1 and 2 both definitely contain X, even if we don't know what else.
    /// So instead of instantiating to the empty set, we'll instantiate to `{X}`
    pub fn instantiate_variables(&mut self) {
        // A directed graph to keep track of `Plus` constraint relationships
        let mut relations = GraphContainer::<Directed>::new();
        let mut solutions: HashMap<Meta, ExtensionSet> = HashMap::new();

        let variable_scope = self.search_variable_deps();
        for m in variable_scope.into_iter() {
            // If `m` has been merged, [`self.variables`] entry
            // will have already been updated to the merged
            // value by [`self.merge_equal_metas`] so we don't
            // need to worry about resolving it.
            if !self.solved.contains_key(&m) {
                // Handle the case where the constraints for `m` contain a self
                // reference, i.e. "m = Plus(E, m)", in which case the variable
                // should be instantiated to E rather than the empty set.
<<<<<<< HEAD
                let plus_constraints =
                    self.get_constraints(&m)
                        .unwrap()
                        .iter()
                        .cloned()
                        .flat_map(|c| match c {
                            Constraint::Plus(r, other_m) => Some((r, self.resolve(other_m))),
                            _ => None,
                        });

                let (rs, other_ms): (Vec<_>, Vec<_>) = plus_constraints.unzip();
                let solution = ExtensionSet::from_iter(rs.into_iter());
                let unresolved_metas = other_ms
                    .into_iter()
                    .filter(|other_m| m != *other_m)
                    .collect::<Vec<_>>();

                // If `m` doesn't depend on any other metas then we have all the
                // information we need to come up with a solution for it.
                if unresolved_metas.is_empty() {
                    self.add_solution(m, solution.clone());
                } else {
                    unresolved_metas
                        .iter()
                        .for_each(|other_m| relations.add_edge(m, *other_m));
                }
                solutions.insert(m, solution);
            }
        }

        // Strongly connected components are looping constraint dependencies.
        // This means that each metavariable in the CC has the same solution.
        for cc in relations.sccs() {
            let mut combined_solution = ExtensionSet::new();
            for sol in cc.iter().filter_map(|m| solutions.get(m)) {
                combined_solution = combined_solution.union(sol);
            }
            for m in cc.iter() {
                self.add_solution(*m, combined_solution.clone());
=======
                let solution = self
                    .get_constraints(&m)
                    .unwrap()
                    .iter()
                    .filter_map(|c| match c {
                        // If `m` has been merged, [`self.variables`] entry
                        // will have already been updated to the merged
                        // value by [`self.merge_equal_metas`] so we don't
                        // need to worry about resolving it.
                        Constraint::Plus(x, other_m) if m == self.resolve(*other_m) => Some(x),
                        _ => None,
                    })
                    .fold(ExtensionSet::new(), ExtensionSet::union);
                self.add_solution(m, solution);
>>>>>>> b7ebb0de
            }
        }
        self.variables = HashSet::new();
    }
}

#[cfg(test)]
mod test {
    use std::error::Error;

    use super::*;
    use crate::builder::test::closed_dfg_root_hugr;
    use crate::builder::{DFGBuilder, Dataflow, DataflowHugr};
    use crate::extension::prelude::QB_T;
    use crate::extension::ExtensionId;
    use crate::extension::{prelude::PRELUDE_REGISTRY, ExtensionSet};
    use crate::hugr::{validate::ValidationError, Hugr, HugrMut, HugrView, NodeType};
    use crate::macros::const_extension_ids;
    use crate::ops::custom::{ExternalOp, OpaqueOp};
    use crate::ops::{self, dataflow::IOTrait, handle::NodeHandle, OpTrait};
    use crate::ops::{LeafOp, OpType};

    use crate::type_row;
    use crate::types::{FunctionType, Type, TypeRow};

    use cool_asserts::assert_matches;
    use itertools::Itertools;
    use portgraph::NodeIndex;

    const NAT: Type = crate::extension::prelude::USIZE_T;

    const_extension_ids! {
        const A: ExtensionId = "A";
        const B: ExtensionId = "B";
        const C: ExtensionId = "C";
        const UNKNOWN_EXTENSION: ExtensionId = "Unknown";
    }

    #[test]
    // Build up a graph with some holes in its extension requirements, and infer
    // them.
    fn from_graph() -> Result<(), Box<dyn Error>> {
        let rs = ExtensionSet::from_iter([A, B, C]);
        let main_sig =
            FunctionType::new(type_row![NAT, NAT], type_row![NAT]).with_extension_delta(&rs);

        let op = ops::DFG {
            signature: main_sig,
        };

        let root_node = NodeType::new_open(op);
        let mut hugr = Hugr::new(root_node);

        let input = ops::Input::new(type_row![NAT, NAT]);
        let output = ops::Output::new(type_row![NAT]);

        let input = hugr.add_op_with_parent(hugr.root(), input)?;
        let output = hugr.add_op_with_parent(hugr.root(), output)?;

        assert_matches!(hugr.get_io(hugr.root()), Some(_));

        let add_a_sig = FunctionType::new(type_row![NAT], type_row![NAT])
            .with_extension_delta(&ExtensionSet::singleton(&A));

        let add_b_sig = FunctionType::new(type_row![NAT], type_row![NAT])
            .with_extension_delta(&ExtensionSet::singleton(&B));

        let add_ab_sig = FunctionType::new(type_row![NAT], type_row![NAT])
            .with_extension_delta(&ExtensionSet::from_iter([A, B]));

        let mult_c_sig = FunctionType::new(type_row![NAT, NAT], type_row![NAT])
            .with_extension_delta(&ExtensionSet::singleton(&C));

        let add_a = hugr.add_op_with_parent(
            hugr.root(),
            ops::DFG {
                signature: add_a_sig,
            },
        )?;
        let add_b = hugr.add_op_with_parent(
            hugr.root(),
            ops::DFG {
                signature: add_b_sig,
            },
        )?;
        let add_ab = hugr.add_op_with_parent(
            hugr.root(),
            ops::DFG {
                signature: add_ab_sig,
            },
        )?;
        let mult_c = hugr.add_op_with_parent(
            hugr.root(),
            ops::DFG {
                signature: mult_c_sig,
            },
        )?;

        hugr.connect(input, 0, add_a, 0)?;
        hugr.connect(add_a, 0, add_b, 0)?;
        hugr.connect(add_b, 0, mult_c, 0)?;

        hugr.connect(input, 1, add_ab, 0)?;
        hugr.connect(add_ab, 0, mult_c, 1)?;

        hugr.connect(mult_c, 0, output, 0)?;

        let (_, closure) = infer_extensions(&hugr)?;
        let empty = ExtensionSet::new();
        let ab = ExtensionSet::from_iter([A, B]);
        assert_eq!(*closure.get(&(hugr.root())).unwrap(), empty);
        assert_eq!(*closure.get(&(mult_c)).unwrap(), ab);
        assert_eq!(*closure.get(&(add_ab)).unwrap(), empty);
        assert_eq!(*closure.get(&add_b).unwrap(), ExtensionSet::singleton(&A));
        Ok(())
    }

    #[test]
    // Basic test that the `Plus` constraint works
    fn plus() -> Result<(), InferExtensionError> {
        let hugr = Hugr::default();
        let mut ctx = UnificationContext::new(&hugr);

        let metas: Vec<Meta> = (2..8)
            .map(|i| {
                let meta = ctx.fresh_meta();
                ctx.extensions
                    .insert((NodeIndex::new(i).into(), Direction::Incoming), meta);
                meta
            })
            .collect();

        ctx.solved.insert(metas[2], ExtensionSet::singleton(&A));
        ctx.add_constraint(metas[1], Constraint::Equal(metas[2]));
        ctx.add_constraint(
            metas[0],
            Constraint::Plus(ExtensionSet::singleton(&B), metas[2]),
        );
        ctx.add_constraint(
            metas[4],
            Constraint::Plus(ExtensionSet::singleton(&C), metas[0]),
        );
        ctx.add_constraint(metas[3], Constraint::Equal(metas[4]));
        ctx.add_constraint(metas[5], Constraint::Equal(metas[0]));
        ctx.main_loop()?;

        let a = ExtensionSet::singleton(&A);
        let mut ab = a.clone();
        ab.insert(&B);
        let mut abc = ab.clone();
        abc.insert(&C);

        assert_eq!(ctx.get_solution(&metas[0]).unwrap(), &ab);
        assert_eq!(ctx.get_solution(&metas[1]).unwrap(), &a);
        assert_eq!(ctx.get_solution(&metas[2]).unwrap(), &a);
        assert_eq!(ctx.get_solution(&metas[3]).unwrap(), &abc);
        assert_eq!(ctx.get_solution(&metas[4]).unwrap(), &abc);
        assert_eq!(ctx.get_solution(&metas[5]).unwrap(), &ab);

        Ok(())
    }

    #[test]
    // This generates a solution that causes validation to fail
    // because of a missing lift node
    fn missing_lift_node() -> Result<(), Box<dyn Error>> {
        let mut hugr = Hugr::new(NodeType::new_pure(ops::DFG {
            signature: FunctionType::new(type_row![NAT], type_row![NAT])
                .with_extension_delta(&ExtensionSet::singleton(&A)),
        }));

        let input = hugr.add_node_with_parent(
            hugr.root(),
            NodeType::new_pure(ops::Input {
                types: type_row![NAT],
            }),
        )?;

        let output = hugr.add_node_with_parent(
            hugr.root(),
            NodeType::new_pure(ops::Output {
                types: type_row![NAT],
            }),
        )?;

        hugr.connect(input, 0, output, 0)?;

        // Fail to catch the actual error because it's a difference between I/O
        // nodes and their parents and `report_mismatch` isn't yet smart enough
        // to handle that.
        assert_matches!(
            hugr.update_validate(&PRELUDE_REGISTRY),
            Err(ValidationError::CantInfer(_))
        );
        Ok(())
    }

    #[test]
    // Tests that we can succeed even when all variables don't have concrete
    // extension sets, and we have an open variable at the start of the graph.
    fn open_variables() -> Result<(), InferExtensionError> {
        let mut ctx = UnificationContext::new(&Hugr::default());
        let a = ctx.fresh_meta();
        let b = ctx.fresh_meta();
        let ab = ctx.fresh_meta();
        // Some nonsense so that the constraints register as "live"
        ctx.extensions
            .insert((NodeIndex::new(2).into(), Direction::Outgoing), a);
        ctx.extensions
            .insert((NodeIndex::new(3).into(), Direction::Outgoing), b);
        ctx.extensions
            .insert((NodeIndex::new(4).into(), Direction::Incoming), ab);
        ctx.variables.insert(a);
        ctx.variables.insert(b);
        ctx.add_constraint(ab, Constraint::Plus(ExtensionSet::singleton(&A), b));
        ctx.add_constraint(ab, Constraint::Plus(ExtensionSet::singleton(&B), a));
        let solution = ctx.main_loop()?;
        // We'll only find concrete solutions for the Incoming extension reqs of
        // the main node created by `Hugr::default`
        assert_eq!(solution.len(), 1);
        Ok(())
    }

    #[test]
    // Infer the extensions on a child node with no inputs
    fn dangling_src() -> Result<(), Box<dyn Error>> {
        let rs = ExtensionSet::singleton(&"R".try_into().unwrap());

        let mut hugr = closed_dfg_root_hugr(
            FunctionType::new(type_row![NAT], type_row![NAT]).with_extension_delta(&rs),
        );

        let [input, output] = hugr.get_io(hugr.root()).unwrap();
        let add_r_sig = FunctionType::new(type_row![NAT], type_row![NAT]).with_extension_delta(&rs);

        let add_r = hugr.add_op_with_parent(
            hugr.root(),
            ops::DFG {
                signature: add_r_sig,
            },
        )?;

        // Dangling thingy
        let src_sig = FunctionType::new(type_row![], type_row![NAT])
            .with_extension_delta(&ExtensionSet::new());

        let src = hugr.add_op_with_parent(hugr.root(), ops::DFG { signature: src_sig })?;

        let mult_sig = FunctionType::new(type_row![NAT, NAT], type_row![NAT]);
        // Mult has open extension requirements, which we should solve to be "R"
        let mult = hugr.add_op_with_parent(
            hugr.root(),
            ops::DFG {
                signature: mult_sig,
            },
        )?;

        hugr.connect(input, 0, add_r, 0)?;
        hugr.connect(add_r, 0, mult, 0)?;
        hugr.connect(src, 0, mult, 1)?;
        hugr.connect(mult, 0, output, 0)?;

        let closure = hugr.infer_extensions()?;
        assert!(closure.is_empty());
        assert_eq!(
            hugr.get_nodetype(src.node())
                .signature()
                .unwrap()
                .output_extensions(),
            rs
        );
        assert_eq!(
            hugr.get_nodetype(mult.node())
                .signature()
                .unwrap()
                .input_extensions,
            rs
        );
        assert_eq!(
            hugr.get_nodetype(mult.node())
                .signature()
                .unwrap()
                .output_extensions(),
            rs
        );
        Ok(())
    }

    #[test]
    fn resolve_test() -> Result<(), InferExtensionError> {
        let mut ctx = UnificationContext::new(&Hugr::default());
        let m0 = ctx.fresh_meta();
        let m1 = ctx.fresh_meta();
        let m2 = ctx.fresh_meta();
        ctx.add_constraint(m0, Constraint::Equal(m1));
        ctx.main_loop()?;
        let mid0 = ctx.resolve(m0);
        assert_eq!(ctx.resolve(m0), ctx.resolve(m1));
        ctx.add_constraint(mid0, Constraint::Equal(m2));
        ctx.main_loop()?;
        assert_eq!(ctx.resolve(m0), ctx.resolve(m2));
        assert_eq!(ctx.resolve(m1), ctx.resolve(m2));
        assert!(ctx.resolve(m0) != mid0);
        Ok(())
    }

    fn create_with_io(
        hugr: &mut Hugr,
        parent: Node,
        op: impl Into<OpType>,
        op_sig: FunctionType,
    ) -> Result<[Node; 3], Box<dyn Error>> {
        let op: OpType = op.into();

        let node = hugr.add_op_with_parent(parent, op)?;
        let input = hugr.add_op_with_parent(
            node,
            ops::Input {
                types: op_sig.input,
            },
        )?;
        let output = hugr.add_op_with_parent(
            node,
            ops::Output {
                types: op_sig.output,
            },
        )?;
        Ok([node, input, output])
    }

    #[test]
    fn test_conditional_inference() -> Result<(), Box<dyn Error>> {
        fn build_case(
            hugr: &mut Hugr,
            conditional_node: Node,
            op: ops::Case,
            first_ext: ExtensionId,
            second_ext: ExtensionId,
        ) -> Result<Node, Box<dyn Error>> {
            let [case, case_in, case_out] = create_with_io(
                hugr,
                conditional_node,
                op.clone(),
                Into::<OpType>::into(op).signature(),
            )?;

            let lift1 = hugr.add_op_with_parent(
                case,
                ops::LeafOp::Lift {
                    type_row: type_row![NAT],
                    new_extension: first_ext,
                },
            )?;

            let lift2 = hugr.add_op_with_parent(
                case,
                ops::LeafOp::Lift {
                    type_row: type_row![NAT],
                    new_extension: second_ext,
                },
            )?;

            hugr.connect(case_in, 0, lift1, 0)?;
            hugr.connect(lift1, 0, lift2, 0)?;
            hugr.connect(lift2, 0, case_out, 0)?;

            Ok(case)
        }

        let tuple_sum_rows = vec![type_row![]; 2];
        let rs = ExtensionSet::from_iter([A, B]);

        let inputs = type_row![NAT];
        let outputs = type_row![NAT];

        let op = ops::Conditional {
            tuple_sum_rows,
            other_inputs: inputs.clone(),
            outputs: outputs.clone(),
            extension_delta: rs.clone(),
        };

        let mut hugr = Hugr::new(NodeType::new_pure(op));
        let conditional_node = hugr.root();

        let case_op = ops::Case {
            signature: FunctionType::new(inputs, outputs).with_extension_delta(&rs),
        };
        let case0_node = build_case(&mut hugr, conditional_node, case_op.clone(), A, B)?;

        let case1_node = build_case(&mut hugr, conditional_node, case_op, B, A)?;

        hugr.infer_extensions()?;

        for node in [case0_node, case1_node, conditional_node] {
            assert_eq!(
                hugr.get_nodetype(node)
                    .signature()
                    .unwrap()
                    .input_extensions,
                ExtensionSet::new()
            );
            assert_eq!(
                hugr.get_nodetype(node)
                    .signature()
                    .unwrap()
                    .input_extensions,
                ExtensionSet::new()
            );
        }
        Ok(())
    }

    #[test]
    fn extension_adding_sequence() -> Result<(), Box<dyn Error>> {
        let df_sig = FunctionType::new(type_row![NAT], type_row![NAT]);

        let mut hugr = Hugr::new(NodeType::new_open(ops::DFG {
            signature: df_sig
                .clone()
                .with_extension_delta(&ExtensionSet::from_iter([A, B])),
        }));

        let root = hugr.root();
        let input = hugr.add_op_with_parent(
            root,
            ops::Input {
                types: type_row![NAT],
            },
        )?;
        let output = hugr.add_op_with_parent(
            root,
            ops::Output {
                types: type_row![NAT],
            },
        )?;

        // Make identical dataflow nodes which add extension requirement "A" or "B"
        let df_nodes: Vec<Node> = vec![A, A, B, B, A, B]
            .into_iter()
            .map(|ext| {
                let dfg_sig = df_sig
                    .clone()
                    .with_extension_delta(&ExtensionSet::singleton(&ext));
                let [node, input, output] = create_with_io(
                    &mut hugr,
                    root,
                    ops::DFG {
                        signature: dfg_sig.clone(),
                    },
                    dfg_sig,
                )
                .unwrap();

                let lift = hugr
                    .add_op_with_parent(
                        node,
                        ops::LeafOp::Lift {
                            type_row: type_row![NAT],
                            new_extension: ext,
                        },
                    )
                    .unwrap();

                hugr.connect(input, 0, lift, 0).unwrap();
                hugr.connect(lift, 0, output, 0).unwrap();

                node
            })
            .collect();

        // Connect nodes in order (0 -> 1 -> 2 ...)
        let nodes = [vec![input], df_nodes, vec![output]].concat();
        for (src, tgt) in nodes.into_iter().tuple_windows() {
            hugr.connect(src, 0, tgt, 0)?;
        }
        hugr.update_validate(&PRELUDE_REGISTRY)?;
        Ok(())
    }

    fn make_opaque(extension: impl Into<ExtensionId>, signature: FunctionType) -> ops::LeafOp {
        let opaque =
            ops::custom::OpaqueOp::new(extension.into(), "", "".into(), vec![], Some(signature));
        ops::custom::ExternalOp::from(opaque).into()
    }

    fn make_block(
        hugr: &mut Hugr,
        bb_parent: Node,
        inputs: TypeRow,
        tuple_sum_rows: impl IntoIterator<Item = TypeRow>,
        extension_delta: ExtensionSet,
    ) -> Result<Node, Box<dyn Error>> {
        let tuple_sum_rows: Vec<_> = tuple_sum_rows.into_iter().collect();
        let tuple_sum_type = Type::new_tuple_sum(tuple_sum_rows.clone());
        let dfb_sig = FunctionType::new(inputs.clone(), vec![tuple_sum_type])
            .with_extension_delta(&extension_delta.clone());
        let dfb = ops::BasicBlock::DFB {
            inputs,
            other_outputs: type_row![],
            tuple_sum_rows,
            extension_delta,
        };
        let op = make_opaque(UNKNOWN_EXTENSION, dfb_sig.clone());

        let [bb, bb_in, bb_out] = create_with_io(hugr, bb_parent, dfb, dfb_sig)?;

        let dfg = hugr.add_op_with_parent(bb, op)?;

        hugr.connect(bb_in, 0, dfg, 0)?;
        hugr.connect(dfg, 0, bb_out, 0)?;

        Ok(bb)
    }

    fn oneway(ty: Type) -> Vec<Type> {
        vec![Type::new_tuple_sum([vec![ty]])]
    }

    fn twoway(ty: Type) -> Vec<Type> {
        vec![Type::new_tuple_sum([vec![ty.clone()], vec![ty]])]
    }

    fn create_entry_exit(
        hugr: &mut Hugr,
        root: Node,
        inputs: TypeRow,
        entry_variants: Vec<TypeRow>,
        entry_extensions: ExtensionSet,
        exit_types: impl Into<TypeRow>,
    ) -> Result<([Node; 3], Node), Box<dyn Error>> {
        let entry_tuple_sum = Type::new_tuple_sum(entry_variants.clone());
        let dfb = ops::BasicBlock::DFB {
            inputs: inputs.clone(),
            other_outputs: type_row![],
            tuple_sum_rows: entry_variants,
            extension_delta: entry_extensions,
        };

        let exit = hugr.add_op_with_parent(
            root,
            ops::BasicBlock::Exit {
                cfg_outputs: exit_types.into(),
            },
        )?;

        let entry = hugr.add_op_before(exit, dfb)?;
        let entry_in = hugr.add_op_with_parent(entry, ops::Input { types: inputs })?;
        let entry_out = hugr.add_op_with_parent(
            entry,
            ops::Output {
                types: vec![entry_tuple_sum].into(),
            },
        )?;

        Ok(([entry, entry_in, entry_out], exit))
    }

    /// A CFG rooted hugr adding resources at each basic block.
    /// Looks like this:
    ///
    ///          +-------------+
    ///          |    Entry    |
    ///          |  (Adds [A]) |
    ///          +-/---------\-+
    ///           /           \
    ///  +-------/-----+     +-\-------------+
    ///  |     BB0     |     |      BB1      |
    ///  | (Adds [BC]) |     |   (Adds [B])  |
    ///  +----\--------+     +---/------\----+
    ///        \                /        \
    ///         \              /          \
    ///          \       +----/-------+  +-\---------+
    ///           \      |   BB10     |  |  BB11     |
    ///            \     | (Adds [C]) |  | (Adds [C])|
    ///             \    +----+-------+  +/----------+
    ///              \        |          /
    ///         +-----\-------+---------/-+
    ///         |           Exit          |
    ///         +-------------------------+
    #[test]
    fn infer_cfg_test() -> Result<(), Box<dyn Error>> {
        let a = ExtensionSet::singleton(&A);
        let abc = ExtensionSet::from_iter([A, B, C]);
        let bc = ExtensionSet::from_iter([B, C]);
        let b = ExtensionSet::singleton(&B);
        let c = ExtensionSet::singleton(&C);

        let mut hugr = Hugr::new(NodeType::new_open(ops::CFG {
            signature: FunctionType::new(type_row![NAT], type_row![NAT]).with_extension_delta(&abc),
        }));

        let root = hugr.root();

        let ([entry, entry_in, entry_out], exit) = create_entry_exit(
            &mut hugr,
            root,
            type_row![NAT],
            vec![type_row![NAT], type_row![NAT]],
            a.clone(),
            type_row![NAT],
        )?;

        let mkpred = hugr.add_op_with_parent(
            entry,
            make_opaque(
                A,
                FunctionType::new(vec![NAT], twoway(NAT)).with_extension_delta(&a),
            ),
        )?;

        // Internal wiring for DFGs
        hugr.connect(entry_in, 0, mkpred, 0)?;
        hugr.connect(mkpred, 0, entry_out, 0)?;

        let bb0 = make_block(
            &mut hugr,
            root,
            type_row![NAT],
            vec![type_row![NAT]],
            bc.clone(),
        )?;

        let bb1 = make_block(
            &mut hugr,
            root,
            type_row![NAT],
            vec![type_row![NAT], type_row![NAT]],
            b.clone(),
        )?;

        let bb10 = make_block(
            &mut hugr,
            root,
            type_row![NAT],
            vec![type_row![NAT]],
            c.clone(),
        )?;

        let bb11 = make_block(
            &mut hugr,
            root,
            type_row![NAT],
            vec![type_row![NAT]],
            c.clone(),
        )?;

        // CFG Wiring
        hugr.connect(entry, 0, bb0, 0)?;
        hugr.connect(entry, 0, bb1, 0)?;
        hugr.connect(bb1, 0, bb10, 0)?;
        hugr.connect(bb1, 0, bb11, 0)?;

        hugr.connect(bb0, 0, exit, 0)?;
        hugr.connect(bb10, 0, exit, 0)?;
        hugr.connect(bb11, 0, exit, 0)?;

        hugr.infer_extensions()?;

        Ok(())
    }

    /// A test case for a CFG with a node (BB2) which has multiple predecessors,
    /// Like so:
    ///
    ///              +-----------------+
    ///              |      Entry      |
    ///              +------/--\-------+
    ///                    /    \
    ///                   /      \
    ///                  /        \
    ///       +---------/--+  +----\-------+
    ///       |     BB0    |  |    BB1     |
    ///       +--------\---+  +----/-------+
    ///                 \         /
    ///                  \       /
    ///                   \     /
    ///             +------\---/--------+
    ///             |        BB2        |
    ///             +---------+---------+
    ///                       |
    ///             +---------+----------+
    ///             |        Exit        |
    ///             +--------------------+
    #[test]
    fn multi_entry() -> Result<(), Box<dyn Error>> {
        let mut hugr = Hugr::new(NodeType::new_open(ops::CFG {
            signature: FunctionType::new(type_row![NAT], type_row![NAT]), // maybe add extensions?
        }));
        let cfg = hugr.root();
        let ([entry, entry_in, entry_out], exit) = create_entry_exit(
            &mut hugr,
            cfg,
            type_row![NAT],
            vec![type_row![NAT], type_row![NAT]],
            ExtensionSet::new(),
            type_row![NAT],
        )?;

        let entry_mid = hugr.add_op_with_parent(
            entry,
            make_opaque(UNKNOWN_EXTENSION, FunctionType::new(vec![NAT], twoway(NAT))),
        )?;

        hugr.connect(entry_in, 0, entry_mid, 0)?;
        hugr.connect(entry_mid, 0, entry_out, 0)?;

        let bb0 = make_block(
            &mut hugr,
            cfg,
            type_row![NAT],
            vec![type_row![NAT]],
            ExtensionSet::new(),
        )?;

        let bb1 = make_block(
            &mut hugr,
            cfg,
            type_row![NAT],
            vec![type_row![NAT]],
            ExtensionSet::new(),
        )?;

        let bb2 = make_block(
            &mut hugr,
            cfg,
            type_row![NAT],
            vec![type_row![NAT]],
            ExtensionSet::new(),
        )?;

        hugr.connect(entry, 0, bb0, 0)?;
        hugr.connect(entry, 0, bb1, 0)?;
        hugr.connect(bb0, 0, bb2, 0)?;
        hugr.connect(bb1, 0, bb2, 0)?;
        hugr.connect(bb2, 0, exit, 0)?;

        hugr.update_validate(&PRELUDE_REGISTRY)?;

        Ok(())
    }

    /// Create a CFG of the form below, with the extension deltas for `Entry`,
    /// `BB1`, and `BB2` specified by arguments to the function.
    ///
    ///       +-----------+
    ///  +--->|   Entry   |
    ///  |    +-----+-----+
    ///  |          |
    ///  |          V
    ///  |    +------------+
    ///  |    |    BB1     +---+
    ///  |    +-----+------+   |
    ///  |          |          |
    ///  |          V          |
    ///  |    +------------+   |
    ///  +----+    BB2     |   |
    ///       +------------+   |
    ///                        |
    ///       +------------+   |
    ///       |    Exit    |<--+
    ///       +------------+
    fn make_looping_cfg(
        entry_ext: ExtensionSet,
        bb1_ext: ExtensionSet,
        bb2_ext: ExtensionSet,
    ) -> Result<Hugr, Box<dyn Error>> {
        let hugr_delta = entry_ext.clone().union(&bb1_ext).union(&bb2_ext);

        let mut hugr = Hugr::new(NodeType::new_open(ops::CFG {
            signature: FunctionType::new(type_row![NAT], type_row![NAT])
                .with_extension_delta(&hugr_delta),
        }));

        let root = hugr.root();

        let ([entry, entry_in, entry_out], exit) = create_entry_exit(
            &mut hugr,
            root,
            type_row![NAT],
            vec![type_row![NAT]],
            entry_ext.clone(),
            type_row![NAT],
        )?;

        let entry_dfg = hugr.add_op_with_parent(
            entry,
            make_opaque(
                UNKNOWN_EXTENSION,
                FunctionType::new(vec![NAT], oneway(NAT)).with_extension_delta(&entry_ext),
            ),
        )?;

        hugr.connect(entry_in, 0, entry_dfg, 0)?;
        hugr.connect(entry_dfg, 0, entry_out, 0)?;

        let bb1 = make_block(
            &mut hugr,
            root,
            type_row![NAT],
            vec![type_row![NAT], type_row![NAT]],
            bb1_ext.clone(),
        )?;

        let bb2 = make_block(
            &mut hugr,
            root,
            type_row![NAT],
            vec![type_row![NAT]],
            bb2_ext.clone(),
        )?;

        hugr.connect(entry, 0, bb1, 0)?;
        hugr.connect(bb1, 0, bb2, 0)?;
        hugr.connect(bb1, 0, exit, 0)?;
        hugr.connect(bb2, 0, entry, 0)?;

        Ok(hugr)
    }

    #[test]
    fn test_cfg_loops() -> Result<(), Box<dyn Error>> {
        let just_a = ExtensionSet::singleton(&A);
        let mut variants = Vec::new();
        for entry in [ExtensionSet::new(), just_a.clone()] {
            for bb1 in [ExtensionSet::new(), just_a.clone()] {
                for bb2 in [ExtensionSet::new(), just_a.clone()] {
                    variants.push((entry.clone(), bb1.clone(), bb2.clone()));
                }
            }
        }
        for (bb0, bb1, bb2) in variants.into_iter() {
            let mut hugr = make_looping_cfg(bb0, bb1, bb2)?;
            hugr.update_validate(&PRELUDE_REGISTRY)?;
        }
        Ok(())
    }

    #[test]
    /// A control flow graph consisting of an entry node and a single block
    /// which adds a resource and links to both itself and the exit node.
    fn simple_cfg_loop() -> Result<(), Box<dyn Error>> {
        let just_a = ExtensionSet::singleton(&A);

        let mut hugr = Hugr::new(NodeType::new(
            ops::CFG {
                signature: FunctionType::new(type_row![NAT], type_row![NAT])
                    .with_extension_delta(&just_a),
            },
            just_a.clone(),
        ));

        let root = hugr.root();

        let ([entry, entry_in, entry_out], exit) = create_entry_exit(
            &mut hugr,
            root,
            type_row![NAT],
            vec![type_row![NAT]],
            ExtensionSet::new(),
            type_row![NAT],
        )?;

        let entry_mid = hugr.add_op_with_parent(
            entry,
            make_opaque(UNKNOWN_EXTENSION, FunctionType::new(vec![NAT], oneway(NAT))),
        )?;

        hugr.connect(entry_in, 0, entry_mid, 0)?;
        hugr.connect(entry_mid, 0, entry_out, 0)?;

        let bb = make_block(
            &mut hugr,
            root,
            type_row![NAT],
            vec![type_row![NAT], type_row![NAT]],
            just_a.clone(),
        )?;

        hugr.connect(entry, 0, bb, 0)?;
        hugr.connect(bb, 0, bb, 0)?;
        hugr.connect(bb, 0, exit, 0)?;

        hugr.update_validate(&PRELUDE_REGISTRY)?;

        Ok(())
    }

    /// This was stack-overflowing approx 50% of the time,
    /// see https://github.com/CQCL/hugr/issues/633
    #[test]
    fn plus_on_self() -> Result<(), Box<dyn std::error::Error>> {
        let ext = ExtensionId::new("unknown1").unwrap();
        let delta = ExtensionSet::singleton(&ext);
        let ft = FunctionType::new_linear(type_row![QB_T, QB_T]).with_extension_delta(&delta);
        let mut dfg = DFGBuilder::new(ft.clone())?;

        // While https://github.com/CQCL-DEV/hugr/issues/388 is unsolved,
        // most operations have empty extension_reqs (not including their own extension).
        // Define some that do.
        let binop: LeafOp = ExternalOp::Opaque(OpaqueOp::new(
            ext.clone(),
            "2qb_op",
            String::new(),
            vec![],
            Some(ft),
        ))
        .into();
        let unary_sig = FunctionType::new_linear(type_row![QB_T])
            .with_extension_delta(&ExtensionSet::singleton(&ext));
        let unop: LeafOp = ExternalOp::Opaque(OpaqueOp::new(
            ext,
            "1qb_op",
            String::new(),
            vec![],
            Some(unary_sig),
        ))
        .into();
        // Constrain q1,q2 as PLUS(ext1, inputs):
        let [q1, q2] = dfg
            .add_dataflow_op(binop.clone(), dfg.input_wires())?
            .outputs_arr();
        // Constrain q1 as PLUS(ext2, q2):
        let [q1] = dfg.add_dataflow_op(unop, [q1])?.outputs_arr();
        // Constrain q1 as EQUALS(q2) by using both together
        dfg.finish_hugr_with_outputs([q1, q2], &PRELUDE_REGISTRY)?;
        // The combined q1+q2 variable now has two PLUS constraints - on itself and the inputs.
        Ok(())
    }

    /// [plus_on_self] had about a 50% rate of failing with stack overflow.
    /// So if we run 10 times, that would succeed about 1 run in 2^10, i.e. <0.1%
    #[test]
    fn plus_on_self_10_times() {
        [0; 10].iter().for_each(|_| plus_on_self().unwrap())
    }
}<|MERGE_RESOLUTION|>--- conflicted
+++ resolved
@@ -676,7 +676,6 @@
                 // Handle the case where the constraints for `m` contain a self
                 // reference, i.e. "m = Plus(E, m)", in which case the variable
                 // should be instantiated to E rather than the empty set.
-<<<<<<< HEAD
                 let plus_constraints =
                     self.get_constraints(&m)
                         .unwrap()
@@ -688,7 +687,7 @@
                         });
 
                 let (rs, other_ms): (Vec<_>, Vec<_>) = plus_constraints.unzip();
-                let solution = ExtensionSet::from_iter(rs.into_iter());
+                let solution = rs.iter().fold(ExtensionSet::new(), |e1, e2| e1.union(e2));
                 let unresolved_metas = other_ms
                     .into_iter()
                     .filter(|other_m| m != *other_m)
@@ -716,22 +715,6 @@
             }
             for m in cc.iter() {
                 self.add_solution(*m, combined_solution.clone());
-=======
-                let solution = self
-                    .get_constraints(&m)
-                    .unwrap()
-                    .iter()
-                    .filter_map(|c| match c {
-                        // If `m` has been merged, [`self.variables`] entry
-                        // will have already been updated to the merged
-                        // value by [`self.merge_equal_metas`] so we don't
-                        // need to worry about resolving it.
-                        Constraint::Plus(x, other_m) if m == self.resolve(*other_m) => Some(x),
-                        _ => None,
-                    })
-                    .fold(ExtensionSet::new(), ExtensionSet::union);
-                self.add_solution(m, solution);
->>>>>>> b7ebb0de
             }
         }
         self.variables = HashSet::new();
