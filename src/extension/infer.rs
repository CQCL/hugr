//! Inference for extension requirements on nodes of a hugr.
//!
//! Checks if the extensions requirements have a solution in terms of some
//! number of starting variables, and comes up with concrete solutions when
//! possible.
//!
//! Open extension variables can come from toplevel nodes: notionally "inputs"
//! to the graph where being wired up to a larger hugr would provide the
//! information needed to solve variables. When extension requirements of nodes
//! depend on these open variables, then the validation check for extensions
//! will succeed regardless of what the variable is instantiated to.

use super::{ExtensionId, ExtensionSet};
use crate::{
    hugr::views::HugrView,
    hugr::Node,
    ops::{OpTag, OpTrait, OpType},
    types::EdgeKind,
    Direction,
};

use super::validate::ExtensionError;

use petgraph::graph as pg;

use std::collections::{HashMap, HashSet};

use thiserror::Error;

/// A mapping from nodes on the hugr to extension requirement sets which have
/// been inferred for their inputs.
pub type ExtensionSolution = HashMap<Node, ExtensionSet>;

/// Infer extensions for a hugr. This is the main API exposed by this module
///
/// Return a tuple of the solutions found for locations on the graph, and a
/// closure: a solution which would be valid if all of the variables in the graph
/// were instantiated to an empty extension set. This is used (by validation) to
/// concretise the extension requirements of the whole hugr.
pub fn infer_extensions(
    hugr: &impl HugrView,
) -> Result<(ExtensionSolution, ExtensionSolution), InferExtensionError> {
    let mut ctx = UnificationContext::new(hugr);
    let solution = ctx.main_loop()?;
    ctx.instantiate_variables();
    let closed_solution = ctx.main_loop()?;
    let closure: ExtensionSolution = closed_solution
        .into_iter()
        .filter(|(node, _)| !solution.contains_key(node))
        .collect();
    Ok((solution, closure))
}

/// Metavariables don't need much
#[derive(Clone, Copy, Debug, Eq, Hash, PartialEq)]
struct Meta(u32);

impl Meta {
    pub fn new(m: u32) -> Self {
        Meta(m)
    }
}

#[derive(Clone, Debug, Eq, PartialEq, Hash)]
/// Things we know about metavariables
enum Constraint {
    /// A variable has the same value as another variable
    Equal(Meta),
    /// Variable extends the value of another by one extension
    Plus(ExtensionId, Meta),
}

#[derive(Debug, Clone, PartialEq, Error)]
/// Errors which arise during unification
pub enum InferExtensionError {
    #[error("Mismatched extension sets {expected} and {actual}")]
    /// We've solved a metavariable, then encountered a constraint
    /// that says it should be something other than our solution
    MismatchedConcrete {
        /// The solution we were trying to insert for this meta
        expected: ExtensionSet,
        /// The incompatible solution that we found was already there
        actual: ExtensionSet,
    },
    #[error("Solved extensions {expected} at {expected_loc:?} and {actual} at {actual_loc:?} should be equal.")]
    /// A version of the above with info about which nodes failed to unify
    MismatchedConcreteWithLocations {
        /// Where the solution we want to insert came from
        expected_loc: (Node, Direction),
        /// The solution we were trying to insert for this meta
        expected: ExtensionSet,
        /// Which node we're trying to add a solution for
        actual_loc: (Node, Direction),
        /// The incompatible solution that we found was already there
        actual: ExtensionSet,
    },
    /// A variable went unsolved that wasn't related to a parameter
    #[error("Unsolved variable at location {:?}", location)]
    Unsolved {
        /// The location on the hugr that's associated to the unsolved meta
        location: (Node, Direction),
    },
    /// An extension mismatch between two nodes which are connected by an edge.
    /// This should mirror (or reuse) `ValidationError`'s SrcExceedsTgtExtensions
    /// and TgtExceedsSrcExtensions
    #[error("Edge mismatch: {0}")]
    EdgeMismatch(#[from] ExtensionError),
}

/// A graph of metavariables which we've found equality constraints for. Edges
/// between nodes represent equality constraints.
struct EqGraph {
    equalities: pg::Graph<Meta, (), petgraph::Undirected>,
    node_map: HashMap<Meta, pg::NodeIndex>,
}

impl EqGraph {
    /// Create a new `EqGraph`
    fn new() -> Self {
        EqGraph {
            equalities: pg::Graph::new_undirected(),
            node_map: HashMap::new(),
        }
    }

    /// Add a metavariable to the graph as a node and return the `NodeIndex`.
    /// If it's already there, just return the existing `NodeIndex`
    fn add_or_retrieve(&mut self, m: Meta) -> pg::NodeIndex {
        self.node_map.get(&m).cloned().unwrap_or_else(|| {
            let ix = self.equalities.add_node(m);
            self.node_map.insert(m, ix);
            ix
        })
    }

    /// Create an edge between two nodes on the graph, declaring that they stand
    /// for metavariables which should be equal.
    fn register_eq(&mut self, src: Meta, tgt: Meta) {
        let src_ix = self.add_or_retrieve(src);
        let tgt_ix = self.add_or_retrieve(tgt);
        self.equalities.add_edge(src_ix, tgt_ix, ());
    }

    /// Return the connected components of the graph in terms of metavariables
    fn ccs(&self) -> Vec<Vec<Meta>> {
        petgraph::algo::tarjan_scc(&self.equalities)
            .into_iter()
            .map(|cc| {
                cc.into_iter()
                    .map(|n| *self.equalities.node_weight(n).unwrap())
                    .collect()
            })
            .collect()
    }
}

/// Our current knowledge about the extensions of the graph
struct UnificationContext {
    /// A list of constraints for each metavariable
    constraints: HashMap<Meta, HashSet<Constraint>>,
    /// A map which says which nodes correspond to which metavariables
    extensions: HashMap<(Node, Direction), Meta>,
    /// Solutions to metavariables
    solved: HashMap<Meta, ExtensionSet>,
    /// A graph which says which metavariables should be equal
    eq_graph: EqGraph,
    /// A mapping from metavariables which have been merged, to the meta they've
    // been merged to
    shunted: HashMap<Meta, Meta>,
    /// Variables we're allowed to include in solutionss
    variables: HashSet<Meta>,
    /// A name for the next metavariable we create
    fresh_name: u32,
}

/// Invariant: Constraint::Plus always points to a fresh metavariable
impl UnificationContext {
    /// Create a new unification context, and populate it with constraints from
    /// traversing the hugr which is passed in.
    pub fn new(hugr: &impl HugrView) -> Self {
        let mut ctx = Self {
            constraints: HashMap::new(),
            extensions: HashMap::new(),
            solved: HashMap::new(),
            eq_graph: EqGraph::new(),
            shunted: HashMap::new(),
            variables: HashSet::new(),
            fresh_name: 0,
        };
        ctx.gen_constraints(hugr);
        ctx
    }

    /// Create a fresh metavariable, and increment `fresh_name` for next time
    fn fresh_meta(&mut self) -> Meta {
        let fresh = Meta::new(self.fresh_name);
        self.fresh_name += 1;
        self.constraints.insert(fresh, HashSet::new());
        fresh
    }

    /// Declare a constraint on the metavariable
    fn add_constraint(&mut self, m: Meta, c: Constraint) {
        self.constraints
            .entry(m)
            .or_insert(HashSet::new())
            .insert(c);
    }

    /// Declare that a meta has been solved
    fn add_solution(&mut self, m: Meta, rs: ExtensionSet) {
        let existing_sol = self.solved.insert(m, rs);
        debug_assert!(existing_sol.is_none());
    }

    /// If a metavariable has been merged, return the new meta, otherwise return
    /// the same meta.
    ///
    /// This could loop if there were a cycle in the `shunted` list, but there
    /// shouldn't be, because we only ever shunt to *new* metas.
    fn resolve(&self, m: Meta) -> Meta {
        self.shunted.get(&m).cloned().map_or(m, |m| self.resolve(m))
    }

    /// Get the relevant constraints for a metavariable. If it's been merged,
    /// get the constraints for the merged metavariable
    fn get_constraints(&self, m: &Meta) -> Option<&HashSet<Constraint>> {
        self.constraints.get(&self.resolve(*m))
    }

    /// Get the relevant solution for a metavariable. If it's been merged, get
    /// the solution for the merged metavariable
    fn get_solution(&self, m: &Meta) -> Option<&ExtensionSet> {
        self.solved.get(&self.resolve(*m))
    }

    /// Convert an extension *set* difference in terms of a sequence of fresh
    /// metas with `Plus` constraints which each add only one extension req.
    fn gen_union_constraint(&mut self, input: Meta, output: Meta, delta: ExtensionSet) {
        let mut last_meta = input;
        // Create fresh metavariables with `Plus` constraints for
        // each extension that should be added by the node
        // Hence a extension delta [A, B] would lead to
        // > ma = fresh_meta()
        // > add_constraint(ma, Plus(a, input)
        // > mb = fresh_meta()
        // > add_constraint(mb, Plus(b, ma)
        // > add_constraint(output, Equal(mb))
        for r in delta.0.into_iter() {
            let curr_meta = self.fresh_meta();
            self.add_constraint(curr_meta, Constraint::Plus(r, last_meta));
            last_meta = curr_meta;
        }
        self.add_constraint(output, Constraint::Equal(last_meta));
    }

    /// Return the metavariable corresponding to the given location on the
    /// graph, either by making a new meta, or looking it up
    fn make_or_get_meta(&mut self, node: Node, dir: Direction) -> Meta {
        if let Some(m) = self.extensions.get(&(node, dir)) {
            *m
        } else {
            let m = self.fresh_meta();
            self.extensions.insert((node, dir), m);
            m
        }
    }

    /// Iterate over the nodes in a hugr and generate unification constraints
    fn gen_constraints<T>(&mut self, hugr: &T)
    where
        T: HugrView,
    {
        if hugr.root_type().signature().is_none() {
            let m_input = self.make_or_get_meta(hugr.root(), Direction::Incoming);
            self.variables.insert(m_input);
        }

        for node in hugr.nodes() {
            let m_input = self.make_or_get_meta(node, Direction::Incoming);
            let m_output = self.make_or_get_meta(node, Direction::Outgoing);

            let node_type = hugr.get_nodetype(node);

            // Add constraints for the inputs and outputs of dataflow nodes according
            // to the signature of the parent node
            if let Some([input, output]) = hugr.get_io(node) {
                for dir in Direction::BOTH {
                    let m_input_node = self.make_or_get_meta(input, dir);
                    self.add_constraint(m_input_node, Constraint::Equal(m_input));
                    let m_output_node = self.make_or_get_meta(output, dir);
                    self.add_constraint(m_output_node, Constraint::Equal(m_output));
                }
            }

            if hugr.get_optype(node).tag() == OpTag::Conditional {
                for case in hugr.children(node) {
                    let m_case_in = self.make_or_get_meta(case, Direction::Incoming);
                    let m_case_out = self.make_or_get_meta(case, Direction::Outgoing);
                    self.add_constraint(m_case_in, Constraint::Equal(m_input));
                    self.add_constraint(m_case_out, Constraint::Equal(m_output));
                }
            }

            match node_type.signature() {
                // Input extensions are open
                None => {
                    self.gen_union_constraint(
                        m_input,
                        m_output,
                        node_type.op_signature().extension_reqs,
                    );
                }
                // We have a solution for everything!
                Some(sig) => {
                    self.add_solution(m_output, sig.output_extensions());
                    self.add_solution(m_input, sig.input_extensions);
                }
            }
        }
        // Seperate loop so that we can assume that a metavariable has been
        // added for every (Node, Direction) in the graph already.
        for tgt_node in hugr.nodes() {
            let sig: &OpType = hugr.get_nodetype(tgt_node).into();
            // Incoming ports with a dataflow edge
            for port in hugr
                .node_inputs(tgt_node)
                .filter(|src_port| matches!(sig.port_kind(*src_port), Some(EdgeKind::Value(_))))
            {
                for (src_node, _) in hugr.linked_ports(tgt_node, port) {
                    let m_src = self
                        .extensions
                        .get(&(src_node, Direction::Outgoing))
                        .unwrap();
                    let m_tgt = self
                        .extensions
                        .get(&(tgt_node, Direction::Incoming))
                        .unwrap();
                    self.add_constraint(*m_src, Constraint::Equal(*m_tgt));
                }
            }
        }
    }

    /// When trying to unify two metas, check if they both correspond to
    /// different ends of the same wire. If so, return an `ExtensionError`.
    /// Otherwise check whether they both correspond to *some* location on the
    /// graph and include that info the otherwise generic `MismatchedConcrete`.
    fn report_mismatch(
        &self,
        m1: Meta,
        m2: Meta,
        rs1: ExtensionSet,
        rs2: ExtensionSet,
    ) -> InferExtensionError {
        let loc1 = self
            .extensions
            .iter()
            .find(|(_, m)| **m == m1 || self.resolve(**m) == m1)
            .map(|a| a.0);
        let loc2 = self
            .extensions
            .iter()
            .find(|(_, m)| **m == m2 || self.resolve(**m) == m2)
            .map(|a| a.0);
        let err = if let (Some((node1, dir1)), Some((node2, dir2))) = (loc1, loc2) {
            // N.B. We're looking for the case where an equality constraint
            // arose because the two locations are connected by an edge

            // If the directions are the same, they shouldn't be connected
            // to each other. If the nodes are the same, there's no edge!
            //
            // TODO: It's still possible that the equality constraint
            // arose because one node is a dataflow parent and the other
            // is one of it's I/O nodes. In that case, the directions could be
            // the same, and we should try to detect it
            if dir1 != dir2 && node1 != node2 {
                let [(src, src_rs), (tgt, tgt_rs)] = if *dir2 == Direction::Incoming {
                    [(node1, rs1.clone()), (node2, rs2.clone())]
                } else {
                    [(node2, rs2.clone()), (node1, rs1.clone())]
                };

                if src_rs.is_subset(&tgt_rs) {
                    Some(InferExtensionError::EdgeMismatch(
                        ExtensionError::TgtExceedsSrcExtensions {
                            from: *src,
                            from_extensions: src_rs,
                            to: *tgt,
                            to_extensions: tgt_rs,
                        },
                    ))
                } else {
                    Some(InferExtensionError::EdgeMismatch(
                        ExtensionError::SrcExceedsTgtExtensions {
                            from: *src,
                            from_extensions: src_rs,
                            to: *tgt,
                            to_extensions: tgt_rs,
                        },
                    ))
                }
            } else {
                None
            }
        } else {
            None
        };
        if let (Some(loc1), Some(loc2)) = (loc1, loc2) {
            err.unwrap_or(InferExtensionError::MismatchedConcreteWithLocations {
                expected_loc: *loc1,
                expected: rs1,
                actual_loc: *loc2,
                actual: rs2,
            })
        } else {
            err.unwrap_or(InferExtensionError::MismatchedConcrete {
                expected: rs1,
                actual: rs2,
            })
        }
    }

    /// Take a group of equal metas and merge them into a new, single meta.
    ///
    /// Returns the set of new metas created and the set of metas that were
    /// merged.
    fn merge_equal_metas(&mut self) -> Result<(HashSet<Meta>, HashSet<Meta>), InferExtensionError> {
        let mut merged: HashSet<Meta> = HashSet::new();
        let mut new_metas: HashSet<Meta> = HashSet::new();
        for cc in self.eq_graph.ccs().into_iter() {
            // Within a connected component everything is equal
            let combined_meta = self.fresh_meta();
            for m in cc.iter() {
                // The same meta shouldn't be shunted twice directly. Only
                // transitively, as we still process the meta it was shunted to
                if self.shunted.contains_key(m) {
                    continue;
                }

                if let Some(cs) = self.constraints.get(m) {
                    for c in cs
                        .iter()
                        .filter(|c| !matches!(c, Constraint::Equal(_)))
                        .cloned()
                        .collect::<Vec<_>>()
                        .into_iter()
                    {
                        self.add_constraint(combined_meta, c.clone());
                    }
                    self.constraints.remove(m).unwrap();
                    merged.insert(*m);
                    // Record a new meta the first time that we use it; don't
                    // bother recording a new meta if we don't add any
                    // constraints. It should be safe to call this multiple times
                    new_metas.insert(combined_meta);
                }
                // Here, solved.get is equivalent to get_solution, because if
                // `m` had already been shunted, we wouldn't skipped it
                if let Some(solution) = self.solved.get(m) {
                    match self.solved.get(&combined_meta) {
                        Some(existing_solution) => {
                            if solution != existing_solution {
                                return Err(self.report_mismatch(
                                    *m,
                                    combined_meta,
                                    solution.clone(),
                                    existing_solution.clone(),
                                ));
                            }
                        }
                        None => {
                            self.solved.insert(combined_meta, solution.clone());
                        }
                    }
                }
                if self.variables.contains(m) {
                    self.variables.insert(combined_meta);
                    self.variables.remove(m);
                }
                self.shunted.insert(*m, combined_meta);
            }
        }
        Ok((new_metas, merged))
    }

    /// Inspect the constraints of a given metavariable and try to find a
    /// solution based on those.
    /// Returns whether a solution was found
    fn solve_meta(&mut self, meta: Meta) -> Result<bool, InferExtensionError> {
        let mut solved = false;
        for c in self.get_constraints(&meta).unwrap().clone().iter() {
            match c {
                // Just register the equality in the EqGraph, we'll process it later
                Constraint::Equal(other_meta) => {
                    self.eq_graph.register_eq(meta, *other_meta);
                }
                Constraint::Plus(r, other_meta) => {
                    if let Some(rs) = self.get_solution(other_meta) {
                        let mut rrs = rs.clone();
                        rrs.insert(r);
                        match self.get_solution(&meta) {
                            // Let's check that this is right?
                            Some(rs) => {
                                if rs != &rrs {
                                    return Err(self.report_mismatch(
                                        meta,
                                        *other_meta,
                                        rs.clone(),
                                        rrs,
                                    ));
                                }
                            }
                            None => {
                                self.add_solution(meta, rrs);
                                solved = true;
                            }
                        };
                    } else if let Some(superset) = self.get_solution(&meta) {
                        let subset = ExtensionSet::singleton(r).missing_from(superset);
                        self.add_solution(self.resolve(*other_meta), subset);
                        solved = true;
                    };
                }
            }
        }
        Ok(solved)
    }

    /// Tries to return concrete extensions for each node in the graph. This only
    /// works when there are no variables in the graph!
    ///
    /// What we really want is to give the concrete extensions where they're
    /// available. When there are variables, we should leave the graph as it is,
    /// but make sure that no matter what they're instantiated to, the graph
    /// still makes sense (should pass the extension validation check)
    pub fn results(&mut self) -> Result<ExtensionSolution, InferExtensionError> {
        // Check that all of the metavariables associated with nodes of the
        // graph are solved
        let mut results: ExtensionSolution = HashMap::new();
        for (loc, meta) in self.extensions.iter() {
            let rs = match self.get_solution(meta) {
                Some(rs) => Ok(rs.clone()),
                None => {
                    // If it depends on some other live meta, that's bad news.
                    // If it only depends on graph variables, then we don't have
                    // a *solution*, but it's fine
                    if self.live_var(meta).is_some() {
                        Err(InferExtensionError::Unsolved { location: *loc })
                    } else {
                        continue;
                    }
                }
            }?;
            if loc.1 == Direction::Incoming {
                results.insert(loc.0, rs);
            }
        }
        debug_assert!(self.live_metas().is_empty());
        Ok(results)
    }

    // Get the live var associated with a meta.
    // TODO: This should really be a list
    fn live_var(&self, m: &Meta) -> Option<Meta> {
        if self.variables.contains(m) || self.variables.contains(&self.resolve(*m)) {
            return None;
        }

        // TODO: We should be doing something to ensure that these are the same check...
        if self.get_solution(m).is_none() {
            if let Some(cs) = self.get_constraints(m) {
                for c in cs {
                    match c {
                        Constraint::Plus(_, m) => return self.live_var(m),
                        _ => panic!("we shouldn't be here!"),
                    }
                }
            }
            Some(*m)
        } else {
            None
        }
    }

    /// Return the set of "live" metavariables in the context.
    /// "Live" here means a metavariable:
    ///   - Is associated to a location in the graph in `UnifyContext.extensions`
    ///   - Is still unsolved
    ///   - Isn't a variable
    fn live_metas(&self) -> HashSet<Meta> {
        self.extensions
            .values()
            .filter_map(|m| self.live_var(m))
            .filter(|m| !self.variables.contains(m))
            .collect()
    }

    /// Iterates over a set of metas (the argument) and tries to solve
    /// them.
    /// Returns the metas that we solved
    fn solve_constraints(
        &mut self,
        vars: &HashSet<Meta>,
    ) -> Result<HashSet<Meta>, InferExtensionError> {
        let mut solved = HashSet::new();
        for m in vars.iter() {
            if self.solve_meta(*m)? {
                solved.insert(*m);
            }
        }
        Ok(solved)
    }

    /// Once the unification context is set up, attempt to infer ExtensionSets
    /// for all of the metavariables in the `UnificationContext`.
    ///
    /// Return a mapping from locations in the graph to concrete `ExtensionSets`
    /// where it was possible to infer them. If it wasn't possible to infer a
    /// *concrete* `ExtensionSet`, e.g. if the ExtensionSet relies on an open
    /// variable in the toplevel graph, don't include that location in the map
    pub fn main_loop(&mut self) -> Result<ExtensionSolution, InferExtensionError> {
        let mut remaining = HashSet::<Meta>::from_iter(self.constraints.keys().cloned());

        // Keep going as long as we're making progress (= merging and solving nodes)
        loop {
            // Try to solve metas with the information we have now. This may
            // register new equalities on the EqGraph
            let to_delete = self.solve_constraints(&remaining)?;
            // Merge metas based on the equalities we just registered
            let (new, merged) = self.merge_equal_metas()?;
            // All of the metas for which we've made progress
            let delta: HashSet<Meta> = HashSet::from_iter(to_delete.union(&merged).cloned());

            // Clean up dangling constraints on solved metavariables
            to_delete.iter().for_each(|m| {
                self.constraints.remove(m);
            });
            // Remove solved and merged metas from remaining "to solve" list
            delta.iter().for_each(|m| {
                remaining.remove(m);
            });

            // If we made no progress, we're done!
            if delta.is_empty() && new.is_empty() {
                break;
            }
            remaining.extend(new)
        }
        self.results()
    }

    /// Instantiate all variables in the graph with the empty extension set.
    /// This is done to solve metas which depend on variables, which allows
    /// us to come up with a fully concrete solution to pass into validation.
    pub fn instantiate_variables(&mut self) {
        for m in self.variables.clone().into_iter() {
            if !self.solved.contains_key(&m) {
                self.add_solution(m, ExtensionSet::new());
            }
        }
        self.variables = HashSet::new();
    }
}

#[cfg(test)]
mod test {
    use std::error::Error;

    use super::*;
    use crate::builder::test::closed_dfg_root_hugr;
    use crate::builder::{BuildError, DFGBuilder, Dataflow, DataflowHugr};
    use crate::extension::{ExtensionSet, EMPTY_REG};
    use crate::hugr::{validate::ValidationError, Hugr, HugrMut, HugrView, NodeType};
    use crate::ops::{self, dataflow::IOTrait, handle::NodeHandle, OpTrait};
    use crate::type_row;
    use crate::types::{FunctionType, Type};

    use cool_asserts::assert_matches;
    use portgraph::NodeIndex;

    const NAT: Type = crate::extension::prelude::USIZE_T;

    test_const_ext_id!(A, "A");
    test_const_ext_id!(B, "B");
    test_const_ext_id!(C, "C");

    #[test]
    // Build up a graph with some holes in its extension requirements, and infer
    // them.
    fn from_graph() -> Result<(), Box<dyn Error>> {
        let rs = ExtensionSet::from_iter([A, B, C]);
        let main_sig =
            FunctionType::new(type_row![NAT, NAT], type_row![NAT]).with_extension_delta(&rs);

        let op = ops::DFG {
            signature: main_sig,
        };

        let root_node = NodeType::open_extensions(op);
        let mut hugr = Hugr::new(root_node);

        let input = NodeType::open_extensions(ops::Input::new(type_row![NAT, NAT]));
        let output = NodeType::open_extensions(ops::Output::new(type_row![NAT]));

        let input = hugr.add_node_with_parent(hugr.root(), input)?;
        let output = hugr.add_node_with_parent(hugr.root(), output)?;

        assert_matches!(hugr.get_io(hugr.root()), Some(_));

        let add_a_sig = FunctionType::new(type_row![NAT], type_row![NAT])
            .with_extension_delta(&ExtensionSet::singleton(&A));

        let add_b_sig = FunctionType::new(type_row![NAT], type_row![NAT])
            .with_extension_delta(&ExtensionSet::singleton(&B));

        let add_ab_sig = FunctionType::new(type_row![NAT], type_row![NAT])
            .with_extension_delta(&ExtensionSet::from_iter([A, B]));

        let mult_c_sig = FunctionType::new(type_row![NAT, NAT], type_row![NAT])
            .with_extension_delta(&ExtensionSet::singleton(&C));

        let add_a = hugr.add_node_with_parent(
            hugr.root(),
            NodeType::open_extensions(ops::DFG {
                signature: add_a_sig,
            }),
        )?;
        let add_b = hugr.add_node_with_parent(
            hugr.root(),
            NodeType::open_extensions(ops::DFG {
                signature: add_b_sig,
            }),
        )?;
        let add_ab = hugr.add_node_with_parent(
            hugr.root(),
            NodeType::open_extensions(ops::DFG {
                signature: add_ab_sig,
            }),
        )?;
        let mult_c = hugr.add_node_with_parent(
            hugr.root(),
            NodeType::open_extensions(ops::DFG {
                signature: mult_c_sig,
            }),
        )?;

        hugr.connect(input, 0, add_a, 0)?;
        hugr.connect(add_a, 0, add_b, 0)?;
        hugr.connect(add_b, 0, mult_c, 0)?;

        hugr.connect(input, 1, add_ab, 0)?;
        hugr.connect(add_ab, 0, mult_c, 1)?;

        hugr.connect(mult_c, 0, output, 0)?;

        let (_, closure) = infer_extensions(&hugr)?;
        let empty = ExtensionSet::new();
        let ab = ExtensionSet::from_iter([A, B]);
        assert_eq!(*closure.get(&(hugr.root())).unwrap(), empty);
        assert_eq!(*closure.get(&(mult_c)).unwrap(), ab);
        assert_eq!(*closure.get(&(add_ab)).unwrap(), empty);
        assert_eq!(*closure.get(&add_b).unwrap(), ExtensionSet::singleton(&A));
        Ok(())
    }

    #[test]
    // Basic test that the `Plus` constraint works
    fn plus() -> Result<(), InferExtensionError> {
        let hugr = Hugr::default();
        let mut ctx = UnificationContext::new(&hugr);

        let metas: Vec<Meta> = (2..8)
            .map(|i| {
                let meta = ctx.fresh_meta();
                ctx.extensions
                    .insert((NodeIndex::new(i).into(), Direction::Incoming), meta);
                meta
            })
            .collect();

        ctx.solved.insert(metas[2], ExtensionSet::singleton(&A));
        ctx.add_constraint(metas[1], Constraint::Equal(metas[2]));
        ctx.add_constraint(metas[0], Constraint::Plus(B, metas[2]));
        ctx.add_constraint(metas[4], Constraint::Plus(C, metas[0]));
        ctx.add_constraint(metas[3], Constraint::Equal(metas[4]));
        ctx.add_constraint(metas[5], Constraint::Equal(metas[0]));
        ctx.main_loop()?;

        let a = ExtensionSet::singleton(&A);
        let mut ab = a.clone();
        ab.insert(&B);
        let mut abc = ab.clone();
        abc.insert(&C);

        assert_eq!(ctx.get_solution(&metas[0]).unwrap(), &ab);
        assert_eq!(ctx.get_solution(&metas[1]).unwrap(), &a);
        assert_eq!(ctx.get_solution(&metas[2]).unwrap(), &a);
        assert_eq!(ctx.get_solution(&metas[3]).unwrap(), &abc);
        assert_eq!(ctx.get_solution(&metas[4]).unwrap(), &abc);
        assert_eq!(ctx.get_solution(&metas[5]).unwrap(), &ab);

        Ok(())
    }

    #[test]
    // This generates a solution that causes validation to fail
    // because of a missing lift node
    fn missing_lift_node() -> Result<(), Box<dyn Error>> {
        let builder = DFGBuilder::new(
            FunctionType::new(type_row![NAT], type_row![NAT])
                .with_extension_delta(&ExtensionSet::singleton(&"R".try_into().unwrap())),
        )?;
        let [w] = builder.input_wires_arr();
        let hugr = builder.finish_hugr_with_outputs([w], &EMPTY_REG);

        // Fail to catch the actual error because it's a difference between I/O
        // nodes and their parents and `report_mismatch` isn't yet smart enough
        // to handle that.
        assert_matches!(
            hugr,
            Err(BuildError::InvalidHUGR(ValidationError::CantInfer(_)))
        );
        Ok(())
    }

    #[test]
    // Tests that we can succeed even when all variables don't have concrete
    // extension sets, and we have an open variable at the start of the graph.
    fn open_variables() -> Result<(), InferExtensionError> {
        let mut ctx = UnificationContext::new(&Hugr::default());
        let a = ctx.fresh_meta();
        let b = ctx.fresh_meta();
        let ab = ctx.fresh_meta();
        // Some nonsense so that the constraints register as "live"
        ctx.extensions
            .insert((NodeIndex::new(2).into(), Direction::Outgoing), a);
        ctx.extensions
            .insert((NodeIndex::new(3).into(), Direction::Outgoing), b);
        ctx.extensions
            .insert((NodeIndex::new(4).into(), Direction::Incoming), ab);
        ctx.variables.insert(a);
        ctx.variables.insert(b);
        ctx.add_constraint(ab, Constraint::Plus(A, b));
        ctx.add_constraint(ab, Constraint::Plus(B, a));
        let solution = ctx.main_loop()?;
        // We'll only find concrete solutions for the Incoming extension reqs of
        // the main node created by `Hugr::default`
        assert_eq!(solution.len(), 1);
        Ok(())
    }

    #[test]
    // Infer the extensions on a child node with no inputs
    fn dangling_src() -> Result<(), Box<dyn Error>> {
<<<<<<< HEAD
        let rs = ExtensionSet::singleton(&"R".try_into().unwrap());
        let root_signature =
            FunctionType::new(type_row![NAT], type_row![NAT]).with_extension_delta(&rs);
        let mut builder = DFGBuilder::new(root_signature)?;
        let [input_wire] = builder.input_wires_arr();
=======
        let rs = ExtensionSet::singleton(&"R".into());
>>>>>>> 3e795d7f

        let mut hugr = closed_dfg_root_hugr(
            FunctionType::new(type_row![NAT], type_row![NAT]).with_extension_delta(&rs),
        );

        let [input, output] = hugr.get_io(hugr.root()).unwrap();
        let add_r_sig = FunctionType::new(type_row![NAT], type_row![NAT]).with_extension_delta(&rs);

        let add_r = hugr.add_node_with_parent(
            hugr.root(),
            NodeType::open_extensions(ops::DFG {
                signature: add_r_sig,
            }),
        )?;

        // Dangling thingy
        let src_sig = FunctionType::new(type_row![], type_row![NAT])
            .with_extension_delta(&ExtensionSet::new());

        let src = hugr.add_node_with_parent(
            hugr.root(),
            NodeType::open_extensions(ops::DFG { signature: src_sig }),
        )?;

        let mult_sig = FunctionType::new(type_row![NAT, NAT], type_row![NAT]);
        // Mult has open extension requirements, which we should solve to be "R"
        let mult = hugr.add_node_with_parent(
            hugr.root(),
            NodeType::open_extensions(ops::DFG {
                signature: mult_sig,
            }),
        )?;

        hugr.connect(input, 0, add_r, 0)?;
        hugr.connect(add_r, 0, mult, 0)?;
        hugr.connect(src, 0, mult, 1)?;
        hugr.connect(mult, 0, output, 0)?;

        let closure = hugr.infer_extensions()?;
        assert!(closure.is_empty());
        assert_eq!(
            hugr.get_nodetype(src.node())
                .signature()
                .unwrap()
                .output_extensions(),
            rs
        );
        assert_eq!(
            hugr.get_nodetype(mult.node())
                .signature()
                .unwrap()
                .input_extensions,
            rs
        );
        assert_eq!(
            hugr.get_nodetype(mult.node())
                .signature()
                .unwrap()
                .output_extensions(),
            rs
        );
        Ok(())
    }

    #[test]
    fn resolve_test() -> Result<(), InferExtensionError> {
        let mut ctx = UnificationContext::new(&Hugr::default());
        let m0 = ctx.fresh_meta();
        let m1 = ctx.fresh_meta();
        let m2 = ctx.fresh_meta();
        ctx.add_constraint(m0, Constraint::Equal(m1));
        ctx.main_loop()?;
        let mid0 = ctx.resolve(m0);
        assert_eq!(ctx.resolve(m0), ctx.resolve(m1));
        ctx.add_constraint(mid0, Constraint::Equal(m2));
        ctx.main_loop()?;
        assert_eq!(ctx.resolve(m0), ctx.resolve(m2));
        assert_eq!(ctx.resolve(m1), ctx.resolve(m2));
        assert!(ctx.resolve(m0) != mid0);
        Ok(())
    }

    #[test]
    fn minus_test() -> Result<(), Box<dyn Error>> {
        let const_true = ops::Const::true_val();
        const BOOLEAN: Type = Type::new_simple_predicate(2);
        let just_bool = type_row![BOOLEAN];

        let abc = ExtensionSet::from_iter([A, B, C]);

        // Parent graph is closed
        let mut hugr = closed_dfg_root_hugr(
            FunctionType::new(type_row![], just_bool.clone()).with_extension_delta(&abc),
        );

        let [_, output] = hugr.get_io(hugr.root()).unwrap();

        let root = hugr.root();
        let [child, _, ochild] = create_with_io(
            &mut hugr,
            root,
            ops::DFG {
                signature: FunctionType::new(type_row![], just_bool.clone())
                    .with_extension_delta(&abc),
            },
        )?;

        let const_node = hugr.add_node_with_parent(child, NodeType::open_extensions(const_true))?;
        let lift_node = hugr.add_node_with_parent(
            child,
            NodeType::open_extensions(ops::LeafOp::Lift {
                type_row: just_bool,
                new_extension: C,
            }),
        )?;

        hugr.connect(const_node, 0, lift_node, 0)?;
        hugr.connect(lift_node, 0, ochild, 0)?;
        hugr.connect(child, 0, output, 0)?;

        hugr.infer_extensions()?;

        // The solution for the const node should be {A, B}!
        assert_eq!(
            hugr.get_nodetype(const_node)
                .signature()
                .unwrap()
                .output_extensions(),
            ExtensionSet::from_iter([A, B])
        );

        Ok(())
    }

    fn create_with_io(
        hugr: &mut Hugr,
        parent: Node,
        op: impl Into<OpType>,
    ) -> Result<[Node; 3], Box<dyn Error>> {
        let op: OpType = op.into();
        let input_types = op.signature().input;
        let output_types = op.signature().output;

        let node = hugr.add_node_with_parent(parent, NodeType::open_extensions(op))?;
        let input = hugr.add_node_with_parent(
            node,
            NodeType::open_extensions(ops::Input { types: input_types }),
        )?;
        let output = hugr.add_node_with_parent(
            node,
            NodeType::open_extensions(ops::Output {
                types: output_types,
            }),
        )?;
        Ok([node, input, output])
    }

    #[test]
    fn test_conditional_inference() -> Result<(), Box<dyn Error>> {
        fn build_case(
            hugr: &mut Hugr,
            conditional_node: Node,
            op: ops::Case,
            first_ext: ExtensionId,
            second_ext: ExtensionId,
        ) -> Result<Node, Box<dyn Error>> {
            let [case, case_in, case_out] = create_with_io(hugr, conditional_node, op)?;

            let lift1 = hugr.add_node_with_parent(
                case,
                NodeType::open_extensions(ops::LeafOp::Lift {
                    type_row: type_row![NAT],
                    new_extension: first_ext,
                }),
            )?;

            let lift2 = hugr.add_node_with_parent(
                case,
                NodeType::open_extensions(ops::LeafOp::Lift {
                    type_row: type_row![NAT],
                    new_extension: second_ext,
                }),
            )?;

            hugr.connect(case_in, 0, lift1, 0)?;
            hugr.connect(lift1, 0, lift2, 0)?;
            hugr.connect(lift2, 0, case_out, 0)?;

            Ok(case)
        }

        let predicate_inputs = vec![type_row![]; 2];
        let rs = ExtensionSet::from_iter([A, B]);

        let inputs = type_row![NAT];
        let outputs = type_row![NAT];

        let op = ops::Conditional {
            predicate_inputs,
            other_inputs: inputs.clone(),
            outputs: outputs.clone(),
            extension_delta: rs.clone(),
        };

        let mut hugr = Hugr::new(NodeType::pure(op));
        let conditional_node = hugr.root();

        let case_op = ops::Case {
            signature: FunctionType::new(inputs, outputs).with_extension_delta(&rs),
        };
        let case0_node = build_case(&mut hugr, conditional_node, case_op.clone(), A, B)?;

        let case1_node = build_case(&mut hugr, conditional_node, case_op, B, A)?;

        hugr.infer_extensions()?;

        for node in [case0_node, case1_node, conditional_node] {
            assert_eq!(
                hugr.get_nodetype(node)
                    .signature()
                    .unwrap()
                    .input_extensions,
                ExtensionSet::new()
            );
            assert_eq!(
                hugr.get_nodetype(node)
                    .signature()
                    .unwrap()
                    .input_extensions,
                ExtensionSet::new()
            );
        }
        Ok(())
    }
}<|MERGE_RESOLUTION|>--- conflicted
+++ resolved
@@ -853,15 +853,7 @@
     #[test]
     // Infer the extensions on a child node with no inputs
     fn dangling_src() -> Result<(), Box<dyn Error>> {
-<<<<<<< HEAD
         let rs = ExtensionSet::singleton(&"R".try_into().unwrap());
-        let root_signature =
-            FunctionType::new(type_row![NAT], type_row![NAT]).with_extension_delta(&rs);
-        let mut builder = DFGBuilder::new(root_signature)?;
-        let [input_wire] = builder.input_wires_arr();
-=======
-        let rs = ExtensionSet::singleton(&"R".into());
->>>>>>> 3e795d7f
 
         let mut hugr = closed_dfg_root_hugr(
             FunctionType::new(type_row![NAT], type_row![NAT]).with_extension_delta(&rs),
