--- conflicted
+++ resolved
@@ -703,11 +703,10 @@
             }
         }
 
-<<<<<<< HEAD
         // Process the strongly-connected components. We need to deal with these
         // depended-upon before depender. ccs() gives them back in some order
         // - this might need to be reversed????
-        for cc in relations.ccs() {
+        for cc in relations.sccs() {
             // Strongly connected components are looping constraint dependencies.
             // This means that each metavariable in the CC has the same solution.
             let combined_solution = cc
@@ -719,15 +718,6 @@
                 })
                 .fold(ExtensionSet::new(), |a, b| a.union(b));
 
-=======
-        // Strongly connected components are looping constraint dependencies.
-        // This means that each metavariable in the CC has the same solution.
-        for cc in relations.sccs() {
-            let mut combined_solution = ExtensionSet::new();
-            for sol in cc.iter().filter_map(|m| solutions.get(m)) {
-                combined_solution = combined_solution.union(sol);
-            }
->>>>>>> 9f032d67
             for m in cc.iter() {
                 self.add_solution(*m, combined_solution.clone());
                 solutions.insert(*m, combined_solution.clone());
