//! Inference for extension requirements on nodes of a hugr.
//!
//! Checks if the extensions requirements have a solution in terms of some
//! number of starting variables, and comes up with concrete solutions when
//! possible.
//!
//! Open extension variables can come from toplevel nodes: notionally "inputs"
//! to the graph where being wired up to a larger hugr would provide the
//! information needed to solve variables. When extension requirements of nodes
//! depend on these open variables, then the validation check for extensions
//! will succeed regardless of what the variable is instantiated to.

use super::{ExtensionId, ExtensionSet};
use crate::{
    hugr::views::HugrView,
    hugr::Node,
    ops::{OpTag, OpTrait, OpType},
    types::EdgeKind,
    Direction,
};

use super::validate::ExtensionError;

use petgraph::graph as pg;

use std::collections::{HashMap, HashSet};

use thiserror::Error;

/// A mapping from locations on the hugr to extension requirement sets which
/// have been inferred for them
pub type ExtensionSolution = HashMap<(Node, Direction), ExtensionSet>;

/// Infer extensions for a hugr. This is the main API exposed by this module
///
/// Return a tuple of the solutions found for locations on the graph, and a
/// closure: a solution which would be valid if all of the variables in the graph
/// were instantiated to an empty extension set. This is used (by validation) to
/// concretise the extension requirements of the whole hugr.
pub fn infer_extensions(
    hugr: &impl HugrView,
) -> Result<(ExtensionSolution, ExtensionSolution), InferExtensionError> {
    let mut ctx = UnificationContext::new(hugr);
    let solution = ctx.main_loop()?;
    ctx.instantiate_variables();
    let closed_solution = ctx.main_loop()?;
    let closure: HashMap<(Node, Direction), ExtensionSet> = closed_solution
        .into_iter()
        .filter(|(loc, _)| !solution.contains_key(loc))
        .collect();
    Ok((solution, closure))
}

/// Metavariables don't need much
#[derive(Clone, Copy, Debug, Eq, Hash, PartialEq)]
struct Meta(u32);

impl Meta {
    pub fn new(m: u32) -> Self {
        Meta(m)
    }
}

#[derive(Clone, Debug, Eq, PartialEq, Hash)]
/// Things we know about metavariables
enum Constraint {
    /// A variable has the same value as another variable
    Equal(Meta),
    /// Variable extends the value of another by one extension
    Plus(ExtensionId, Meta),
}

#[derive(Debug, Clone, PartialEq, Error)]
/// Errors which arise during unification
pub enum InferExtensionError {
    #[error("Mismatched extension sets {expected} and {actual}")]
    /// We've solved a metavariable, then encountered a constraint
    /// that says it should be something other than our solution
    MismatchedConcrete {
        /// The solution we were trying to insert for this meta
        expected: ExtensionSet,
        /// The incompatible solution that we found was already there
        actual: ExtensionSet,
    },
    #[error("Solved extensions {expected} at {expected_loc:?} and {actual} at {actual_loc:?} should be equal.")]
    /// A version of the above with info about which nodes failed to unify
    MismatchedConcreteWithLocations {
        /// Where the solution we want to insert came from
        expected_loc: (Node, Direction),
        /// The solution we were trying to insert for this meta
        expected: ExtensionSet,
        /// Which node we're trying to add a solution for
        actual_loc: (Node, Direction),
        /// The incompatible solution that we found was already there
        actual: ExtensionSet,
    },
    /// A variable went unsolved that wasn't related to a parameter
    #[error("Unsolved variable at location {:?}", location)]
    Unsolved {
        /// The location on the hugr that's associated to the unsolved meta
        location: (Node, Direction),
    },
    /// An extension mismatch between two nodes which are connected by an edge.
    /// This should mirror (or reuse) `ValidationError`'s SrcExceedsTgtExtensions
    /// and TgtExceedsSrcExtensions
    #[error("Edge mismatch: {0}")]
    EdgeMismatch(#[from] ExtensionError),
}

/// A graph of metavariables which we've found equality constraints for. Edges
/// between nodes represent equality constraints.
struct EqGraph {
    equalities: pg::Graph<Meta, (), petgraph::Undirected>,
    node_map: HashMap<Meta, pg::NodeIndex>,
}

impl EqGraph {
    /// Create a new `EqGraph`
    fn new() -> Self {
        EqGraph {
            equalities: pg::Graph::new_undirected(),
            node_map: HashMap::new(),
        }
    }

    /// Add a metavariable to the graph as a node and return the `NodeIndex`.
    /// If it's already there, just return the existing `NodeIndex`
    fn add_or_retrieve(&mut self, m: Meta) -> pg::NodeIndex {
        self.node_map.get(&m).cloned().unwrap_or_else(|| {
            let ix = self.equalities.add_node(m);
            self.node_map.insert(m, ix);
            ix
        })
    }

    /// Create an edge between two nodes on the graph, declaring that they stand
    /// for metavariables which should be equal.
    fn register_eq(&mut self, src: Meta, tgt: Meta) {
        let src_ix = self.add_or_retrieve(src);
        let tgt_ix = self.add_or_retrieve(tgt);
        self.equalities.add_edge(src_ix, tgt_ix, ());
    }

    /// Return the connected components of the graph in terms of metavariables
    fn ccs(&self) -> Vec<Vec<Meta>> {
        petgraph::algo::tarjan_scc(&self.equalities)
            .into_iter()
            .map(|cc| {
                cc.into_iter()
                    .map(|n| *self.equalities.node_weight(n).unwrap())
                    .collect()
            })
            .collect()
    }
}

/// Our current knowledge about the extensions of the graph
struct UnificationContext {
    /// A list of constraints for each metavariable
    constraints: HashMap<Meta, HashSet<Constraint>>,
    /// A map which says which nodes correspond to which metavariables
    extensions: HashMap<(Node, Direction), Meta>,
    /// Solutions to metavariables
    solved: HashMap<Meta, ExtensionSet>,
    /// A graph which says which metavariables should be equal
    eq_graph: EqGraph,
    /// A mapping from metavariables which have been merged, to the meta they've
    // been merged to
    shunted: HashMap<Meta, Meta>,
    /// Variables we're allowed to include in solutionss
    variables: HashSet<Meta>,
    /// A name for the next metavariable we create
    fresh_name: u32,
}

/// Invariant: Constraint::Plus always points to a fresh metavariable
impl UnificationContext {
    /// Create a new unification context, and populate it with constraints from
    /// traversing the hugr which is passed in.
    pub fn new(hugr: &impl HugrView) -> Self {
        let mut ctx = Self {
            constraints: HashMap::new(),
            extensions: HashMap::new(),
            solved: HashMap::new(),
            eq_graph: EqGraph::new(),
            shunted: HashMap::new(),
            variables: HashSet::new(),
            fresh_name: 0,
        };
        ctx.gen_constraints(hugr);
        ctx
    }

    /// Create a fresh metavariable, and increment `fresh_name` for next time
    fn fresh_meta(&mut self) -> Meta {
        let fresh = Meta::new(self.fresh_name);
        self.fresh_name += 1;
        self.constraints.insert(fresh, HashSet::new());
        fresh
    }

    /// Declare a constraint on the metavariable
    fn add_constraint(&mut self, m: Meta, c: Constraint) {
        self.constraints
            .entry(m)
            .or_insert(HashSet::new())
            .insert(c);
    }

    /// Declare that a meta has been solved
    fn add_solution(&mut self, m: Meta, rs: ExtensionSet) {
        debug_assert!(self.solved.insert(m, rs).is_none());
    }

    /// If a metavariable has been merged, return the new meta, otherwise return
    /// the same meta.
    ///
    /// This could loop if there were a cycle in the `shunted` list, but there
    /// shouldn't be, because we only ever shunt to *new* metas.
    fn resolve(&self, m: Meta) -> Meta {
        self.shunted.get(&m).cloned().map_or(m, |m| self.resolve(m))
    }

    /// Get the relevant constraints for a metavariable. If it's been merged,
    /// get the constraints for the merged metavariable
    fn get_constraints(&self, m: &Meta) -> Option<&HashSet<Constraint>> {
        self.constraints.get(&self.resolve(*m))
    }

    /// Get the relevant solution for a metavariable. If it's been merged, get
    /// the solution for the merged metavariable
    fn get_solution(&self, m: &Meta) -> Option<&ExtensionSet> {
        self.solved.get(&self.resolve(*m))
    }

    /// Convert an extension *set* difference in terms of a sequence of fresh
    /// metas with `Plus` constraints which each add only one extension req.
    fn gen_union_constraint(&mut self, input: Meta, output: Meta, delta: ExtensionSet) {
        let mut last_meta = input;
        // Create fresh metavariables with `Plus` constraints for
        // each extension that should be added by the node
        // Hence a extension delta [A, B] would lead to
        // > ma = fresh_meta()
        // > add_constraint(ma, Plus(a, input)
        // > mb = fresh_meta()
        // > add_constraint(mb, Plus(b, ma)
        // > add_constraint(output, Equal(mb))
        for r in delta.0.into_iter() {
            let curr_meta = self.fresh_meta();
            self.add_constraint(curr_meta, Constraint::Plus(r, last_meta));
            last_meta = curr_meta;
        }
        self.add_constraint(output, Constraint::Equal(last_meta));
    }

    /// Return the metavariable corresponding to the given location on the
    /// graph, either by making a new meta, or looking it up
    fn make_or_get_meta(&mut self, node: Node, dir: Direction) -> Meta {
        if let Some(m) = self.extensions.get(&(node, dir)) {
            *m
        } else {
            let m = self.fresh_meta();
            self.extensions.insert((node, dir), m);
            m
        }
    }

    /// Iterate over the nodes in a hugr and generate unification constraints
    fn gen_constraints<T>(&mut self, hugr: &T)
    where
        T: HugrView,
    {
        if hugr.root_type().signature().is_none() {
            let m_input = self.make_or_get_meta(hugr.root(), Direction::Incoming);
            self.variables.insert(m_input);
        }

        for node in hugr.nodes() {
            let m_input = self.make_or_get_meta(node, Direction::Incoming);
            let m_output = self.make_or_get_meta(node, Direction::Outgoing);

            let node_type = hugr.get_nodetype(node);

            // Add constraints for the inputs and outputs of dataflow nodes according
            // to the signature of the parent node
            if let Some([input, output]) = hugr.get_io(node) {
                for dir in Direction::BOTH {
                    let m_input_node = self.make_or_get_meta(input, dir);
                    self.add_constraint(m_input_node, Constraint::Equal(m_input));
                    let m_output_node = self.make_or_get_meta(output, dir);
                    self.add_constraint(m_output_node, Constraint::Equal(m_output));
                }
            }

            if hugr.get_optype(node).tag() == OpTag::Conditional {
                for case in hugr.children(node) {
                    let m_case_in = self.make_or_get_meta(case, Direction::Incoming);
                    let m_case_out = self.make_or_get_meta(case, Direction::Outgoing);
                    self.add_constraint(m_case_in, Constraint::Equal(m_input));
                    self.add_constraint(m_case_out, Constraint::Equal(m_output));
                }
            }

            match node_type.signature() {
                // Input extensions are open
                None => {
                    self.gen_union_constraint(
                        m_input,
                        m_output,
                        node_type.op_signature().extension_reqs,
                    );
                }
                // We have a solution for everything!
                Some(sig) => {
                    self.add_solution(m_output, sig.output_extensions());
                    self.add_solution(m_input, sig.input_extensions);
                }
            }
        }
        // Seperate loop so that we can assume that a metavariable has been
        // added for every (Node, Direction) in the graph already.
        for tgt_node in hugr.nodes() {
            let sig: &OpType = hugr.get_nodetype(tgt_node).into();
            // Incoming ports with a dataflow edge
            for port in hugr
                .node_inputs(tgt_node)
                .filter(|src_port| matches!(sig.port_kind(*src_port), Some(EdgeKind::Value(_))))
            {
                for (src_node, _) in hugr.linked_ports(tgt_node, port) {
                    let m_src = self
                        .extensions
                        .get(&(src_node, Direction::Outgoing))
                        .unwrap();
                    let m_tgt = self
                        .extensions
                        .get(&(tgt_node, Direction::Incoming))
                        .unwrap();
                    self.add_constraint(*m_src, Constraint::Equal(*m_tgt));
                }
            }
        }
    }

    /// When trying to unify two metas, check if they both correspond to
    /// different ends of the same wire. If so, return an `ExtensionError`.
    /// Otherwise check whether they both correspond to *some* location on the
    /// graph and include that info the otherwise generic `MismatchedConcrete`.
    fn report_mismatch(
        &self,
        m1: Meta,
        m2: Meta,
        rs1: ExtensionSet,
        rs2: ExtensionSet,
    ) -> InferExtensionError {
        let loc1 = self
            .extensions
            .iter()
            .find(|(_, m)| **m == m1 || self.resolve(**m) == m1)
            .map(|a| a.0);
        let loc2 = self
            .extensions
            .iter()
            .find(|(_, m)| **m == m2 || self.resolve(**m) == m2)
            .map(|a| a.0);
        let err = if let (Some((node1, dir1)), Some((node2, dir2))) = (loc1, loc2) {
            // N.B. We're looking for the case where an equality constraint
            // arose because the two locations are connected by an edge

            // If the directions are the same, they shouldn't be connected
            // to each other. If the nodes are the same, there's no edge!
            //
            // TODO: It's still possible that the equality constraint
            // arose because one node is a dataflow parent and the other
            // is one of it's I/O nodes. In that case, the directions could be
            // the same, and we should try to detect it
            if dir1 != dir2 && node1 != node2 {
                let [(src, src_rs), (tgt, tgt_rs)] = if *dir2 == Direction::Incoming {
                    [(node1, rs1.clone()), (node2, rs2.clone())]
                } else {
                    [(node2, rs2.clone()), (node1, rs1.clone())]
                };

                if src_rs.is_subset(&tgt_rs) {
                    Some(InferExtensionError::EdgeMismatch(
                        ExtensionError::TgtExceedsSrcExtensions {
                            from: *src,
                            from_extensions: src_rs,
                            to: *tgt,
                            to_extensions: tgt_rs,
                        },
                    ))
                } else {
                    Some(InferExtensionError::EdgeMismatch(
                        ExtensionError::SrcExceedsTgtExtensions {
                            from: *src,
                            from_extensions: src_rs,
                            to: *tgt,
                            to_extensions: tgt_rs,
                        },
                    ))
                }
            } else {
                None
            }
        } else {
            None
        };
        if let (Some(loc1), Some(loc2)) = (loc1, loc2) {
            err.unwrap_or(InferExtensionError::MismatchedConcreteWithLocations {
                expected_loc: *loc1,
                expected: rs1,
                actual_loc: *loc2,
                actual: rs2,
            })
        } else {
            err.unwrap_or(InferExtensionError::MismatchedConcrete {
                expected: rs1,
                actual: rs2,
            })
        }
    }

    /// Take a group of equal metas and merge them into a new, single meta.
    ///
    /// Returns the set of new metas created and the set of metas that were
    /// merged.
    fn merge_equal_metas(&mut self) -> Result<(HashSet<Meta>, HashSet<Meta>), InferExtensionError> {
        let mut merged: HashSet<Meta> = HashSet::new();
        let mut new_metas: HashSet<Meta> = HashSet::new();
        for cc in self.eq_graph.ccs().into_iter() {
            // Within a connected component everything is equal
            let combined_meta = self.fresh_meta();
            for m in cc.iter() {
                // The same meta shouldn't be shunted twice directly. Only
                // transitively, as we still process the meta it was shunted to
                if self.shunted.contains_key(m) {
                    continue;
                }

                if let Some(cs) = self.constraints.get(m) {
                    for c in cs
                        .iter()
                        .filter(|c| !matches!(c, Constraint::Equal(_)))
                        .cloned()
                        .collect::<Vec<_>>()
                        .into_iter()
                    {
                        self.add_constraint(combined_meta, c.clone());
                    }
                    self.constraints.remove(m).unwrap();
                    merged.insert(*m);
                    // Record a new meta the first time that we use it; don't
                    // bother recording a new meta if we don't add any
                    // constraints. It should be safe to call this multiple times
                    new_metas.insert(combined_meta);
                }
                // Here, solved.get is equivalent to get_solution, because if
                // `m` had already been shunted, we wouldn't skipped it
                if let Some(solution) = self.solved.get(m) {
                    match self.solved.get(&combined_meta) {
                        Some(existing_solution) => {
                            if solution != existing_solution {
                                return Err(self.report_mismatch(
                                    *m,
                                    combined_meta,
                                    solution.clone(),
                                    existing_solution.clone(),
                                ));
                            }
                        }
                        None => {
                            self.solved.insert(combined_meta, solution.clone());
                        }
                    }
                }
                if self.variables.contains(m) {
                    self.variables.insert(combined_meta);
                    self.variables.remove(m);
                }
                self.shunted.insert(*m, combined_meta);
            }
        }
        Ok((new_metas, merged))
    }

    /// Inspect the constraints of a given metavariable and try to find a
    /// solution based on those.
    /// Returns whether a solution was found
    fn solve_meta(&mut self, meta: Meta) -> Result<bool, InferExtensionError> {
        let mut solved = false;
        for c in self.get_constraints(&meta).unwrap().clone().iter() {
            match c {
                // Just register the equality in the EqGraph, we'll process it later
                Constraint::Equal(other_meta) => {
                    self.eq_graph.register_eq(meta, *other_meta);
                }
                Constraint::Plus(r, other_meta) => {
                    if let Some(rs) = self.get_solution(other_meta) {
                        let mut rrs = rs.clone();
                        rrs.insert(r);
                        match self.get_solution(&meta) {
                            // Let's check that this is right?
                            Some(rs) => {
                                if rs != &rrs {
                                    return Err(self.report_mismatch(
                                        meta,
                                        *other_meta,
                                        rs.clone(),
                                        rrs,
                                    ));
                                }
                            }
                            None => {
                                self.add_solution(meta, rrs);
                                solved = true;
                            }
                        };
                    } else if let Some(superset) = self.get_solution(&meta) {
                        let subset = ExtensionSet::singleton(r).missing_from(superset);
                        self.add_solution(self.resolve(*other_meta), subset);
                        solved = true;
                    };
                }
            }
        }
        Ok(solved)
    }

    /// Tries to return concrete extensions for each node in the graph. This only
    /// works when there are no variables in the graph!
    ///
    /// What we really want is to give the concrete extensions where they're
    /// available. When there are variables, we should leave the graph as it is,
    /// but make sure that no matter what they're instantiated to, the graph
    /// still makes sense (should pass the extension validation check)
    pub fn results(&mut self) -> Result<ExtensionSolution, InferExtensionError> {
        // Check that all of the metavariables associated with nodes of the
        // graph are solved
        let mut results: ExtensionSolution = HashMap::new();
        for (loc, meta) in self.extensions.iter() {
            let rs = match self.get_solution(meta) {
                Some(rs) => Ok(rs.clone()),
                None => {
                    // If it depends on some other live meta, that's bad news.
                    // If it only depends on graph variables, then we don't have
                    // a *solution*, but it's fine
                    if self.live_var(meta).is_some() {
                        Err(InferExtensionError::Unsolved { location: *loc })
                    } else {
                        continue;
                    }
                }
            }?;
            results.insert(*loc, rs);
        }
        debug_assert!(self.live_metas().is_empty());
        Ok(results)
    }

    // Get the live var associated with a meta.
    // TODO: This should really be a list
    fn live_var(&self, m: &Meta) -> Option<Meta> {
        if self.variables.contains(m) || self.variables.contains(&self.resolve(*m)) {
            return None;
        }

        // TODO: We should be doing something to ensure that these are the same check...
        if self.get_solution(m).is_none() {
            if let Some(cs) = self.get_constraints(m) {
                for c in cs {
                    match c {
                        Constraint::Plus(_, m) => return self.live_var(m),
                        _ => panic!("we shouldn't be here!"),
                    }
                }
            }
            Some(*m)
        } else {
            None
        }
    }

    /// Return the set of "live" metavariables in the context.
    /// "Live" here means a metavariable:
    ///   - Is associated to a location in the graph in `UnifyContext.extensions`
    ///   - Is still unsolved
    ///   - Isn't a variable
    fn live_metas(&self) -> HashSet<Meta> {
        self.extensions
            .values()
            .filter_map(|m| self.live_var(m))
            .filter(|m| !self.variables.contains(m))
            .collect()
    }

    /// Iterates over a set of metas (the argument) and tries to solve
    /// them.
    /// Returns the metas that we solved
    fn solve_constraints(
        &mut self,
        vars: &HashSet<Meta>,
    ) -> Result<HashSet<Meta>, InferExtensionError> {
        let mut solved = HashSet::new();
        for m in vars.iter() {
            if self.solve_meta(*m)? {
                solved.insert(*m);
            }
        }
        Ok(solved)
    }

    /// Once the unification context is set up, attempt to infer ExtensionSets
    /// for all of the metavariables in the `UnificationContext`.
    ///
    /// Return a mapping from locations in the graph to concrete `ExtensionSets`
    /// where it was possible to infer them. If it wasn't possible to infer a
    /// *concrete* `ExtensionSet`, e.g. if the ExtensionSet relies on an open
    /// variable in the toplevel graph, don't include that location in the map
    pub fn main_loop(&mut self) -> Result<ExtensionSolution, InferExtensionError> {
        let mut remaining = HashSet::<Meta>::from_iter(self.constraints.keys().cloned());

        // Keep going as long as we're making progress (= merging and solving nodes)
        loop {
            // Try to solve metas with the information we have now. This may
            // register new equalities on the EqGraph
            let to_delete = self.solve_constraints(&remaining)?;
            // Merge metas based on the equalities we just registered
            let (new, merged) = self.merge_equal_metas()?;
            // All of the metas for which we've made progress
            let delta: HashSet<Meta> = HashSet::from_iter(to_delete.union(&merged).cloned());

            // Clean up dangling constraints on solved metavariables
            to_delete.iter().for_each(|m| {
                self.constraints.remove(m);
            });
            // Remove solved and merged metas from remaining "to solve" list
            delta.iter().for_each(|m| {
                remaining.remove(m);
            });

            // If we made no progress, we're done!
            if delta.is_empty() && new.is_empty() {
                break;
            }
            remaining.extend(new)
        }
        self.results()
    }

    /// Instantiate all variables in the graph with the empty extension set.
    /// This is done to solve metas which depend on variables, which allows
    /// us to come up with a fully concrete solution to pass into validation.
    pub fn instantiate_variables(&mut self) {
        for m in self.variables.clone().into_iter() {
            if !self.solved.contains_key(&m) {
                self.add_solution(m, ExtensionSet::new());
            }
        }
        self.variables = HashSet::new();
    }
}

#[cfg(test)]
mod test {
    use std::error::Error;

    use super::*;
<<<<<<< HEAD
    use crate::builder::{
        BuildError, CaseBuilder, ConditionalBuilder, Container, DFGBuilder, Dataflow, DataflowHugr,
        DataflowSubContainer,
    };
    use crate::extension::ExtensionSet;
=======
    use crate::builder::{BuildError, DFGBuilder, Dataflow, DataflowHugr};
    use crate::extension::{ExtensionSet, EMPTY_REG};
>>>>>>> 2b05270d
    use crate::hugr::HugrMut;
    use crate::hugr::{validate::ValidationError, Hugr, HugrView, NodeType};
    use crate::ops::{self, dataflow::IOTrait, handle::NodeHandle};
    use crate::type_row;
    use crate::types::{FunctionType, Type};

    use cool_asserts::assert_matches;
    use portgraph::NodeIndex;

    const BIT: Type = crate::extension::prelude::USIZE_T;

    #[test]
    // Build up a graph with some holes in its extension requirements, and infer
    // them.
    fn from_graph() -> Result<(), Box<dyn Error>> {
        let rs = ExtensionSet::from_iter(["A".into(), "B".into(), "C".into()]);
        let main_sig =
            FunctionType::new(type_row![BIT, BIT], type_row![BIT]).with_extension_delta(&rs);

        let op = ops::DFG {
            signature: main_sig,
        };

        let root_node = NodeType::open_extensions(op);
        let mut hugr = Hugr::new(root_node);

        let input = NodeType::open_extensions(ops::Input::new(type_row![BIT, BIT]));
        let output = NodeType::open_extensions(ops::Output::new(type_row![BIT]));

        let input = hugr.add_node_with_parent(hugr.root(), input)?;
        let output = hugr.add_node_with_parent(hugr.root(), output)?;

        assert_matches!(hugr.get_io(hugr.root()), Some(_));

        let add_a_sig = FunctionType::new(type_row![BIT], type_row![BIT])
            .with_extension_delta(&ExtensionSet::singleton(&"A".into()));

        let add_b_sig = FunctionType::new(type_row![BIT], type_row![BIT])
            .with_extension_delta(&ExtensionSet::singleton(&"B".into()));

        let add_ab_sig = FunctionType::new(type_row![BIT], type_row![BIT])
            .with_extension_delta(&ExtensionSet::from_iter(["A".into(), "B".into()]));

        let mult_c_sig = FunctionType::new(type_row![BIT, BIT], type_row![BIT])
            .with_extension_delta(&ExtensionSet::singleton(&"C".into()));

        let add_a = hugr.add_node_with_parent(
            hugr.root(),
            NodeType::open_extensions(ops::DFG {
                signature: add_a_sig,
            }),
        )?;
        let add_b = hugr.add_node_with_parent(
            hugr.root(),
            NodeType::open_extensions(ops::DFG {
                signature: add_b_sig,
            }),
        )?;
        let add_ab = hugr.add_node_with_parent(
            hugr.root(),
            NodeType::open_extensions(ops::DFG {
                signature: add_ab_sig,
            }),
        )?;
        let mult_c = hugr.add_node_with_parent(
            hugr.root(),
            NodeType::open_extensions(ops::DFG {
                signature: mult_c_sig,
            }),
        )?;

        hugr.connect(input, 0, add_a, 0)?;
        hugr.connect(add_a, 0, add_b, 0)?;
        hugr.connect(add_b, 0, mult_c, 0)?;

        hugr.connect(input, 1, add_ab, 0)?;
        hugr.connect(add_ab, 0, mult_c, 1)?;

        hugr.connect(mult_c, 0, output, 0)?;

        let (_, closure) = infer_extensions(&hugr)?;
        let empty = ExtensionSet::new();
        let ab = ExtensionSet::from_iter(["A".into(), "B".into()]);
        let abc = ExtensionSet::from_iter(["A".into(), "B".into(), "C".into()]);
        assert_eq!(
            *closure.get(&(hugr.root(), Direction::Incoming)).unwrap(),
            empty
        );
        assert_eq!(
            *closure.get(&(hugr.root(), Direction::Outgoing)).unwrap(),
            abc
        );
        assert_eq!(*closure.get(&(mult_c, Direction::Incoming)).unwrap(), ab);
        assert_eq!(*closure.get(&(mult_c, Direction::Outgoing)).unwrap(), abc);
        assert_eq!(*closure.get(&(add_ab, Direction::Incoming)).unwrap(), empty);
        assert_eq!(*closure.get(&(add_ab, Direction::Outgoing)).unwrap(), ab);
        assert_eq!(*closure.get(&(add_ab, Direction::Incoming)).unwrap(), empty);
        assert_eq!(
            *closure.get(&(add_b, Direction::Incoming)).unwrap(),
            ExtensionSet::singleton(&"A".into())
        );
        Ok(())
    }

    #[test]
    // Basic test that the `Plus` constraint works
    fn plus() -> Result<(), InferExtensionError> {
        let hugr = Hugr::default();
        let mut ctx = UnificationContext::new(&hugr);

        let metas: Vec<Meta> = (2..8)
            .map(|i| {
                let meta = ctx.fresh_meta();
                ctx.extensions
                    .insert((NodeIndex::new(i).into(), Direction::Incoming), meta);
                meta
            })
            .collect();

        ctx.solved
            .insert(metas[2], ExtensionSet::singleton(&"A".into()));
        ctx.add_constraint(metas[1], Constraint::Equal(metas[2]));
        ctx.add_constraint(metas[0], Constraint::Plus("B".into(), metas[2]));
        ctx.add_constraint(metas[4], Constraint::Plus("C".into(), metas[0]));
        ctx.add_constraint(metas[3], Constraint::Equal(metas[4]));
        ctx.add_constraint(metas[5], Constraint::Equal(metas[0]));
        ctx.main_loop()?;

        let a = ExtensionSet::singleton(&"A".into());
        let mut ab = a.clone();
        ab.insert(&"B".into());
        let mut abc = ab.clone();
        abc.insert(&"C".into());

        assert_eq!(ctx.get_solution(&metas[0]).unwrap(), &ab);
        assert_eq!(ctx.get_solution(&metas[1]).unwrap(), &a);
        assert_eq!(ctx.get_solution(&metas[2]).unwrap(), &a);
        assert_eq!(ctx.get_solution(&metas[3]).unwrap(), &abc);
        assert_eq!(ctx.get_solution(&metas[4]).unwrap(), &abc);
        assert_eq!(ctx.get_solution(&metas[5]).unwrap(), &ab);

        Ok(())
    }

    #[test]
    // This generates a solution that causes validation to fail
    // because of a missing lift node
    fn missing_lift_node() -> Result<(), Box<dyn Error>> {
        let builder = DFGBuilder::new(
            FunctionType::new(type_row![BIT], type_row![BIT])
                .with_extension_delta(&ExtensionSet::singleton(&"R".into())),
        )?;
        let [w] = builder.input_wires_arr();
        let hugr = builder.finish_hugr_with_outputs([w], &EMPTY_REG);

        // Fail to catch the actual error because it's a difference between I/O
        // nodes and their parents and `report_mismatch` isn't yet smart enough
        // to handle that.
        assert_matches!(
            hugr,
            Err(BuildError::InvalidHUGR(ValidationError::CantInfer(_)))
        );
        Ok(())
    }

    #[test]
    // Tests that we can succeed even when all variables don't have concrete
    // extension sets, and we have an open variable at the start of the graph.
    fn open_variables() -> Result<(), InferExtensionError> {
        let mut ctx = UnificationContext::new(&Hugr::default());
        let a = ctx.fresh_meta();
        let b = ctx.fresh_meta();
        let ab = ctx.fresh_meta();
        // Some nonsense so that the constraints register as "live"
        ctx.extensions
            .insert((NodeIndex::new(2).into(), Direction::Outgoing), a);
        ctx.extensions
            .insert((NodeIndex::new(3).into(), Direction::Outgoing), b);
        ctx.extensions
            .insert((NodeIndex::new(4).into(), Direction::Incoming), ab);
        ctx.variables.insert(a);
        ctx.variables.insert(b);
        ctx.add_constraint(ab, Constraint::Plus("A".into(), b));
        ctx.add_constraint(ab, Constraint::Plus("B".into(), a));
        let solution = ctx.main_loop()?;
        // We'll only find concrete solutions for the Incoming/Outgoing sides of
        // the main node created by `Hugr::default`
        assert_eq!(solution.len(), 2);
        Ok(())
    }

    #[test]
    // Infer the extensions on a child node with no inputs
    fn dangling_src() -> Result<(), Box<dyn Error>> {
        let rs = ExtensionSet::singleton(&"R".into());
        let root_signature =
            FunctionType::new(type_row![BIT], type_row![BIT]).with_extension_delta(&rs);
        let mut builder = DFGBuilder::new(root_signature)?;
        let [input_wire] = builder.input_wires_arr();

        let add_r_sig = FunctionType::new(type_row![BIT], type_row![BIT]).with_extension_delta(&rs);

        let add_r = builder.add_dataflow_node(
            NodeType::open_extensions(ops::DFG {
                signature: add_r_sig,
            }),
            [input_wire],
        )?;
        let [wl] = add_r.outputs_arr();

        // Dangling thingy
        let src_sig = FunctionType::new(type_row![], type_row![BIT])
            .with_extension_delta(&ExtensionSet::new());
        let src = builder.add_dataflow_node(
            NodeType::open_extensions(ops::DFG { signature: src_sig }),
            [],
        )?;
        let [wr] = src.outputs_arr();

        let mult_sig = FunctionType::new(type_row![BIT, BIT], type_row![BIT])
            .with_extension_delta(&ExtensionSet::new());
        // Mult has open extension requirements, which we should solve to be "R"
        let mult = builder.add_dataflow_node(
            NodeType::open_extensions(ops::DFG {
                signature: mult_sig,
            }),
            [wl, wr],
        )?;
        let [w] = mult.outputs_arr();

        builder.set_outputs([w])?;
        let mut hugr = builder.base;
        let closure = hugr.infer_extensions()?;
        assert!(closure.is_empty());
        assert_eq!(
            hugr.get_nodetype(src.node())
                .signature()
                .unwrap()
                .output_extensions(),
            rs
        );
        assert_eq!(
            hugr.get_nodetype(mult.node())
                .signature()
                .unwrap()
                .input_extensions,
            rs
        );
        assert_eq!(
            hugr.get_nodetype(mult.node())
                .signature()
                .unwrap()
                .output_extensions(),
            rs
        );
        Ok(())
    }

    #[test]
    fn resolve_test() -> Result<(), InferExtensionError> {
        let mut ctx = UnificationContext::new(&Hugr::default());
        let m0 = ctx.fresh_meta();
        let m1 = ctx.fresh_meta();
        let m2 = ctx.fresh_meta();
        ctx.add_constraint(m0, Constraint::Equal(m1));
        ctx.main_loop()?;
        let mid0 = ctx.resolve(m0);
        assert_eq!(ctx.resolve(m0), ctx.resolve(m1));
        ctx.add_constraint(mid0, Constraint::Equal(m2));
        ctx.main_loop()?;
        assert_eq!(ctx.resolve(m0), ctx.resolve(m2));
        assert_eq!(ctx.resolve(m1), ctx.resolve(m2));
        assert!(ctx.resolve(m0) != mid0);
        Ok(())
    }

    #[test]
    fn minus_test() -> Result<(), Box<dyn Error>> {
        let const_true = ops::Const::true_val();
        const BOOLEAN: Type = Type::new_simple_predicate(2);
        let just_bool = type_row![BOOLEAN];

        let abc = ExtensionSet::from_iter(["A".into(), "B".into(), "C".into()]);

        // Parent graph is closed
        let mut hugr = Hugr::new(NodeType::pure(ops::DFG {
            signature: FunctionType::new(type_row![], just_bool.clone()).with_extension_delta(&abc),
        }));

        let _input = hugr.add_node_with_parent(
            hugr.root(),
            NodeType::open_extensions(ops::Input { types: type_row![] }),
        )?;
        let output = hugr.add_node_with_parent(
            hugr.root(),
            NodeType::open_extensions(ops::Output {
                types: just_bool.clone(),
            }),
        )?;

        let child = hugr.add_node_with_parent(
            hugr.root(),
            NodeType::open_extensions(ops::DFG {
                signature: FunctionType::new(type_row![], just_bool.clone())
                    .with_extension_delta(&abc),
            }),
        )?;
        let _ichild = hugr.add_node_with_parent(
            child,
            NodeType::open_extensions(ops::Input { types: type_row![] }),
        )?;
        let ochild = hugr.add_node_with_parent(
            child,
            NodeType::open_extensions(ops::Output {
                types: just_bool.clone(),
            }),
        )?;

        let const_node = hugr.add_node_with_parent(child, NodeType::open_extensions(const_true))?;
        let lift_node = hugr.add_node_with_parent(
            child,
            NodeType::open_extensions(ops::LeafOp::Lift {
                type_row: just_bool,
                new_extension: "C".into(),
            }),
        )?;

        hugr.connect(const_node, 0, lift_node, 0)?;
        hugr.connect(lift_node, 0, ochild, 0)?;
        hugr.connect(child, 0, output, 0)?;

        let (sol, _) = infer_extensions(&hugr)?;

        // The solution for the const node should be {A, B}!
        assert_eq!(
            *sol.get(&(const_node, Direction::Outgoing)).unwrap(),
            ExtensionSet::from_iter(["A".into(), "B".into()])
        );

        Ok(())
    }

    #[test]
    fn test_conditional_inference() -> Result<(), Box<dyn Error>> {
        fn build_case(
            mut case_builder: CaseBuilder<&mut Hugr>,
            first_ext: ExtensionId,
            second_ext: ExtensionId,
        ) -> Result<Node, Box<dyn Error>> {
            let [w] = case_builder.input_wires_arr();
            let lift1 = case_builder.add_dataflow_node(
                NodeType::open_extensions(ops::LeafOp::Lift {
                    type_row: type_row![BIT],
                    new_extension: first_ext,
                }),
                [w],
            )?;
            let [w] = lift1.outputs_arr();
            let lift2 = case_builder.add_dataflow_node(
                NodeType::open_extensions(ops::LeafOp::Lift {
                    type_row: type_row![BIT],
                    new_extension: second_ext,
                }),
                [w],
            )?;
            let [w] = lift2.outputs_arr();
            let handle = case_builder.finish_with_outputs([w])?;
            Ok(handle.node())
        }

        let predicate_inputs = vec![type_row![]; 2];
        let rs = ExtensionSet::from_iter(["A".into(), "B".into()]);
        let mut conditional_builder =
            ConditionalBuilder::new(predicate_inputs, type_row![BIT], type_row![BIT], rs)?;
        let case_builder = conditional_builder.case_builder(0)?;
        let case0_node = build_case(case_builder, "A".into(), "B".into())?;

        let case_builder = conditional_builder.case_builder(1)?;
        let case1_node = build_case(case_builder, "B".into(), "A".into())?;

        let conditional_node = conditional_builder.container_node();
        let hugr = conditional_builder.hugr_mut();

        hugr.infer_extensions()?;

        for node in [case0_node, case1_node, conditional_node] {
            assert_eq!(
                hugr.get_nodetype(node)
                    .signature()
                    .unwrap()
                    .input_extensions,
                ExtensionSet::new()
            );
            assert_eq!(
                hugr.get_nodetype(node)
                    .signature()
                    .unwrap()
                    .input_extensions,
                ExtensionSet::new()
            );
        }
        Ok(())
    }
}<|MERGE_RESOLUTION|>--- conflicted
+++ resolved
@@ -665,16 +665,11 @@
     use std::error::Error;
 
     use super::*;
-<<<<<<< HEAD
     use crate::builder::{
         BuildError, CaseBuilder, ConditionalBuilder, Container, DFGBuilder, Dataflow, DataflowHugr,
         DataflowSubContainer,
     };
-    use crate::extension::ExtensionSet;
-=======
-    use crate::builder::{BuildError, DFGBuilder, Dataflow, DataflowHugr};
     use crate::extension::{ExtensionSet, EMPTY_REG};
->>>>>>> 2b05270d
     use crate::hugr::HugrMut;
     use crate::hugr::{validate::ValidationError, Hugr, HugrView, NodeType};
     use crate::ops::{self, dataflow::IOTrait, handle::NodeHandle};
