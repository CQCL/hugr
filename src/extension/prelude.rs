//! Prelude extension - available in all contexts, defining common types,
//! operations and constants.
use lazy_static::lazy_static;
use smol_str::SmolStr;

use crate::{
    extension::{ExtensionId, TypeDefBound},
    ops::LeafOp,
    types::{
        type_param::{TypeArg, TypeParam},
        CustomCheckFailure, CustomType, FunctionType, Type, TypeBound,
    },
    values::{CustomConst, KnownTypeConst},
    Extension,
};

use super::{ExtensionRegistry, EMPTY_REG};

/// Name of prelude extension.
pub const PRELUDE_ID: ExtensionId = ExtensionId::new_unchecked("prelude");
lazy_static! {
    static ref PRELUDE_DEF: Extension = {
        let mut prelude = Extension::new(PRELUDE_ID);
        prelude
            .add_type(
                SmolStr::new_inline("usize"),
                vec![],
                "usize".into(),
                TypeDefBound::Explicit(crate::types::TypeBound::Eq),
            )
            .unwrap();


        prelude
            .add_type(
                SmolStr::new_inline("array"),
                vec![TypeParam::Type(TypeBound::Any), TypeParam::max_nat()],
                "array".into(),
                TypeDefBound::FromParams(vec![0]),
            )
            .unwrap();

        prelude
            .add_op_custom_sig_simple(
                SmolStr::new_inline(NEW_ARRAY_OP_ID),
                "Create a new array from elements".to_string(),
                vec![TypeParam::Type(TypeBound::Any), TypeParam::max_nat()],
                |args: &[TypeArg]| {
                    let [TypeArg::Type { ty }, TypeArg::BoundedNat { n }] = args else {
                        panic!("should have been checked already.")
                    };
                    Ok(FunctionType::new(
                        vec![ty.clone(); *n as usize],
                        vec![array_type(ty.clone(), *n)],
                    ))
                },
            )
            .unwrap();

        prelude
            .add_type(
                SmolStr::new_inline("qubit"),
                vec![],
                "qubit".into(),
                TypeDefBound::Explicit(TypeBound::Any),
            )
            .unwrap();
        prelude
    };
    /// An extension registry containing only the prelude
    pub static ref PRELUDE_REGISTRY: ExtensionRegistry = [PRELUDE_DEF.to_owned()].into();

    /// Prelude extension
    pub static ref PRELUDE: &'static Extension = PRELUDE_REGISTRY.get(&PRELUDE_ID).unwrap();

}

pub(crate) const USIZE_CUSTOM_T: CustomType =
    CustomType::new_simple(SmolStr::new_inline("usize"), PRELUDE_ID, TypeBound::Eq);

pub(crate) const QB_CUSTOM_T: CustomType =
    CustomType::new_simple(SmolStr::new_inline("qubit"), PRELUDE_ID, TypeBound::Any);

/// Qubit type.
pub const QB_T: Type = Type::new_extension(QB_CUSTOM_T);
/// Unsigned size type.
pub const USIZE_T: Type = Type::new_extension(USIZE_CUSTOM_T);
/// Boolean type - Sum of two units.
pub const BOOL_T: Type = Type::new_simple_predicate(2);

/// Initialize a new array of element type `element_ty` of length `size`
pub fn array_type(element_ty: Type, size: u64) -> Type {
    let array_def = PRELUDE.get_type("array").unwrap();
    let custom_t = array_def
<<<<<<< HEAD
        .instantiate(vec![
            TypeArg::Type { ty: typ },
=======
        .instantiate_concrete(vec![
            TypeArg::Type { ty: element_ty },
>>>>>>> f394ad4c
            TypeArg::BoundedNat { n: size },
        ])
        .unwrap();
    Type::new_extension(custom_t)
}

/// Name of the operation in the prelude for creating new arrays.
pub const NEW_ARRAY_OP_ID: &str = "new_array";

/// Initialize a new array op of element type `element_ty` of length `size`
pub fn new_array_op(element_ty: Type, size: u64) -> LeafOp {
    PRELUDE
        .instantiate_extension_op(
            NEW_ARRAY_OP_ID,
            vec![
                TypeArg::Type { ty: element_ty },
                TypeArg::BoundedNat { n: size },
            ],
            &EMPTY_REG,
        )
        .unwrap()
        .into()
}

pub(crate) const ERROR_TYPE: Type = Type::new_extension(CustomType::new_simple(
    smol_str::SmolStr::new_inline("error"),
    PRELUDE_ID,
    TypeBound::Eq,
));

#[derive(Debug, Clone, PartialEq, serde::Serialize, serde::Deserialize)]
/// Structure for holding constant usize values.
pub struct ConstUsize(u64);

impl ConstUsize {
    /// Creates a new [`ConstUsize`].
    pub fn new(value: u64) -> Self {
        Self(value)
    }
}

#[typetag::serde]
impl CustomConst for ConstUsize {
    fn name(&self) -> SmolStr {
        format!("ConstUsize({:?})", self.0).into()
    }

    fn check_custom_type(&self, typ: &CustomType) -> Result<(), CustomCheckFailure> {
        self.check_known_type(typ)
    }

    fn equal_consts(&self, other: &dyn CustomConst) -> bool {
        crate::values::downcast_equal_consts(self, other)
    }
}

impl KnownTypeConst for ConstUsize {
    const TYPE: CustomType = USIZE_CUSTOM_T;
}

#[cfg(test)]
mod test {
    use crate::builder::{DFGBuilder, Dataflow, DataflowHugr};

    use super::*;

    #[test]
    /// Test building a HUGR involving a new_array operation.
    fn test_new_array() {
        let mut b = DFGBuilder::new(FunctionType::new(
            vec![QB_T, QB_T],
            vec![array_type(QB_T, 2)],
        ))
        .unwrap();

        let [q1, q2] = b.input_wires_arr();

        let op = new_array_op(QB_T, 2);

        let out = b.add_dataflow_op(op, [q1, q2]).unwrap();

        b.finish_prelude_hugr_with_outputs(out.outputs()).unwrap();
    }
}<|MERGE_RESOLUTION|>--- conflicted
+++ resolved
@@ -92,13 +92,8 @@
 pub fn array_type(element_ty: Type, size: u64) -> Type {
     let array_def = PRELUDE.get_type("array").unwrap();
     let custom_t = array_def
-<<<<<<< HEAD
         .instantiate(vec![
-            TypeArg::Type { ty: typ },
-=======
-        .instantiate_concrete(vec![
             TypeArg::Type { ty: element_ty },
->>>>>>> f394ad4c
             TypeArg::BoundedNat { n: size },
         ])
         .unwrap();
