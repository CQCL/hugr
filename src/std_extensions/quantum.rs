//! Basic HUGR quantum operations

use smol_str::SmolStr;

use crate::extension::prelude::{BOOL_T, QB_T};
<<<<<<< HEAD
use crate::extension::SignatureError;
=======
use crate::extension::{ExtensionSet, SignatureError};
use crate::std_extensions::arithmetic::float_types::FLOAT64_TYPE;
>>>>>>> 95c0b56b
use crate::type_row;
use crate::types::type_param::TypeArg;
use crate::types::FunctionType;
use crate::Extension;

use lazy_static::lazy_static;

/// The extension identifier.
pub const EXTENSION_ID: SmolStr = SmolStr::new_inline("quantum");
fn one_qb_func(_: &[TypeArg]) -> Result<FunctionType, SignatureError> {
    Ok(FunctionType::new(type_row![QB_T], type_row![QB_T]))
}

fn two_qb_func(_: &[TypeArg]) -> Result<FunctionType, SignatureError> {
    Ok(FunctionType::new(
        type_row![QB_T, QB_T],
        type_row![QB_T, QB_T],
    ))
}

fn extension() -> Extension {
    let mut extension = Extension::new(EXTENSION_ID);

    extension
        .add_op_custom_sig_simple(
            SmolStr::new_inline("H"),
            "Hadamard".into(),
            vec![],
            one_qb_func,
        )
        .unwrap();
    extension
        .add_op_custom_sig_simple(
            SmolStr::new_inline("RzF64"),
            "Rotation specified by float".into(),
            vec![],
            |_: &[_]| {
                Ok((
                    type_row![QB_T, FLOAT64_TYPE],
                    type_row![QB_T],
                    ExtensionSet::new(),
                ))
            },
        )
        .unwrap();

    extension
        .add_op_custom_sig_simple(SmolStr::new_inline("CX"), "CX".into(), vec![], two_qb_func)
        .unwrap();

    extension
        .add_op_custom_sig_simple(
            SmolStr::new_inline("Measure"),
            "Measure a qubit, returning the qubit and the measurement result.".into(),
            vec![],
            |_arg_values: &[TypeArg]| {
                Ok(FunctionType::new(type_row![QB_T], type_row![QB_T, BOOL_T]))
                // TODO add logic as an extension delta when inference is
                // done?
                // https://github.com/CQCL-DEV/hugr/issues/425
            },
        )
        .unwrap();

    extension
}

lazy_static! {
    /// Quantum extension definition.
    pub static ref EXTENSION: Extension = extension();
}

#[cfg(test)]
pub(crate) mod test {
    use crate::ops::LeafOp;

    use super::EXTENSION;

    fn get_gate(gate_name: &str) -> LeafOp {
        EXTENSION
            .instantiate_extension_op(gate_name, [])
            .unwrap()
            .into()
    }

    pub(crate) fn h_gate() -> LeafOp {
        get_gate("H")
    }

    pub(crate) fn cx_gate() -> LeafOp {
        get_gate("CX")
    }

    pub(crate) fn measure() -> LeafOp {
        get_gate("Measure")
    }
}<|MERGE_RESOLUTION|>--- conflicted
+++ resolved
@@ -3,12 +3,8 @@
 use smol_str::SmolStr;
 
 use crate::extension::prelude::{BOOL_T, QB_T};
-<<<<<<< HEAD
 use crate::extension::SignatureError;
-=======
-use crate::extension::{ExtensionSet, SignatureError};
 use crate::std_extensions::arithmetic::float_types::FLOAT64_TYPE;
->>>>>>> 95c0b56b
 use crate::type_row;
 use crate::types::type_param::TypeArg;
 use crate::types::FunctionType;
@@ -46,10 +42,9 @@
             "Rotation specified by float".into(),
             vec![],
             |_: &[_]| {
-                Ok((
+                Ok(FunctionType::new(
                     type_row![QB_T, FLOAT64_TYPE],
                     type_row![QB_T],
-                    ExtensionSet::new(),
                 ))
             },
         )
