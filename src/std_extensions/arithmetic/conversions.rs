//! Conversions between integer and floating-point values.

use std::collections::HashSet;

use smol_str::SmolStr;

use crate::{
    extension::{ExtensionSet, SignatureError},
    type_row,
<<<<<<< HEAD
    types::{
        type_param::{TypeArg, TypeParam},
        FunctionType, Type,
    },
=======
    types::{type_param::TypeArg, Type, TypeRow},
>>>>>>> 95c0b56b
    utils::collect_array,
    Extension,
};

use super::int_types::int_type;
use super::{float_types::FLOAT64_TYPE, int_types::LOG_WIDTH_TYPE_PARAM};

/// The extension identifier.
pub const EXTENSION_ID: SmolStr = SmolStr::new_inline("arithmetic.conversions");

fn ftoi_sig(arg_values: &[TypeArg]) -> Result<FunctionType, SignatureError> {
    let [arg] = collect_array(arg_values);
<<<<<<< HEAD
    let n: u8 = get_width(arg)?;
    Ok(FunctionType::new(
=======
    Ok((
>>>>>>> 95c0b56b
        type_row![FLOAT64_TYPE],
        vec![Type::new_sum(vec![
            int_type(arg.clone()),
            crate::extension::prelude::ERROR_TYPE,
        ])],
    ))
}

fn itof_sig(arg_values: &[TypeArg]) -> Result<FunctionType, SignatureError> {
    let [arg] = collect_array(arg_values);
<<<<<<< HEAD
    let n: u8 = get_width(arg)?;
    Ok(FunctionType::new(
        vec![int_type(n)],
=======
    Ok((
        vec![int_type(arg.clone())].into(),
>>>>>>> 95c0b56b
        type_row![FLOAT64_TYPE],
    ))
}

/// Extension for basic arithmetic operations.
pub fn extension() -> Extension {
    let mut extension = Extension::new_with_reqs(
        EXTENSION_ID,
        ExtensionSet::new_from_extensions(HashSet::from_iter(vec![
            super::int_types::EXTENSION_ID,
            super::float_types::EXTENSION_ID,
        ])),
    );

    extension
        .add_op_custom_sig_simple(
            "trunc_u".into(),
            "float to unsigned int".to_owned(),
            vec![LOG_WIDTH_TYPE_PARAM],
            ftoi_sig,
        )
        .unwrap();
    extension
        .add_op_custom_sig_simple(
            "trunc_s".into(),
            "float to signed int".to_owned(),
            vec![LOG_WIDTH_TYPE_PARAM],
            ftoi_sig,
        )
        .unwrap();
    extension
        .add_op_custom_sig_simple(
            "convert_u".into(),
            "unsigned int to float".to_owned(),
            vec![LOG_WIDTH_TYPE_PARAM],
            itof_sig,
        )
        .unwrap();
    extension
        .add_op_custom_sig_simple(
            "convert_s".into(),
            "signed int to float".to_owned(),
            vec![LOG_WIDTH_TYPE_PARAM],
            itof_sig,
        )
        .unwrap();

    extension
}

#[cfg(test)]
mod test {
    use super::*;

    #[test]
    fn test_conversions_extension() {
        let r = extension();
        assert_eq!(r.name(), "arithmetic.conversions");
        assert_eq!(r.types().count(), 0);
        for (name, _) in r.operations() {
            assert!(name.starts_with("convert") || name.starts_with("trunc"));
        }
    }
}<|MERGE_RESOLUTION|>--- conflicted
+++ resolved
@@ -7,14 +7,7 @@
 use crate::{
     extension::{ExtensionSet, SignatureError},
     type_row,
-<<<<<<< HEAD
-    types::{
-        type_param::{TypeArg, TypeParam},
-        FunctionType, Type,
-    },
-=======
-    types::{type_param::TypeArg, Type, TypeRow},
->>>>>>> 95c0b56b
+    types::{type_param::TypeArg, FunctionType, Type},
     utils::collect_array,
     Extension,
 };
@@ -27,12 +20,7 @@
 
 fn ftoi_sig(arg_values: &[TypeArg]) -> Result<FunctionType, SignatureError> {
     let [arg] = collect_array(arg_values);
-<<<<<<< HEAD
-    let n: u8 = get_width(arg)?;
     Ok(FunctionType::new(
-=======
-    Ok((
->>>>>>> 95c0b56b
         type_row![FLOAT64_TYPE],
         vec![Type::new_sum(vec![
             int_type(arg.clone()),
@@ -43,14 +31,8 @@
 
 fn itof_sig(arg_values: &[TypeArg]) -> Result<FunctionType, SignatureError> {
     let [arg] = collect_array(arg_values);
-<<<<<<< HEAD
-    let n: u8 = get_width(arg)?;
     Ok(FunctionType::new(
-        vec![int_type(n)],
-=======
-    Ok((
-        vec![int_type(arg.clone())].into(),
->>>>>>> 95c0b56b
+        vec![int_type(arg.clone())],
         type_row![FLOAT64_TYPE],
     ))
 }
