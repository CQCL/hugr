//! Conversions between integer and floating-point values.

use smol_str::SmolStr;
use strum_macros::{EnumIter, EnumString, IntoStaticStr};

use crate::{
    extension::{
        prelude::sum_with_error,
        simple_op::{MakeExtensionOp, MakeOpDef, MakeRegisteredOp, OpLoadError},
        ExtensionId, ExtensionRegistry, ExtensionSet, OpDef, SignatureError, SignatureFunc,
        PRELUDE,
    },
    ops::{custom::ExtensionOp, OpName},
    type_row,
    types::{FunctionType, PolyFuncType, TypeArg},
    Extension,
};

use super::int_types::int_tv;
use super::{float_types::FLOAT64_TYPE, int_types::LOG_WIDTH_TYPE_PARAM};
use lazy_static::lazy_static;
<<<<<<< HEAD
mod fold;
=======
>>>>>>> 23987a01
/// The extension identifier.
pub const EXTENSION_ID: ExtensionId = ExtensionId::new_unchecked("arithmetic.conversions");

/// Extensiop for conversions between floats and integers.
#[derive(Clone, Copy, Debug, Hash, PartialEq, Eq, EnumIter, IntoStaticStr, EnumString)]
#[allow(missing_docs, non_camel_case_types)]
pub enum ConvertOpDef {
    trunc_u,
    trunc_s,
    convert_u,
    convert_s,
}

impl MakeOpDef for ConvertOpDef {
    fn from_def(op_def: &OpDef) -> Result<Self, OpLoadError> {
        crate::extension::simple_op::try_from_name(op_def.name())
    }

    fn signature(&self) -> SignatureFunc {
        use ConvertOpDef::*;
        match self {
            trunc_s | trunc_u => PolyFuncType::new(
                vec![LOG_WIDTH_TYPE_PARAM],
                FunctionType::new(type_row![FLOAT64_TYPE], vec![sum_with_error(int_tv(0))]),
            ),

            convert_s | convert_u => PolyFuncType::new(
                vec![LOG_WIDTH_TYPE_PARAM],
                FunctionType::new(vec![int_tv(0)], type_row![FLOAT64_TYPE]),
            ),
        }
        .into()
    }

    fn description(&self) -> String {
        use ConvertOpDef::*;
        match self {
            trunc_u => "float to unsigned int",
            trunc_s => "float to signed int",
            convert_u => "unsigned int to float",
            convert_s => "signed int to float",
        }
        .to_string()
    }

    fn post_opdef(&self, def: &mut OpDef) {
        fold::set_fold(self, def)
    }
}

impl ConvertOpDef {
    /// INitialise a conversion op with an integer log width type argument.
    pub fn with_width(self, log_width: u8) -> ConvertOpType {
        ConvertOpType {
            def: self,
            log_width: log_width as u64,
        }
    }
}
/// Concrete convert operation with integer width set.
#[derive(Debug, Clone, PartialEq)]
pub struct ConvertOpType {
    def: ConvertOpDef,
    log_width: u64,
}

impl OpName for ConvertOpType {
    fn name(&self) -> SmolStr {
        self.def.name()
    }
}

impl MakeExtensionOp for ConvertOpType {
    fn from_extension_op(ext_op: &ExtensionOp) -> Result<Self, OpLoadError> {
        let def = ConvertOpDef::from_def(ext_op.def())?;
        let width = match *ext_op.args() {
            [TypeArg::BoundedNat { n }] => n,
            _ => return Err(SignatureError::InvalidTypeArgs.into()),
        };
        Ok(Self {
            def,
            log_width: width,
        })
    }

    fn type_args(&self) -> Vec<crate::types::TypeArg> {
        vec![TypeArg::BoundedNat { n: self.log_width }]
    }
}

lazy_static! {
    /// Extension for conversions between integers and floats.
    pub static ref EXTENSION: Extension = {
        let mut extension = Extension::new_with_reqs(
            EXTENSION_ID,
            ExtensionSet::from_iter(vec![
                super::int_types::EXTENSION_ID,
                super::float_types::EXTENSION_ID,
            ]),
        );

        ConvertOpDef::load_all_ops(&mut extension).unwrap();

        extension
    };

    /// Registry of extensions required to validate integer operations.
    pub static ref CONVERT_OPS_REGISTRY: ExtensionRegistry  = ExtensionRegistry::try_new([
        PRELUDE.to_owned(),
        super::int_types::EXTENSION.to_owned(),
        super::float_types::EXTENSION.to_owned(),
        EXTENSION.to_owned(),
    ])
    .unwrap();
}

impl MakeRegisteredOp for ConvertOpType {
    fn extension_id(&self) -> ExtensionId {
        EXTENSION_ID.to_owned()
    }

    fn registry<'s, 'r: 's>(&'s self) -> &'r ExtensionRegistry {
        &CONVERT_OPS_REGISTRY
    }
}

#[cfg(test)]
mod test {
    use super::*;

    #[test]
    fn test_conversions_extension() {
        let r = &EXTENSION;
        assert_eq!(r.name() as &str, "arithmetic.conversions");
        assert_eq!(r.types().count(), 0);
        for (name, _) in r.operations() {
            assert!(name.starts_with("convert") || name.starts_with("trunc"));
        }
    }
}<|MERGE_RESOLUTION|>--- conflicted
+++ resolved
@@ -19,10 +19,7 @@
 use super::int_types::int_tv;
 use super::{float_types::FLOAT64_TYPE, int_types::LOG_WIDTH_TYPE_PARAM};
 use lazy_static::lazy_static;
-<<<<<<< HEAD
-mod fold;
-=======
->>>>>>> 23987a01
+mod const_fold;
 /// The extension identifier.
 pub const EXTENSION_ID: ExtensionId = ExtensionId::new_unchecked("arithmetic.conversions");
 
@@ -69,7 +66,7 @@
     }
 
     fn post_opdef(&self, def: &mut OpDef) {
-        fold::set_fold(self, def)
+        const_fold::set_fold(self, def)
     }
 }
 
