//! Basic floating-point operations.

use strum_macros::{EnumIter, EnumString, IntoStaticStr};

use super::float_types::FLOAT64_TYPE;
use crate::{
    extension::{
        prelude::BOOL_T,
        simple_op::{MakeOpDef, MakeRegisteredOp, OpLoadError},
        ExtensionId, ExtensionRegistry, ExtensionSet, OpDef, SignatureFunc, PRELUDE,
    },
    type_row,
    types::FunctionType,
    Extension,
};
use lazy_static::lazy_static;
<<<<<<< HEAD
mod fold;
=======

>>>>>>> 0bcab0ae
/// The extension identifier.
pub const EXTENSION_ID: ExtensionId = ExtensionId::new_unchecked("arithmetic.float");

/// Integer extension operation definitions.
#[derive(Clone, Copy, Debug, Hash, PartialEq, Eq, EnumIter, IntoStaticStr, EnumString)]
#[allow(missing_docs, non_camel_case_types)]
pub enum FloatOps {
    feq,
    fne,
    flt,
    fgt,
    fle,
    fge,
    fmax,
    fmin,
    fadd,
    fsub,
    fneg,
    fabs,
    fmul,
    fdiv,
    ffloor,
    fceil,
}

impl MakeOpDef for FloatOps {
    fn from_def(op_def: &OpDef) -> Result<Self, OpLoadError> {
        crate::extension::simple_op::try_from_name(op_def.name())
    }

    fn signature(&self) -> SignatureFunc {
        use FloatOps::*;

        match self {
            feq | fne | flt | fgt | fle | fge => {
                FunctionType::new(type_row![FLOAT64_TYPE; 2], type_row![BOOL_T])
            }
            fmax | fmin | fadd | fsub | fmul | fdiv => {
                FunctionType::new(type_row![FLOAT64_TYPE; 2], type_row![FLOAT64_TYPE])
            }
            fneg | fabs | ffloor | fceil => FunctionType::new_endo(type_row![FLOAT64_TYPE]),
        }
        .into()
    }

    fn description(&self) -> String {
        use FloatOps::*;
        match self {
            feq => "equality test",
            fne => "inequality test",
            flt => "\"less than\"",
            fgt => "\"greater than\"",
            fle => "\"less than or equal\"",
            fge => "\"greater than or equal\"",
            fmax => "maximum",
            fmin => "minimum",
            fadd => "addition",
            fsub => "subtraction",
            fneg => "negation",
            fabs => "absolute value",
            fmul => "multiplication",
            fdiv => "division",
<<<<<<< HEAD
            ffloor => "floot",
=======
            ffloor => "floor",
>>>>>>> 0bcab0ae
            fceil => "ceiling",
        }
        .to_string()
    }
<<<<<<< HEAD

    fn post_opdef(&self, def: &mut OpDef) {
        fold::set_fold(self, def)
    }
=======
>>>>>>> 0bcab0ae
}

lazy_static! {
    /// Extension for basic float operations.
    pub static ref EXTENSION: Extension = {
        let mut extension = Extension::new_with_reqs(
            EXTENSION_ID,
            ExtensionSet::singleton(&super::int_types::EXTENSION_ID),
        );

        FloatOps::load_all_ops(&mut extension).unwrap();

        extension
    };

    /// Registry of extensions required to validate float operations.
    pub static ref FLOAT_OPS_REGISTRY: ExtensionRegistry  = ExtensionRegistry::try_new([
        PRELUDE.to_owned(),
        super::float_types::EXTENSION.to_owned(),
        EXTENSION.to_owned(),
    ])
    .unwrap();
}

impl MakeRegisteredOp for FloatOps {
    fn extension_id(&self) -> ExtensionId {
        EXTENSION_ID.to_owned()
    }

    fn registry<'s, 'r: 's>(&'s self) -> &'r ExtensionRegistry {
        &FLOAT_OPS_REGISTRY
    }
}

#[cfg(test)]
mod test {
    use super::*;

    #[test]
    fn test_float_ops_extension() {
        let r = &EXTENSION;
        assert_eq!(r.name() as &str, "arithmetic.float");
        assert_eq!(r.types().count(), 0);
        for (name, _) in r.operations() {
            assert!(name.starts_with('f'));
        }
    }
}<|MERGE_RESOLUTION|>--- conflicted
+++ resolved
@@ -14,11 +14,7 @@
     Extension,
 };
 use lazy_static::lazy_static;
-<<<<<<< HEAD
 mod fold;
-=======
-
->>>>>>> 0bcab0ae
 /// The extension identifier.
 pub const EXTENSION_ID: ExtensionId = ExtensionId::new_unchecked("arithmetic.float");
 
@@ -81,22 +77,15 @@
             fabs => "absolute value",
             fmul => "multiplication",
             fdiv => "division",
-<<<<<<< HEAD
-            ffloor => "floot",
-=======
             ffloor => "floor",
->>>>>>> 0bcab0ae
             fceil => "ceiling",
         }
         .to_string()
     }
-<<<<<<< HEAD
 
     fn post_opdef(&self, def: &mut OpDef) {
         fold::set_fold(self, def)
     }
-=======
->>>>>>> 0bcab0ae
 }
 
 lazy_static! {
