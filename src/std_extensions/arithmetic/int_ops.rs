//! Basic integer operations.

use super::int_types::{get_log_width, int_tv, LOG_WIDTH_TYPE_PARAM};
use crate::extension::prelude::{sum_with_error, BOOL_T};
use crate::extension::simple_op::{MakeExtensionOp, MakeOpDef, MakeRegisteredOp, OpLoadError};
use crate::extension::{
    CustomValidator, ExtensionRegistry, OpDef, SignatureFunc, ValidateJustArgs, PRELUDE,
};
use crate::ops::custom::ExtensionOp;
use crate::ops::OpName;
use crate::type_row;
use crate::types::{FunctionType, PolyFuncType};
use crate::utils::collect_array;
use crate::{
    extension::{ExtensionId, ExtensionSet, SignatureError},
    types::{type_param::TypeArg, Type, TypeRow},
    Extension,
};

use lazy_static::lazy_static;
use smol_str::SmolStr;
use strum_macros::{EnumIter, EnumString, IntoStaticStr};

/// The extension identifier.
pub const EXTENSION_ID: ExtensionId = ExtensionId::new_unchecked("arithmetic.int");

struct IOValidator {
    // whether the first type argument should be greater than or equal to the second
    f_ge_s: bool,
}

impl ValidateJustArgs for IOValidator {
    fn validate(&self, arg_values: &[TypeArg]) -> Result<(), SignatureError> {
        let [arg0, arg1] = collect_array(arg_values);
        let i: u8 = get_log_width(arg0)?;
        let o: u8 = get_log_width(arg1)?;
        let cmp = if self.f_ge_s { i >= o } else { i <= o };
        if !cmp {
            return Err(SignatureError::InvalidTypeArgs);
        }
        Ok(())
    }
}
/// Logic extension operation definitions.
#[derive(Clone, Copy, Debug, Hash, PartialEq, Eq, EnumIter, IntoStaticStr, EnumString)]
#[allow(missing_docs, non_camel_case_types)]
pub enum IntOpDef {
    iwiden_u,
    iwiden_s,
    inarrow_u,
    inarrow_s,
    itobool,
    ifrombool,
    ieq,
    ine,
    ilt_u,
    ilt_s,
    igt_u,
    igt_s,
    ile_u,
    ile_s,
    ige_u,
    ige_s,
    imax_u,
    imax_s,
    imin_u,
    imin_s,
    iadd,
    isub,
    ineg,
    imul,
    idivmod_checked_u,
    idivmod_u,
    idivmod_checked_s,
    idivmod_s,
    idiv_checked_u,
    idiv_u,
    imod_checked_u,
    imod_u,
    idiv_checked_s,
    idiv_s,
    imod_checked_s,
    imod_s,
    iabs,
    iand,
    ior,
    ixor,
    inot,
    ishl,
    ishr,
    irotl,
    irotr,
}

impl MakeOpDef for IntOpDef {
    fn from_def(op_def: &OpDef) -> Result<Self, crate::extension::simple_op::OpLoadError> {
        crate::extension::simple_op::try_from_name(op_def.name())
    }

    fn signature(&self) -> SignatureFunc {
        use IntOpDef::*;
        match self {
            iwiden_s | iwiden_u => CustomValidator::new_with_validator(
                int_polytype(2, vec![int_tv(0)], vec![int_tv(1)]),
                IOValidator { f_ge_s: false },
            )
            .into(),
            inarrow_s | inarrow_u => CustomValidator::new_with_validator(
                int_polytype(2, vec![int_tv(0)], vec![sum_with_error(int_tv(1))]),
                IOValidator { f_ge_s: true },
            )
            .into(),
            itobool => int_polytype(1, vec![int_tv(0)], type_row![BOOL_T]).into(),
            ifrombool => int_polytype(1, type_row![BOOL_T], vec![int_tv(0)]).into(),
            ieq | ine | ilt_u | ilt_s | igt_u | igt_s | ile_u | ile_s | ige_u | ige_s => {
                int_polytype(1, vec![int_tv(0); 2], type_row![BOOL_T]).into()
            }
            imax_u | imax_s | imin_u | imin_s | iadd | isub | imul | iand | ior | ixor => {
                ibinop_sig().into()
            }
            ineg | iabs | inot => iunop_sig().into(),
            //TODO inline
            idivmod_checked_u | idivmod_checked_s => {
                let intpair: TypeRow = vec![int_tv(0), int_tv(1)].into();
                int_polytype(
                    2,
                    intpair.clone(),
                    vec![sum_with_error(Type::new_tuple(intpair))],
                )
            }
            .into(),
            idivmod_u | idivmod_s => {
                let intpair: TypeRow = vec![int_tv(0), int_tv(1)].into();
                int_polytype(2, intpair.clone(), vec![Type::new_tuple(intpair)])
            }
            .into(),
            idiv_u | idiv_s => int_polytype(2, vec![int_tv(0), int_tv(1)], vec![int_tv(0)]).into(),
            idiv_checked_u | idiv_checked_s => int_polytype(
                2,
                vec![int_tv(0), int_tv(1)],
                vec![sum_with_error(int_tv(0))],
            )
            .into(),
            imod_checked_u | imod_checked_s => int_polytype(
                2,
                vec![int_tv(0), int_tv(1).clone()],
                vec![sum_with_error(int_tv(1))],
            )
            .into(),
            imod_u | imod_s => {
                int_polytype(2, vec![int_tv(0), int_tv(1).clone()], vec![int_tv(1)]).into()
            }
            ishl | ishr | irotl | irotr => {
                int_polytype(2, vec![int_tv(0), int_tv(1)], vec![int_tv(0)]).into()
            }
        }
    }

    fn description(&self) -> String {
        use IntOpDef::*;

        match self {
            iwiden_u => "widen an unsigned integer to a wider one with the same value",
            iwiden_s => "widen a signed integer to a wider one with the same value",
            inarrow_u => "narrow an unsigned integer to a narrower one with the same value if possible",
            inarrow_s => "narrow a signed integer to a narrower one with the same value if possible",
            itobool => "convert to bool (1 is true, 0 is false)",
            ifrombool => "convert from bool (1 is true, 0 is false)",
            ieq => "equality test",
            ine => "inequality test",
            ilt_u => "\"less than\" as unsigned integers",
            ilt_s => "\"less than\" as signed integers",
            igt_u =>"\"greater than\" as unsigned integers",
            igt_s => "\"greater than\" as signed integers",
            ile_u => "\"less than or equal\" as unsigned integers",
            ile_s => "\"less than or equal\" as signed integers",
            ige_u => "\"greater than or equal\" as unsigned integers",
            ige_s => "\"greater than or equal\" as signed integers",
            imax_u => "maximum of unsigned integers",
            imax_s => "maximum of signed integers",
            imin_u => "minimum of unsigned integers",
            imin_s => "minimum of signed integers",
            iadd => "addition modulo 2^N (signed and unsigned versions are the same op)",
            isub => "subtraction modulo 2^N (signed and unsigned versions are the same op)",
            ineg => "negation modulo 2^N (signed and unsigned versions are the same op)",
            imul => "multiplication modulo 2^N (signed and unsigned versions are the same op)",
            idivmod_checked_u => "given unsigned integers 0 <= n < 2^N, 0 <= m < 2^M, generates unsigned q, r where \
            q*m+r=n, 0<=r<m (m=0 is an error)",
            idivmod_u => "given unsigned integers 0 <= n < 2^N, 0 <= m < 2^M, generates unsigned q, r where \
            q*m+r=n, 0<=r<m (m=0 will call panic)",
            idivmod_checked_s => "given signed integer -2^{N-1} <= n < 2^{N-1} and unsigned 0 <= m < 2^M, generates \
            signed q and unsigned r where q*m+r=n, 0<=r<m (m=0 is an error)",
            idivmod_s => "given signed integer -2^{N-1} <= n < 2^{N-1} and unsigned 0 <= m < 2^M, generates \
            signed q and unsigned r where q*m+r=n, 0<=r<m (m=0 will call panic)",
            idiv_checked_u => "as idivmod_checked_u but discarding the second output",
            idiv_u => "as idivmod_u but discarding the second output",
            imod_checked_u => "as idivmod_checked_u but discarding the first output",
            imod_u => "as idivmod_u but discarding the first output",
            idiv_checked_s => "as idivmod_checked_s but discarding the second output",
            idiv_s => "as idivmod_s but discarding the second output",
            imod_checked_s => "as idivmod_checked_s but discarding the first output",
            imod_s => "as idivmod_s but discarding the first output",
            iabs => "convert signed to unsigned by taking absolute value",
            iand => "bitwise AND",
            ior => "bitwise OR",
            ixor => "bitwise XOR",
            inot => "bitwise NOT",
            ishl => "shift first input left by k bits where k is unsigned interpretation of second input \
            (leftmost bits dropped, rightmost bits set to zero",
            ishr => "shift first input right by k bits where k is unsigned interpretation of second input \
            (rightmost bits dropped, leftmost bits set to zero)",
            irotl => "rotate first input left by k bits where k is unsigned interpretation of second input \
            (leftmost bits replace rightmost bits)",
            irotr => "rotate first input right by k bits where k is unsigned interpretation of second input \
            (rightmost bits replace leftmost bits)",
        }.into()
    }
}
fn int_polytype(
    n_vars: usize,
    input: impl Into<TypeRow>,
    output: impl Into<TypeRow>,
) -> PolyFuncType {
    PolyFuncType::new(
        vec![LOG_WIDTH_TYPE_PARAM; n_vars],
        FunctionType::new(input, output),
    )
}

fn ibinop_sig() -> PolyFuncType {
    let int_type_var = int_tv(0);

    int_polytype(1, vec![int_type_var.clone(); 2], vec![int_type_var])
}

fn iunop_sig() -> PolyFuncType {
    let int_type_var = int_tv(0);
    int_polytype(1, vec![int_type_var.clone()], vec![int_type_var])
}

lazy_static! {
    /// Extension for basic integer operations.
    pub static ref EXTENSION: Extension = {
        let mut extension = Extension::new_with_reqs(
            EXTENSION_ID,
            ExtensionSet::singleton(&super::int_types::EXTENSION_ID),
        );

        IntOpDef::load_all_ops(&mut extension).unwrap();

        extension
    };

    /// Registry of extensions required to validate integer operations.
    pub static ref INT_OPS_REGISTRY: ExtensionRegistry  = ExtensionRegistry::try_new([
        PRELUDE.to_owned(),
        super::int_types::EXTENSION.to_owned(),
        EXTENSION.to_owned(),
    ])
    .unwrap();
}

/// Concrete integer operation with either one or two integer widths set.
#[derive(Debug, Clone, PartialEq)]
pub struct IntOpType {
    def: IntOpDef,
    first_width: u64,
    second_width: Option<u64>,
}

impl OpName for IntOpType {
    fn name(&self) -> SmolStr {
        self.def.name()
    }
}
impl MakeExtensionOp for IntOpType {
    fn from_extension_op(ext_op: &ExtensionOp) -> Result<Self, OpLoadError> {
        let def = IntOpDef::from_def(ext_op.def())?;
        let (first_width, second_width) = match *ext_op.args() {
            [TypeArg::BoundedNat { n }] => (n, None),
            [TypeArg::BoundedNat { n }, TypeArg::BoundedNat { n: n2 }] => (n, Some(n2)),
            _ => return Err(SignatureError::InvalidTypeArgs.into()),
        };
        Ok(Self {
            def,
            first_width,
            second_width,
        })
    }

    fn type_args(&self) -> Vec<TypeArg> {
        [Some(self.first_width), self.second_width]
            .iter()
            .flatten()
            .map(|&n| TypeArg::BoundedNat { n })
            .collect()
    }
}

impl MakeRegisteredOp for IntOpType {
    fn extension_id(&self) -> ExtensionId {
        EXTENSION_ID.to_owned()
    }

    fn registry<'s, 'r: 's>(&'s self) -> &'r ExtensionRegistry {
        &INT_OPS_REGISTRY
    }
}

impl IntOpDef {
    /// Initialize a concrete [IntOpType] from a [IntOpDef] which requires one
    /// integer width set.
    pub fn with_width(self, width: u64) -> IntOpType {
        IntOpType {
            def: self,
            first_width: width,
            second_width: None,
        }
    }
    /// Initialize a concrete [IntOpType] from a [IntOpDef] which requires two
    /// integer widths set.
    pub fn with_two_widths(self, first_width: u64, second_width: u64) -> IntOpType {
        IntOpType {
            def: self,
            first_width,
            second_width: Some(second_width),
        }
    }
}

#[cfg(test)]
mod test {
    use crate::{ops::dataflow::DataflowOpTrait, std_extensions::arithmetic::int_types::int_type};

    use super::*;

    #[test]
    fn test_int_ops_extension() {
        assert_eq!(EXTENSION.name() as &str, "arithmetic.int");
        assert_eq!(EXTENSION.types().count(), 0);
        assert_eq!(EXTENSION.operations().count(), 45);
        for (name, _) in EXTENSION.operations() {
            assert!(name.starts_with('i'));
        }
    }

    const fn ta(n: u64) -> TypeArg {
        TypeArg::BoundedNat { n }
    }
    #[test]
    fn test_binary_signatures() {
<<<<<<< HEAD
        let iwiden_s = EXTENSION.get_op("iwiden_s").unwrap();
        let reg = ExtensionRegistry::try_new([
            EXTENSION.to_owned(),
            super::super::int_types::EXTENSION.to_owned(),
            PRELUDE.to_owned(),
        ])
        .unwrap();
        let delta = ExtensionSet::singleton(&EXTENSION_ID);
        assert_eq!(
            iwiden_s.compute_signature(&[ta(3), ta(4)], &reg).unwrap(),
            FunctionType::new(vec![int_type(ta(3))], vec![int_type(ta(4))])
                .with_extension_delta(&delta)
=======
        assert_eq!(
            IntOpDef::iwiden_s
                .with_two_widths(3, 4)
                .to_extension_op()
                .unwrap()
                .signature(),
            FunctionType::new(vec![int_type(ta(3))], vec![int_type(ta(4))],)
>>>>>>> b4075239
        );
        assert_eq!(
            IntOpDef::iwiden_s
                .with_two_widths(3, 3)
                .to_extension_op()
                .unwrap()
                .signature(),
            FunctionType::new(vec![int_type(ta(3))], vec![int_type(ta(3))],)
        );
        assert_eq!(
            IntOpDef::inarrow_s
                .with_two_widths(3, 3)
                .to_extension_op()
                .unwrap()
                .signature(),
            FunctionType::new(vec![int_type(ta(3))], vec![sum_with_error(int_type(ta(3)))],)
        );
        assert!(
            IntOpDef::iwiden_u
                .with_two_widths(4, 3)
                .to_extension_op()
                .is_none(),
            "type arguments invalid"
        );

        assert_eq!(
<<<<<<< HEAD
            inarrow_s.compute_signature(&[ta(2), ta(1)], &reg).unwrap(),
            FunctionType::new(vec![int_type(ta(2))], vec![sum_with_error(int_type(ta(1)))])
                .with_extension_delta(&delta)
=======
            IntOpDef::inarrow_s
                .with_two_widths(2, 1)
                .to_extension_op()
                .unwrap()
                .signature(),
            FunctionType::new(vec![int_type(ta(2))], vec![sum_with_error(int_type(ta(1)))],)
>>>>>>> b4075239
        );

        assert!(IntOpDef::inarrow_u
            .with_two_widths(1, 2)
            .to_extension_op()
            .is_none());
    }

    #[test]
    fn test_conversions() {
        let o = IntOpDef::itobool.with_width(5);
        assert!(
            IntOpDef::itobool
                .with_two_widths(1, 2)
                .to_extension_op()
                .is_none(),
            "type arguments invalid"
        );
        let ext_op = o.clone().to_extension_op().unwrap();

        assert_eq!(IntOpType::from_extension_op(&ext_op).unwrap(), o);
    }
}<|MERGE_RESOLUTION|>--- conflicted
+++ resolved
@@ -349,28 +349,15 @@
     }
     #[test]
     fn test_binary_signatures() {
-<<<<<<< HEAD
-        let iwiden_s = EXTENSION.get_op("iwiden_s").unwrap();
-        let reg = ExtensionRegistry::try_new([
-            EXTENSION.to_owned(),
-            super::super::int_types::EXTENSION.to_owned(),
-            PRELUDE.to_owned(),
-        ])
-        .unwrap();
         let delta = ExtensionSet::singleton(&EXTENSION_ID);
-        assert_eq!(
-            iwiden_s.compute_signature(&[ta(3), ta(4)], &reg).unwrap(),
-            FunctionType::new(vec![int_type(ta(3))], vec![int_type(ta(4))])
-                .with_extension_delta(&delta)
-=======
         assert_eq!(
             IntOpDef::iwiden_s
                 .with_two_widths(3, 4)
                 .to_extension_op()
                 .unwrap()
                 .signature(),
-            FunctionType::new(vec![int_type(ta(3))], vec![int_type(ta(4))],)
->>>>>>> b4075239
+            FunctionType::new(vec![int_type(ta(3))], vec![int_type(ta(4))])
+                .with_extension_delta(&delta),
         );
         assert_eq!(
             IntOpDef::iwiden_s
@@ -378,7 +365,8 @@
                 .to_extension_op()
                 .unwrap()
                 .signature(),
-            FunctionType::new(vec![int_type(ta(3))], vec![int_type(ta(3))],)
+            FunctionType::new(vec![int_type(ta(3))], vec![int_type(ta(3))])
+                .with_extension_delta(&delta),
         );
         assert_eq!(
             IntOpDef::inarrow_s
@@ -386,7 +374,8 @@
                 .to_extension_op()
                 .unwrap()
                 .signature(),
-            FunctionType::new(vec![int_type(ta(3))], vec![sum_with_error(int_type(ta(3)))],)
+            FunctionType::new(vec![int_type(ta(3))], vec![sum_with_error(int_type(ta(3)))])
+                .with_extension_delta(&delta),
         );
         assert!(
             IntOpDef::iwiden_u
@@ -397,18 +386,13 @@
         );
 
         assert_eq!(
-<<<<<<< HEAD
-            inarrow_s.compute_signature(&[ta(2), ta(1)], &reg).unwrap(),
+            IntOpDef::inarrow_s
+                .with_two_widths(2, 1)
+                .to_extension_op()
+                .unwrap()
+                .signature(),
             FunctionType::new(vec![int_type(ta(2))], vec![sum_with_error(int_type(ta(1)))])
                 .with_extension_delta(&delta)
-=======
-            IntOpDef::inarrow_s
-                .with_two_widths(2, 1)
-                .to_extension_op()
-                .unwrap()
-                .signature(),
-            FunctionType::new(vec![int_type(ta(2))], vec![sum_with_error(int_type(ta(1)))],)
->>>>>>> b4075239
         );
 
         assert!(IntOpDef::inarrow_u
