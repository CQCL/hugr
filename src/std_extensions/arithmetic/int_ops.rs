//! Basic integer operations.

<<<<<<< HEAD
use super::int_types::{get_log_width, int_type_var, ConstIntU, INT_TYPES, LOG_WIDTH_TYPE_PARAM};
use crate::extension::prelude::{sum_with_error, BOOL_T};
use crate::extension::{ConstFoldResult, CustomValidator, ValidateJustArgs};
=======
use super::int_types::{get_log_width, int_tv, LOG_WIDTH_TYPE_PARAM};
use crate::extension::prelude::{sum_with_error, BOOL_T};
use crate::extension::simple_op::{MakeExtensionOp, MakeOpDef, MakeRegisteredOp, OpLoadError};
use crate::extension::{
    CustomValidator, ExtensionRegistry, OpDef, SignatureFunc, ValidateJustArgs, PRELUDE,
};
use crate::ops::custom::ExtensionOp;
use crate::ops::OpName;
use crate::type_row;
>>>>>>> bd0dcbe4
use crate::types::{FunctionType, PolyFuncType};
use crate::utils::collect_array;

use crate::{
    extension::{ExtensionId, ExtensionSet, SignatureError},
    types::{type_param::TypeArg, Type, TypeRow},
    Extension,
};
use crate::{ops, type_row, IncomingPort};

use lazy_static::lazy_static;
use smol_str::SmolStr;
use strum_macros::{EnumIter, EnumString, IntoStaticStr};

/// The extension identifier.
pub const EXTENSION_ID: ExtensionId = ExtensionId::new_unchecked("arithmetic.int");

struct IOValidator {
    // whether the first type argument should be greater than or equal to the second
    f_ge_s: bool,
}

impl ValidateJustArgs for IOValidator {
    fn validate(&self, arg_values: &[TypeArg]) -> Result<(), SignatureError> {
        let [arg0, arg1] = collect_array(arg_values);
        let i: u8 = get_log_width(arg0)?;
        let o: u8 = get_log_width(arg1)?;
        let cmp = if self.f_ge_s { i >= o } else { i <= o };
        if !cmp {
            return Err(SignatureError::InvalidTypeArgs);
        }
        Ok(())
    }
}
/// Logic extension operation definitions.
#[derive(Clone, Copy, Debug, Hash, PartialEq, Eq, EnumIter, IntoStaticStr, EnumString)]
#[allow(missing_docs, non_camel_case_types)]
pub enum IntOpDef {
    iwiden_u,
    iwiden_s,
    inarrow_u,
    inarrow_s,
    itobool,
    ifrombool,
    ieq,
    ine,
    ilt_u,
    ilt_s,
    igt_u,
    igt_s,
    ile_u,
    ile_s,
    ige_u,
    ige_s,
    imax_u,
    imax_s,
    imin_u,
    imin_s,
    iadd,
    isub,
    ineg,
    imul,
    idivmod_checked_u,
    idivmod_u,
    idivmod_checked_s,
    idivmod_s,
    idiv_checked_u,
    idiv_u,
    imod_checked_u,
    imod_u,
    idiv_checked_s,
    idiv_s,
    imod_checked_s,
    imod_s,
    iabs,
    iand,
    ior,
    ixor,
    inot,
    ishl,
    ishr,
    irotl,
    irotr,
}

impl MakeOpDef for IntOpDef {
    fn from_def(op_def: &OpDef) -> Result<Self, crate::extension::simple_op::OpLoadError> {
        crate::extension::simple_op::try_from_name(op_def.name())
    }

    fn signature(&self) -> SignatureFunc {
        use IntOpDef::*;
        match self {
            iwiden_s | iwiden_u => CustomValidator::new_with_validator(
                int_polytype(2, vec![int_tv(0)], vec![int_tv(1)]),
                IOValidator { f_ge_s: false },
            )
            .into(),
            inarrow_s | inarrow_u => CustomValidator::new_with_validator(
                int_polytype(2, vec![int_tv(0)], vec![sum_with_error(int_tv(1))]),
                IOValidator { f_ge_s: true },
            )
            .into(),
            itobool => int_polytype(1, vec![int_tv(0)], type_row![BOOL_T]).into(),
            ifrombool => int_polytype(1, type_row![BOOL_T], vec![int_tv(0)]).into(),
            ieq | ine | ilt_u | ilt_s | igt_u | igt_s | ile_u | ile_s | ige_u | ige_s => {
                int_polytype(1, vec![int_tv(0); 2], type_row![BOOL_T]).into()
            }
            imax_u | imax_s | imin_u | imin_s | iadd | isub | imul | iand | ior | ixor => {
                ibinop_sig().into()
            }
            ineg | iabs | inot => iunop_sig().into(),
            //TODO inline
            idivmod_checked_u | idivmod_checked_s => {
                let intpair: TypeRow = vec![int_tv(0), int_tv(1)].into();
                int_polytype(
                    2,
                    intpair.clone(),
                    vec![sum_with_error(Type::new_tuple(intpair))],
                )
            }
            .into(),
            idivmod_u | idivmod_s => {
                let intpair: TypeRow = vec![int_tv(0), int_tv(1)].into();
                int_polytype(2, intpair.clone(), vec![Type::new_tuple(intpair)])
            }
            .into(),
            idiv_u | idiv_s => int_polytype(2, vec![int_tv(0), int_tv(1)], vec![int_tv(0)]).into(),
            idiv_checked_u | idiv_checked_s => int_polytype(
                2,
                vec![int_tv(0), int_tv(1)],
                vec![sum_with_error(int_tv(0))],
            )
            .into(),
            imod_checked_u | imod_checked_s => int_polytype(
                2,
                vec![int_tv(0), int_tv(1).clone()],
                vec![sum_with_error(int_tv(1))],
            )
            .into(),
            imod_u | imod_s => {
                int_polytype(2, vec![int_tv(0), int_tv(1).clone()], vec![int_tv(1)]).into()
            }
            ishl | ishr | irotl | irotr => {
                int_polytype(2, vec![int_tv(0), int_tv(1)], vec![int_tv(0)]).into()
            }
        }
    }

    fn description(&self) -> String {
        use IntOpDef::*;

        match self {
            iwiden_u => "widen an unsigned integer to a wider one with the same value",
            iwiden_s => "widen a signed integer to a wider one with the same value",
            inarrow_u => "narrow an unsigned integer to a narrower one with the same value if possible",
            inarrow_s => "narrow a signed integer to a narrower one with the same value if possible",
            itobool => "convert to bool (1 is true, 0 is false)",
            ifrombool => "convert from bool (1 is true, 0 is false)",
            ieq => "equality test",
            ine => "inequality test",
            ilt_u => "\"less than\" as unsigned integers",
            ilt_s => "\"less than\" as signed integers",
            igt_u =>"\"greater than\" as unsigned integers",
            igt_s => "\"greater than\" as signed integers",
            ile_u => "\"less than or equal\" as unsigned integers",
            ile_s => "\"less than or equal\" as signed integers",
            ige_u => "\"greater than or equal\" as unsigned integers",
            ige_s => "\"greater than or equal\" as signed integers",
            imax_u => "maximum of unsigned integers",
            imax_s => "maximum of signed integers",
            imin_u => "minimum of unsigned integers",
            imin_s => "minimum of signed integers",
            iadd => "addition modulo 2^N (signed and unsigned versions are the same op)",
            isub => "subtraction modulo 2^N (signed and unsigned versions are the same op)",
            ineg => "negation modulo 2^N (signed and unsigned versions are the same op)",
            imul => "multiplication modulo 2^N (signed and unsigned versions are the same op)",
            idivmod_checked_u => "given unsigned integers 0 <= n < 2^N, 0 <= m < 2^M, generates unsigned q, r where \
            q*m+r=n, 0<=r<m (m=0 is an error)",
            idivmod_u => "given unsigned integers 0 <= n < 2^N, 0 <= m < 2^M, generates unsigned q, r where \
            q*m+r=n, 0<=r<m (m=0 will call panic)",
            idivmod_checked_s => "given signed integer -2^{N-1} <= n < 2^{N-1} and unsigned 0 <= m < 2^M, generates \
            signed q and unsigned r where q*m+r=n, 0<=r<m (m=0 is an error)",
            idivmod_s => "given signed integer -2^{N-1} <= n < 2^{N-1} and unsigned 0 <= m < 2^M, generates \
            signed q and unsigned r where q*m+r=n, 0<=r<m (m=0 will call panic)",
            idiv_checked_u => "as idivmod_checked_u but discarding the second output",
            idiv_u => "as idivmod_u but discarding the second output",
            imod_checked_u => "as idivmod_checked_u but discarding the first output",
            imod_u => "as idivmod_u but discarding the first output",
            idiv_checked_s => "as idivmod_checked_s but discarding the second output",
            idiv_s => "as idivmod_s but discarding the second output",
            imod_checked_s => "as idivmod_checked_s but discarding the first output",
            imod_s => "as idivmod_s but discarding the first output",
            iabs => "convert signed to unsigned by taking absolute value",
            iand => "bitwise AND",
            ior => "bitwise OR",
            ixor => "bitwise XOR",
            inot => "bitwise NOT",
            ishl => "shift first input left by k bits where k is unsigned interpretation of second input \
            (leftmost bits dropped, rightmost bits set to zero",
            ishr => "shift first input right by k bits where k is unsigned interpretation of second input \
            (rightmost bits dropped, leftmost bits set to zero)",
            irotl => "rotate first input left by k bits where k is unsigned interpretation of second input \
            (leftmost bits replace rightmost bits)",
            irotr => "rotate first input right by k bits where k is unsigned interpretation of second input \
            (rightmost bits replace leftmost bits)",
        }.into()
    }
}
fn int_polytype(
    n_vars: usize,
    input: impl Into<TypeRow>,
    output: impl Into<TypeRow>,
) -> PolyFuncType {
    PolyFuncType::new(
        vec![LOG_WIDTH_TYPE_PARAM; n_vars],
        FunctionType::new(input, output),
    )
}

fn ibinop_sig() -> PolyFuncType {
    let int_type_var = int_tv(0);

    int_polytype(1, vec![int_type_var.clone(); 2], vec![int_type_var])
}

fn iunop_sig() -> PolyFuncType {
    let int_type_var = int_tv(0);
    int_polytype(1, vec![int_type_var.clone()], vec![int_type_var])
}

<<<<<<< HEAD
fn idivmod_checked_sig() -> PolyFuncType {
    let intpair: TypeRow = vec![int_type_var(0), int_type_var(1)].into();
    int_polytype(
        2,
        intpair.clone(),
        vec![sum_with_error(Type::new_tuple(intpair))],
    )
}

fn idivmod_sig() -> PolyFuncType {
    let intpair: TypeRow = vec![int_type_var(0), int_type_var(1)].into();
    int_polytype(2, intpair.clone(), vec![Type::new_tuple(intpair)])
}

fn iadd_fold(consts: &[(IncomingPort, ops::Const)]) -> ConstFoldResult {
    // TODO get width from const
    let width = 5;
    match consts {
        [(_, c1), (_, c2)] => {
            let [c1, c2]: [&ConstIntU; 2] = [c1, c2].map(|c| c.get_custom_value().unwrap());

            Some(vec![(
                0.into(),
                ops::Const::new(
                    ConstIntU::new(width, c1.value() + c2.value())
                        .unwrap()
                        .into(),
                    INT_TYPES[5].to_owned(),
                )
                .unwrap(),
            )])
        }

        _ => None,
    }
}

/// Extension for basic integer operations.
fn extension() -> Extension {
    let itob_sig = int_polytype(1, vec![int_type_var(0)], type_row![BOOL_T]);

    let btoi_sig = int_polytype(1, type_row![BOOL_T], vec![int_type_var(0)]);

    let icmp_sig = int_polytype(1, vec![int_type_var(0); 2], type_row![BOOL_T]);

    let idiv_checked_sig = int_polytype(
        2,
        vec![int_type_var(1)],
        vec![sum_with_error(int_type_var(0))],
    );
=======
lazy_static! {
    /// Extension for basic integer operations.
    pub static ref EXTENSION: Extension = {
        let mut extension = Extension::new_with_reqs(
            EXTENSION_ID,
            ExtensionSet::singleton(&super::int_types::EXTENSION_ID),
        );
>>>>>>> bd0dcbe4

        IntOpDef::load_all_ops(&mut extension).unwrap();

        extension
    };

    /// Registry of extensions required to validate integer operations.
    pub static ref INT_OPS_REGISTRY: ExtensionRegistry  = ExtensionRegistry::try_new([
        PRELUDE.to_owned(),
        super::int_types::EXTENSION.to_owned(),
        EXTENSION.to_owned(),
    ])
    .unwrap();
}

/// Concrete integer operation with either one or two integer widths set.
#[derive(Debug, Clone, PartialEq)]
pub struct IntOpType {
    def: IntOpDef,
    first_width: u64,
    second_width: Option<u64>,
}

impl OpName for IntOpType {
    fn name(&self) -> SmolStr {
        self.def.name()
    }
}
impl MakeExtensionOp for IntOpType {
    fn from_extension_op(ext_op: &ExtensionOp) -> Result<Self, OpLoadError> {
        let def = IntOpDef::from_def(ext_op.def())?;
        let (first_width, second_width) = match *ext_op.args() {
            [TypeArg::BoundedNat { n }] => (n, None),
            [TypeArg::BoundedNat { n }, TypeArg::BoundedNat { n: n2 }] => (n, Some(n2)),
            _ => return Err(SignatureError::InvalidTypeArgs.into()),
        };
        Ok(Self {
            def,
            first_width,
            second_width,
        })
    }

    fn type_args(&self) -> Vec<TypeArg> {
        [Some(self.first_width), self.second_width]
            .iter()
            .flatten()
            .map(|&n| TypeArg::BoundedNat { n })
            .collect()
    }
}

<<<<<<< HEAD
    extension
        .add_op(
            "iwiden_s".into(),
            "widen a signed integer to a wider one with the same value".to_owned(),
            CustomValidator::new_with_validator(widen_poly, IOValidator { f_gt_s: false }),
        )
        .unwrap();
    extension
        .add_op(
            "inarrow_u".into(),
            "narrow an unsigned integer to a narrower one with the same value if possible"
                .to_owned(),
            CustomValidator::new_with_validator(narrow_poly.clone(), IOValidator { f_gt_s: true }),
        )
        .unwrap();
    extension
        .add_op(
            "inarrow_s".into(),
            "narrow a signed integer to a narrower one with the same value if possible".to_owned(),
            CustomValidator::new_with_validator(narrow_poly, IOValidator { f_gt_s: true }),
        )
        .unwrap();
    extension
        .add_op(
            "itobool".into(),
            "convert to bool (1 is true, 0 is false)".to_owned(),
            itob_sig.clone(),
        )
        .unwrap();
    extension
        .add_op(
            "ifrombool".into(),
            "convert from bool (1 is true, 0 is false)".to_owned(),
            btoi_sig.clone(),
        )
        .unwrap();
    extension
        .add_op("ieq".into(), "equality test".to_owned(), icmp_sig.clone())
        .unwrap();
    extension
        .add_op("ine".into(), "inequality test".to_owned(), icmp_sig.clone())
        .unwrap();
    extension
        .add_op(
            "ilt_u".into(),
            "\"less than\" as unsigned integers".to_owned(),
            icmp_sig.clone(),
        )
        .unwrap();
    extension
        .add_op(
            "ilt_s".into(),
            "\"less than\" as signed integers".to_owned(),
            icmp_sig.clone(),
        )
        .unwrap();
    extension
        .add_op(
            "igt_u".into(),
            "\"greater than\" as unsigned integers".to_owned(),
            icmp_sig.clone(),
        )
        .unwrap();
    extension
        .add_op(
            "igt_s".into(),
            "\"greater than\" as signed integers".to_owned(),
            icmp_sig.clone(),
        )
        .unwrap();
    extension
        .add_op(
            "ile_u".into(),
            "\"less than or equal\" as unsigned integers".to_owned(),
            icmp_sig.clone(),
        )
        .unwrap();
    extension
        .add_op(
            "ile_s".into(),
            "\"less than or equal\" as signed integers".to_owned(),
            icmp_sig.clone(),
        )
        .unwrap();
    extension
        .add_op(
            "ige_u".into(),
            "\"greater than or equal\" as unsigned integers".to_owned(),
            icmp_sig.clone(),
        )
        .unwrap();
    extension
        .add_op(
            "ige_s".into(),
            "\"greater than or equal\" as signed integers".to_owned(),
            icmp_sig.clone(),
        )
        .unwrap();
    extension
        .add_op(
            "imax_u".into(),
            "maximum of unsigned integers".to_owned(),
            ibinop_sig(),
        )
        .unwrap();
    extension
        .add_op(
            "imax_s".into(),
            "maximum of signed integers".to_owned(),
            ibinop_sig(),
        )
        .unwrap();
    extension
        .add_op(
            "imin_u".into(),
            "minimum of unsigned integers".to_owned(),
            ibinop_sig(),
        )
        .unwrap();
    extension
        .add_op(
            "imin_s".into(),
            "minimum of signed integers".to_owned(),
            ibinop_sig(),
        )
        .unwrap();
    let iadd = extension
        .add_op(
            "iadd".into(),
            "addition modulo 2^N (signed and unsigned versions are the same op)".to_owned(),
            ibinop_sig(),
        )
        .unwrap();
    iadd.set_constant_folder(iadd_fold);
    extension
        .add_op(
            "isub".into(),
            "subtraction modulo 2^N (signed and unsigned versions are the same op)".to_owned(),
            ibinop_sig(),
        )
        .unwrap();
    extension
        .add_op(
            "ineg".into(),
            "negation modulo 2^N (signed and unsigned versions are the same op)".to_owned(),
            iunop_sig(),
        )
        .unwrap();
    extension
        .add_op(
            "imul".into(),
            "multiplication modulo 2^N (signed and unsigned versions are the same op)".to_owned(),
            ibinop_sig(),
        )
        .unwrap();
    extension
        .add_op(
            "idivmod_checked_u".into(),
            "given unsigned integers 0 <= n < 2^N, 0 <= m < 2^M, generates unsigned q, r where \
            q*m+r=n, 0<=r<m (m=0 is an error)"
                .to_owned(),
            idivmod_checked_sig(),
        )
        .unwrap();
    extension
        .add_op(
            "idivmod_u".into(),
            "given unsigned integers 0 <= n < 2^N, 0 <= m < 2^M, generates unsigned q, r where \
            q*m+r=n, 0<=r<m (m=0 will call panic)"
                .to_owned(),
            idivmod_sig(),
        )
        .unwrap();
    extension
        .add_op(
            "idivmod_checked_s".into(),
            "given signed integer -2^{N-1} <= n < 2^{N-1} and unsigned 0 <= m < 2^M, generates \
            signed q and unsigned r where q*m+r=n, 0<=r<m (m=0 is an error)"
                .to_owned(),
            idivmod_checked_sig(),
        )
        .unwrap();
    extension
        .add_op(
            "idivmod_s".into(),
            "given signed integer -2^{N-1} <= n < 2^{N-1} and unsigned 0 <= m < 2^M, generates \
            signed q and unsigned r where q*m+r=n, 0<=r<m (m=0 will call panic)"
                .to_owned(),
            idivmod_sig(),
        )
        .unwrap();
    extension
        .add_op(
            "idiv_checked_u".into(),
            "as idivmod_checked_u but discarding the second output".to_owned(),
            idiv_checked_sig.clone(),
        )
        .unwrap();
    extension
        .add_op(
            "idiv_u".into(),
            "as idivmod_u but discarding the second output".to_owned(),
            idiv_sig.clone(),
        )
        .unwrap();
    extension
        .add_op(
            "imod_checked_u".into(),
            "as idivmod_checked_u but discarding the first output".to_owned(),
            imod_checked_sig.clone(),
        )
        .unwrap();
    extension
        .add_op(
            "imod_u".into(),
            "as idivmod_u but discarding the first output".to_owned(),
            imod_sig.clone(),
        )
        .unwrap();
    extension
        .add_op(
            "idiv_checked_s".into(),
            "as idivmod_checked_s but discarding the second output".to_owned(),
            idiv_checked_sig.clone(),
        )
        .unwrap();
    extension
        .add_op(
            "idiv_s".into(),
            "as idivmod_s but discarding the second output".to_owned(),
            idiv_sig.clone(),
        )
        .unwrap();
    extension
        .add_op(
            "imod_checked_s".into(),
            "as idivmod_checked_s but discarding the first output".to_owned(),
            imod_checked_sig.clone(),
        )
        .unwrap();
    extension
        .add_op(
            "imod_s".into(),
            "as idivmod_s but discarding the first output".to_owned(),
            imod_sig.clone(),
        )
        .unwrap();
    extension
        .add_op(
            "iabs".into(),
            "convert signed to unsigned by taking absolute value".to_owned(),
            iunop_sig(),
        )
        .unwrap();
    extension
        .add_op("iand".into(), "bitwise AND".to_owned(), ibinop_sig())
        .unwrap();
    extension
        .add_op("ior".into(), "bitwise OR".to_owned(), ibinop_sig())
        .unwrap();
    extension
        .add_op("ixor".into(), "bitwise XOR".to_owned(), ibinop_sig())
        .unwrap();
    extension
        .add_op("inot".into(), "bitwise NOT".to_owned(), iunop_sig())
        .unwrap();
    extension
        .add_op(
            "ishl".into(),
            "shift first input left by k bits where k is unsigned interpretation of second input \
            (leftmost bits dropped, rightmost bits set to zero"
                .to_owned(),
            ish_sig.clone(),
        )
        .unwrap();
    extension
        .add_op(
            "ishr".into(),
            "shift first input right by k bits where k is unsigned interpretation of second input \
            (rightmost bits dropped, leftmost bits set to zero)"
                .to_owned(),
            ish_sig.clone(),
        )
        .unwrap();
    extension
        .add_op(
            "irotl".into(),
            "rotate first input left by k bits where k is unsigned interpretation of second input \
            (leftmost bits replace rightmost bits)"
                .to_owned(),
            ish_sig.clone(),
        )
        .unwrap();
    extension
        .add_op(
            "irotr".into(),
            "rotate first input right by k bits where k is unsigned interpretation of second input \
            (rightmost bits replace leftmost bits)"
                .to_owned(),
            ish_sig.clone(),
        )
        .unwrap();
=======
impl MakeRegisteredOp for IntOpType {
    fn extension_id(&self) -> ExtensionId {
        EXTENSION_ID.to_owned()
    }
>>>>>>> bd0dcbe4

    fn registry<'s, 'r: 's>(&'s self) -> &'r ExtensionRegistry {
        &INT_OPS_REGISTRY
    }
}

impl IntOpDef {
    /// Initialize a concrete [IntOpType] from a [IntOpDef] which requires one
    /// integer width set.
    pub fn with_width(self, width: u64) -> IntOpType {
        IntOpType {
            def: self,
            first_width: width,
            second_width: None,
        }
    }
    /// Initialize a concrete [IntOpType] from a [IntOpDef] which requires two
    /// integer widths set.
    pub fn with_two_widths(self, first_width: u64, second_width: u64) -> IntOpType {
        IntOpType {
            def: self,
            first_width,
            second_width: Some(second_width),
        }
    }
}

#[cfg(test)]
mod test {
    use crate::{ops::dataflow::DataflowOpTrait, std_extensions::arithmetic::int_types::int_type};

    use super::*;

    #[test]
    fn test_int_ops_extension() {
        assert_eq!(EXTENSION.name() as &str, "arithmetic.int");
        assert_eq!(EXTENSION.types().count(), 0);
        assert_eq!(EXTENSION.operations().count(), 45);
        for (name, _) in EXTENSION.operations() {
            assert!(name.starts_with('i'));
        }
    }

    const fn ta(n: u64) -> TypeArg {
        TypeArg::BoundedNat { n }
    }
    #[test]
    fn test_binary_signatures() {
        assert_eq!(
            IntOpDef::iwiden_s
                .with_two_widths(3, 4)
                .to_extension_op()
                .unwrap()
                .signature(),
            FunctionType::new(vec![int_type(ta(3))], vec![int_type(ta(4))],)
        );
        assert_eq!(
            IntOpDef::iwiden_s
                .with_two_widths(3, 3)
                .to_extension_op()
                .unwrap()
                .signature(),
            FunctionType::new(vec![int_type(ta(3))], vec![int_type(ta(3))],)
        );
        assert_eq!(
            IntOpDef::inarrow_s
                .with_two_widths(3, 3)
                .to_extension_op()
                .unwrap()
                .signature(),
            FunctionType::new(vec![int_type(ta(3))], vec![sum_with_error(int_type(ta(3)))],)
        );
        assert!(
            IntOpDef::iwiden_u
                .with_two_widths(4, 3)
                .to_extension_op()
                .is_none(),
            "type arguments invalid"
        );

        assert_eq!(
            IntOpDef::inarrow_s
                .with_two_widths(2, 1)
                .to_extension_op()
                .unwrap()
                .signature(),
            FunctionType::new(vec![int_type(ta(2))], vec![sum_with_error(int_type(ta(1)))],)
        );

        assert!(IntOpDef::inarrow_u
            .with_two_widths(1, 2)
            .to_extension_op()
            .is_none());
    }

    #[test]
    fn test_conversions() {
        let o = IntOpDef::itobool.with_width(5);
        assert!(
            IntOpDef::itobool
                .with_two_widths(1, 2)
                .to_extension_op()
                .is_none(),
            "type arguments invalid"
        );
        let ext_op = o.clone().to_extension_op().unwrap();

        assert_eq!(IntOpType::from_extension_op(&ext_op).unwrap(), o);
    }
}<|MERGE_RESOLUTION|>--- conflicted
+++ resolved
@@ -1,20 +1,15 @@
 //! Basic integer operations.
 
-<<<<<<< HEAD
-use super::int_types::{get_log_width, int_type_var, ConstIntU, INT_TYPES, LOG_WIDTH_TYPE_PARAM};
-use crate::extension::prelude::{sum_with_error, BOOL_T};
-use crate::extension::{ConstFoldResult, CustomValidator, ValidateJustArgs};
-=======
-use super::int_types::{get_log_width, int_tv, LOG_WIDTH_TYPE_PARAM};
+use super::int_types::{get_log_width, int_tv, ConstIntU, INT_TYPES, LOG_WIDTH_TYPE_PARAM};
 use crate::extension::prelude::{sum_with_error, BOOL_T};
 use crate::extension::simple_op::{MakeExtensionOp, MakeOpDef, MakeRegisteredOp, OpLoadError};
 use crate::extension::{
-    CustomValidator, ExtensionRegistry, OpDef, SignatureFunc, ValidateJustArgs, PRELUDE,
+    ConstFoldResult, CustomValidator, ExtensionRegistry, OpDef, SignatureFunc, ValidateJustArgs,
+    PRELUDE,
 };
 use crate::ops::custom::ExtensionOp;
 use crate::ops::OpName;
 use crate::type_row;
->>>>>>> bd0dcbe4
 use crate::types::{FunctionType, PolyFuncType};
 use crate::utils::collect_array;
 
@@ -23,7 +18,7 @@
     types::{type_param::TypeArg, Type, TypeRow},
     Extension,
 };
-use crate::{ops, type_row, IncomingPort};
+use crate::{ops, IncomingPort};
 
 use lazy_static::lazy_static;
 use smol_str::SmolStr;
@@ -223,6 +218,11 @@
             (rightmost bits replace leftmost bits)",
         }.into()
     }
+    fn post_opdef(&self, def: &mut OpDef) {
+        if self == &Self::iadd {
+            def.set_constant_folder(iadd_fold);
+        }
+    }
 }
 fn int_polytype(
     n_vars: usize,
@@ -244,21 +244,6 @@
 fn iunop_sig() -> PolyFuncType {
     let int_type_var = int_tv(0);
     int_polytype(1, vec![int_type_var.clone()], vec![int_type_var])
-}
-
-<<<<<<< HEAD
-fn idivmod_checked_sig() -> PolyFuncType {
-    let intpair: TypeRow = vec![int_type_var(0), int_type_var(1)].into();
-    int_polytype(
-        2,
-        intpair.clone(),
-        vec![sum_with_error(Type::new_tuple(intpair))],
-    )
-}
-
-fn idivmod_sig() -> PolyFuncType {
-    let intpair: TypeRow = vec![int_type_var(0), int_type_var(1)].into();
-    int_polytype(2, intpair.clone(), vec![Type::new_tuple(intpair)])
 }
 
 fn iadd_fold(consts: &[(IncomingPort, ops::Const)]) -> ConstFoldResult {
@@ -284,20 +269,6 @@
     }
 }
 
-/// Extension for basic integer operations.
-fn extension() -> Extension {
-    let itob_sig = int_polytype(1, vec![int_type_var(0)], type_row![BOOL_T]);
-
-    let btoi_sig = int_polytype(1, type_row![BOOL_T], vec![int_type_var(0)]);
-
-    let icmp_sig = int_polytype(1, vec![int_type_var(0); 2], type_row![BOOL_T]);
-
-    let idiv_checked_sig = int_polytype(
-        2,
-        vec![int_type_var(1)],
-        vec![sum_with_error(int_type_var(0))],
-    );
-=======
 lazy_static! {
     /// Extension for basic integer operations.
     pub static ref EXTENSION: Extension = {
@@ -305,7 +276,6 @@
             EXTENSION_ID,
             ExtensionSet::singleton(&super::int_types::EXTENSION_ID),
         );
->>>>>>> bd0dcbe4
 
         IntOpDef::load_all_ops(&mut extension).unwrap();
 
@@ -358,315 +328,10 @@
     }
 }
 
-<<<<<<< HEAD
-    extension
-        .add_op(
-            "iwiden_s".into(),
-            "widen a signed integer to a wider one with the same value".to_owned(),
-            CustomValidator::new_with_validator(widen_poly, IOValidator { f_gt_s: false }),
-        )
-        .unwrap();
-    extension
-        .add_op(
-            "inarrow_u".into(),
-            "narrow an unsigned integer to a narrower one with the same value if possible"
-                .to_owned(),
-            CustomValidator::new_with_validator(narrow_poly.clone(), IOValidator { f_gt_s: true }),
-        )
-        .unwrap();
-    extension
-        .add_op(
-            "inarrow_s".into(),
-            "narrow a signed integer to a narrower one with the same value if possible".to_owned(),
-            CustomValidator::new_with_validator(narrow_poly, IOValidator { f_gt_s: true }),
-        )
-        .unwrap();
-    extension
-        .add_op(
-            "itobool".into(),
-            "convert to bool (1 is true, 0 is false)".to_owned(),
-            itob_sig.clone(),
-        )
-        .unwrap();
-    extension
-        .add_op(
-            "ifrombool".into(),
-            "convert from bool (1 is true, 0 is false)".to_owned(),
-            btoi_sig.clone(),
-        )
-        .unwrap();
-    extension
-        .add_op("ieq".into(), "equality test".to_owned(), icmp_sig.clone())
-        .unwrap();
-    extension
-        .add_op("ine".into(), "inequality test".to_owned(), icmp_sig.clone())
-        .unwrap();
-    extension
-        .add_op(
-            "ilt_u".into(),
-            "\"less than\" as unsigned integers".to_owned(),
-            icmp_sig.clone(),
-        )
-        .unwrap();
-    extension
-        .add_op(
-            "ilt_s".into(),
-            "\"less than\" as signed integers".to_owned(),
-            icmp_sig.clone(),
-        )
-        .unwrap();
-    extension
-        .add_op(
-            "igt_u".into(),
-            "\"greater than\" as unsigned integers".to_owned(),
-            icmp_sig.clone(),
-        )
-        .unwrap();
-    extension
-        .add_op(
-            "igt_s".into(),
-            "\"greater than\" as signed integers".to_owned(),
-            icmp_sig.clone(),
-        )
-        .unwrap();
-    extension
-        .add_op(
-            "ile_u".into(),
-            "\"less than or equal\" as unsigned integers".to_owned(),
-            icmp_sig.clone(),
-        )
-        .unwrap();
-    extension
-        .add_op(
-            "ile_s".into(),
-            "\"less than or equal\" as signed integers".to_owned(),
-            icmp_sig.clone(),
-        )
-        .unwrap();
-    extension
-        .add_op(
-            "ige_u".into(),
-            "\"greater than or equal\" as unsigned integers".to_owned(),
-            icmp_sig.clone(),
-        )
-        .unwrap();
-    extension
-        .add_op(
-            "ige_s".into(),
-            "\"greater than or equal\" as signed integers".to_owned(),
-            icmp_sig.clone(),
-        )
-        .unwrap();
-    extension
-        .add_op(
-            "imax_u".into(),
-            "maximum of unsigned integers".to_owned(),
-            ibinop_sig(),
-        )
-        .unwrap();
-    extension
-        .add_op(
-            "imax_s".into(),
-            "maximum of signed integers".to_owned(),
-            ibinop_sig(),
-        )
-        .unwrap();
-    extension
-        .add_op(
-            "imin_u".into(),
-            "minimum of unsigned integers".to_owned(),
-            ibinop_sig(),
-        )
-        .unwrap();
-    extension
-        .add_op(
-            "imin_s".into(),
-            "minimum of signed integers".to_owned(),
-            ibinop_sig(),
-        )
-        .unwrap();
-    let iadd = extension
-        .add_op(
-            "iadd".into(),
-            "addition modulo 2^N (signed and unsigned versions are the same op)".to_owned(),
-            ibinop_sig(),
-        )
-        .unwrap();
-    iadd.set_constant_folder(iadd_fold);
-    extension
-        .add_op(
-            "isub".into(),
-            "subtraction modulo 2^N (signed and unsigned versions are the same op)".to_owned(),
-            ibinop_sig(),
-        )
-        .unwrap();
-    extension
-        .add_op(
-            "ineg".into(),
-            "negation modulo 2^N (signed and unsigned versions are the same op)".to_owned(),
-            iunop_sig(),
-        )
-        .unwrap();
-    extension
-        .add_op(
-            "imul".into(),
-            "multiplication modulo 2^N (signed and unsigned versions are the same op)".to_owned(),
-            ibinop_sig(),
-        )
-        .unwrap();
-    extension
-        .add_op(
-            "idivmod_checked_u".into(),
-            "given unsigned integers 0 <= n < 2^N, 0 <= m < 2^M, generates unsigned q, r where \
-            q*m+r=n, 0<=r<m (m=0 is an error)"
-                .to_owned(),
-            idivmod_checked_sig(),
-        )
-        .unwrap();
-    extension
-        .add_op(
-            "idivmod_u".into(),
-            "given unsigned integers 0 <= n < 2^N, 0 <= m < 2^M, generates unsigned q, r where \
-            q*m+r=n, 0<=r<m (m=0 will call panic)"
-                .to_owned(),
-            idivmod_sig(),
-        )
-        .unwrap();
-    extension
-        .add_op(
-            "idivmod_checked_s".into(),
-            "given signed integer -2^{N-1} <= n < 2^{N-1} and unsigned 0 <= m < 2^M, generates \
-            signed q and unsigned r where q*m+r=n, 0<=r<m (m=0 is an error)"
-                .to_owned(),
-            idivmod_checked_sig(),
-        )
-        .unwrap();
-    extension
-        .add_op(
-            "idivmod_s".into(),
-            "given signed integer -2^{N-1} <= n < 2^{N-1} and unsigned 0 <= m < 2^M, generates \
-            signed q and unsigned r where q*m+r=n, 0<=r<m (m=0 will call panic)"
-                .to_owned(),
-            idivmod_sig(),
-        )
-        .unwrap();
-    extension
-        .add_op(
-            "idiv_checked_u".into(),
-            "as idivmod_checked_u but discarding the second output".to_owned(),
-            idiv_checked_sig.clone(),
-        )
-        .unwrap();
-    extension
-        .add_op(
-            "idiv_u".into(),
-            "as idivmod_u but discarding the second output".to_owned(),
-            idiv_sig.clone(),
-        )
-        .unwrap();
-    extension
-        .add_op(
-            "imod_checked_u".into(),
-            "as idivmod_checked_u but discarding the first output".to_owned(),
-            imod_checked_sig.clone(),
-        )
-        .unwrap();
-    extension
-        .add_op(
-            "imod_u".into(),
-            "as idivmod_u but discarding the first output".to_owned(),
-            imod_sig.clone(),
-        )
-        .unwrap();
-    extension
-        .add_op(
-            "idiv_checked_s".into(),
-            "as idivmod_checked_s but discarding the second output".to_owned(),
-            idiv_checked_sig.clone(),
-        )
-        .unwrap();
-    extension
-        .add_op(
-            "idiv_s".into(),
-            "as idivmod_s but discarding the second output".to_owned(),
-            idiv_sig.clone(),
-        )
-        .unwrap();
-    extension
-        .add_op(
-            "imod_checked_s".into(),
-            "as idivmod_checked_s but discarding the first output".to_owned(),
-            imod_checked_sig.clone(),
-        )
-        .unwrap();
-    extension
-        .add_op(
-            "imod_s".into(),
-            "as idivmod_s but discarding the first output".to_owned(),
-            imod_sig.clone(),
-        )
-        .unwrap();
-    extension
-        .add_op(
-            "iabs".into(),
-            "convert signed to unsigned by taking absolute value".to_owned(),
-            iunop_sig(),
-        )
-        .unwrap();
-    extension
-        .add_op("iand".into(), "bitwise AND".to_owned(), ibinop_sig())
-        .unwrap();
-    extension
-        .add_op("ior".into(), "bitwise OR".to_owned(), ibinop_sig())
-        .unwrap();
-    extension
-        .add_op("ixor".into(), "bitwise XOR".to_owned(), ibinop_sig())
-        .unwrap();
-    extension
-        .add_op("inot".into(), "bitwise NOT".to_owned(), iunop_sig())
-        .unwrap();
-    extension
-        .add_op(
-            "ishl".into(),
-            "shift first input left by k bits where k is unsigned interpretation of second input \
-            (leftmost bits dropped, rightmost bits set to zero"
-                .to_owned(),
-            ish_sig.clone(),
-        )
-        .unwrap();
-    extension
-        .add_op(
-            "ishr".into(),
-            "shift first input right by k bits where k is unsigned interpretation of second input \
-            (rightmost bits dropped, leftmost bits set to zero)"
-                .to_owned(),
-            ish_sig.clone(),
-        )
-        .unwrap();
-    extension
-        .add_op(
-            "irotl".into(),
-            "rotate first input left by k bits where k is unsigned interpretation of second input \
-            (leftmost bits replace rightmost bits)"
-                .to_owned(),
-            ish_sig.clone(),
-        )
-        .unwrap();
-    extension
-        .add_op(
-            "irotr".into(),
-            "rotate first input right by k bits where k is unsigned interpretation of second input \
-            (rightmost bits replace leftmost bits)"
-                .to_owned(),
-            ish_sig.clone(),
-        )
-        .unwrap();
-=======
 impl MakeRegisteredOp for IntOpType {
     fn extension_id(&self) -> ExtensionId {
         EXTENSION_ID.to_owned()
     }
->>>>>>> bd0dcbe4
 
     fn registry<'s, 'r: 's>(&'s self) -> &'r ExtensionRegistry {
         &INT_OPS_REGISTRY
