//! Basic integer operations.

use smol_str::SmolStr;

use super::int_types::{get_log_width, int_type, type_arg, LOG_WIDTH_TYPE_PARAM};
use crate::extension::prelude::{BOOL_T, ERROR_TYPE};
use crate::type_row;
<<<<<<< HEAD
use crate::types::type_param::TypeParam;
use crate::types::FunctionType;
=======
>>>>>>> 95c0b56b
use crate::utils::collect_array;
use crate::{
    extension::{ExtensionSet, SignatureError},
    types::{type_param::TypeArg, Type, TypeRow},
    Extension,
};

/// The extension identifier.
pub const EXTENSION_ID: SmolStr = SmolStr::new_inline("arithmetic.int");

fn iwiden_sig(arg_values: &[TypeArg]) -> Result<FunctionType, SignatureError> {
    let [arg0, arg1] = collect_array(arg_values);
    let m: u8 = get_log_width(arg0)?;
    let n: u8 = get_log_width(arg1)?;
    if m > n {
        return Err(SignatureError::InvalidTypeArgs);
    }
<<<<<<< HEAD
    Ok(FunctionType::new(vec![int_type(m)], vec![int_type(n)]))
=======
    Ok((
        vec![int_type(arg0.clone())].into(),
        vec![int_type(arg1.clone())].into(),
        ExtensionSet::default(),
    ))
>>>>>>> 95c0b56b
}

fn inarrow_sig(arg_values: &[TypeArg]) -> Result<FunctionType, SignatureError> {
    let [arg0, arg1] = collect_array(arg_values);
    let m: u8 = get_log_width(arg0)?;
    let n: u8 = get_log_width(arg1)?;
    if m < n {
        return Err(SignatureError::InvalidTypeArgs);
    }
<<<<<<< HEAD
    Ok(FunctionType::new(
        vec![int_type(m)],
        vec![Type::new_sum(vec![int_type(n), ERROR_TYPE])],
    ))
}

fn itob_sig(_arg_values: &[TypeArg]) -> Result<FunctionType, SignatureError> {
    Ok(FunctionType::new(vec![int_type(1)], type_row![BOOL_T]))
}

fn btoi_sig(_arg_values: &[TypeArg]) -> Result<FunctionType, SignatureError> {
    Ok(FunctionType::new(type_row![BOOL_T], vec![int_type(1)]))
=======
    Ok((
        vec![int_type(arg0.clone())].into(),
        vec![Type::new_sum(vec![int_type(arg1.clone()), ERROR_TYPE])].into(),
        ExtensionSet::default(),
    ))
}

fn itob_sig(_arg_values: &[TypeArg]) -> Result<(TypeRow, TypeRow, ExtensionSet), SignatureError> {
    Ok((
        vec![int_type(type_arg(0))].into(),
        type_row![BOOL_T],
        ExtensionSet::default(),
    ))
}

fn btoi_sig(_arg_values: &[TypeArg]) -> Result<(TypeRow, TypeRow, ExtensionSet), SignatureError> {
    Ok((
        type_row![BOOL_T],
        vec![int_type(type_arg(0))].into(),
        ExtensionSet::default(),
    ))
>>>>>>> 95c0b56b
}

fn icmp_sig(arg_values: &[TypeArg]) -> Result<FunctionType, SignatureError> {
    let [arg] = collect_array(arg_values);
<<<<<<< HEAD
    let n: u8 = get_width(arg)?;
    Ok(FunctionType::new(vec![int_type(n); 2], type_row![BOOL_T]))
=======
    Ok((
        vec![int_type(arg.clone()); 2].into(),
        type_row![BOOL_T],
        ExtensionSet::default(),
    ))
>>>>>>> 95c0b56b
}

fn ibinop_sig(arg_values: &[TypeArg]) -> Result<FunctionType, SignatureError> {
    let [arg] = collect_array(arg_values);
<<<<<<< HEAD
    let n: u8 = get_width(arg)?;
    Ok(FunctionType::new(vec![int_type(n); 2], vec![int_type(n)]))
=======
    Ok((
        vec![int_type(arg.clone()); 2].into(),
        vec![int_type(arg.clone())].into(),
        ExtensionSet::default(),
    ))
>>>>>>> 95c0b56b
}

fn iunop_sig(arg_values: &[TypeArg]) -> Result<FunctionType, SignatureError> {
    let [arg] = collect_array(arg_values);
<<<<<<< HEAD
    let n: u8 = get_width(arg)?;
    Ok(FunctionType::new(vec![int_type(n)], vec![int_type(n)]))
=======
    Ok((
        vec![int_type(arg.clone())].into(),
        vec![int_type(arg.clone())].into(),
        ExtensionSet::default(),
    ))
>>>>>>> 95c0b56b
}

fn idivmod_sig(arg_values: &[TypeArg]) -> Result<FunctionType, SignatureError> {
    let [arg0, arg1] = collect_array(arg_values);
<<<<<<< HEAD
    let n: u8 = get_width(arg0)?;
    let m: u8 = get_width(arg1)?;
    let intpair: TypeRow = vec![int_type(n), int_type(m)].into();
    Ok(FunctionType::new(
=======
    let intpair: TypeRow = vec![int_type(arg0.clone()), int_type(arg1.clone())].into();
    Ok((
>>>>>>> 95c0b56b
        intpair.clone(),
        vec![Type::new_sum(vec![Type::new_tuple(intpair), ERROR_TYPE])],
    ))
}

fn idiv_sig(arg_values: &[TypeArg]) -> Result<FunctionType, SignatureError> {
    let [arg0, arg1] = collect_array(arg_values);
<<<<<<< HEAD
    let n: u8 = get_width(arg0)?;
    let m: u8 = get_width(arg1)?;
    Ok(FunctionType::new(
        vec![int_type(n), int_type(m)],
        vec![Type::new_sum(vec![int_type(n), ERROR_TYPE])],
=======
    Ok((
        vec![int_type(arg0.clone()), int_type(arg1.clone())].into(),
        vec![Type::new_sum(vec![int_type(arg0.clone()), ERROR_TYPE])].into(),
        ExtensionSet::default(),
>>>>>>> 95c0b56b
    ))
}

fn imod_sig(arg_values: &[TypeArg]) -> Result<FunctionType, SignatureError> {
    let [arg0, arg1] = collect_array(arg_values);
<<<<<<< HEAD
    let n: u8 = get_width(arg0)?;
    let m: u8 = get_width(arg1)?;
    Ok(FunctionType::new(
        vec![int_type(n), int_type(m)],
        vec![Type::new_sum(vec![int_type(m), ERROR_TYPE])],
=======
    Ok((
        vec![int_type(arg0.clone()), int_type(arg1.clone())].into(),
        vec![Type::new_sum(vec![int_type(arg1.clone()), ERROR_TYPE])].into(),
        ExtensionSet::default(),
>>>>>>> 95c0b56b
    ))
}

fn ish_sig(arg_values: &[TypeArg]) -> Result<FunctionType, SignatureError> {
    let [arg0, arg1] = collect_array(arg_values);
<<<<<<< HEAD
    let n: u8 = get_width(arg0)?;
    let m: u8 = get_width(arg1)?;
    Ok(FunctionType::new(
        vec![int_type(n), int_type(m)],
        vec![int_type(n)],
=======
    Ok((
        vec![int_type(arg0.clone()), int_type(arg1.clone())].into(),
        vec![int_type(arg0.clone())].into(),
        ExtensionSet::default(),
>>>>>>> 95c0b56b
    ))
}

/// Extension for basic integer operations.
pub fn extension() -> Extension {
    let mut extension = Extension::new_with_reqs(
        EXTENSION_ID,
        ExtensionSet::singleton(&super::int_types::EXTENSION_ID),
    );

    extension
        .add_op_custom_sig_simple(
            "iwiden_u".into(),
            "widen an unsigned integer to a wider one with the same value".to_owned(),
            vec![LOG_WIDTH_TYPE_PARAM, LOG_WIDTH_TYPE_PARAM],
            iwiden_sig,
        )
        .unwrap();
    extension
        .add_op_custom_sig_simple(
            "iwiden_s".into(),
            "widen a signed integer to a wider one with the same value".to_owned(),
            vec![LOG_WIDTH_TYPE_PARAM, LOG_WIDTH_TYPE_PARAM],
            iwiden_sig,
        )
        .unwrap();
    extension
        .add_op_custom_sig_simple(
            "inarrow_u".into(),
            "narrow an unsigned integer to a narrower one with the same value if possible"
                .to_owned(),
            vec![LOG_WIDTH_TYPE_PARAM, LOG_WIDTH_TYPE_PARAM],
            inarrow_sig,
        )
        .unwrap();
    extension
        .add_op_custom_sig_simple(
            "inarrow_s".into(),
            "narrow a signed integer to a narrower one with the same value if possible".to_owned(),
            vec![LOG_WIDTH_TYPE_PARAM, LOG_WIDTH_TYPE_PARAM],
            inarrow_sig,
        )
        .unwrap();
    extension
        .add_op_custom_sig_simple(
            "itobool".into(),
            "convert to bool (1 is true, 0 is false)".to_owned(),
            vec![],
            itob_sig,
        )
        .unwrap();
    extension
        .add_op_custom_sig_simple(
            "ifrombool".into(),
            "convert from bool (1 is true, 0 is false)".to_owned(),
            vec![],
            btoi_sig,
        )
        .unwrap();
    extension
        .add_op_custom_sig_simple(
            "ieq".into(),
            "equality test".to_owned(),
            vec![LOG_WIDTH_TYPE_PARAM],
            icmp_sig,
        )
        .unwrap();
    extension
        .add_op_custom_sig_simple(
            "ine".into(),
            "inequality test".to_owned(),
            vec![LOG_WIDTH_TYPE_PARAM],
            icmp_sig,
        )
        .unwrap();
    extension
        .add_op_custom_sig_simple(
            "ilt_u".into(),
            "\"less than\" as unsigned integers".to_owned(),
            vec![LOG_WIDTH_TYPE_PARAM],
            icmp_sig,
        )
        .unwrap();
    extension
        .add_op_custom_sig_simple(
            "ilt_s".into(),
            "\"less than\" as signed integers".to_owned(),
            vec![LOG_WIDTH_TYPE_PARAM],
            icmp_sig,
        )
        .unwrap();
    extension
        .add_op_custom_sig_simple(
            "igt_u".into(),
            "\"greater than\" as unsigned integers".to_owned(),
            vec![LOG_WIDTH_TYPE_PARAM],
            icmp_sig,
        )
        .unwrap();
    extension
        .add_op_custom_sig_simple(
            "igt_s".into(),
            "\"greater than\" as signed integers".to_owned(),
            vec![LOG_WIDTH_TYPE_PARAM],
            icmp_sig,
        )
        .unwrap();
    extension
        .add_op_custom_sig_simple(
            "ile_u".into(),
            "\"less than or equal\" as unsigned integers".to_owned(),
            vec![LOG_WIDTH_TYPE_PARAM],
            icmp_sig,
        )
        .unwrap();
    extension
        .add_op_custom_sig_simple(
            "ile_s".into(),
            "\"less than or equal\" as signed integers".to_owned(),
            vec![LOG_WIDTH_TYPE_PARAM],
            icmp_sig,
        )
        .unwrap();
    extension
        .add_op_custom_sig_simple(
            "ige_u".into(),
            "\"greater than or equal\" as unsigned integers".to_owned(),
            vec![LOG_WIDTH_TYPE_PARAM],
            icmp_sig,
        )
        .unwrap();
    extension
        .add_op_custom_sig_simple(
            "ige_s".into(),
            "\"greater than or equal\" as signed integers".to_owned(),
            vec![LOG_WIDTH_TYPE_PARAM],
            icmp_sig,
        )
        .unwrap();
    extension
        .add_op_custom_sig_simple(
            "imax_u".into(),
            "maximum of unsigned integers".to_owned(),
            vec![LOG_WIDTH_TYPE_PARAM],
            ibinop_sig,
        )
        .unwrap();
    extension
        .add_op_custom_sig_simple(
            "imax_s".into(),
            "maximum of signed integers".to_owned(),
            vec![LOG_WIDTH_TYPE_PARAM],
            ibinop_sig,
        )
        .unwrap();
    extension
        .add_op_custom_sig_simple(
            "imin_u".into(),
            "minimum of unsigned integers".to_owned(),
            vec![LOG_WIDTH_TYPE_PARAM],
            ibinop_sig,
        )
        .unwrap();
    extension
        .add_op_custom_sig_simple(
            "imin_s".into(),
            "minimum of signed integers".to_owned(),
            vec![LOG_WIDTH_TYPE_PARAM],
            ibinop_sig,
        )
        .unwrap();
    extension
        .add_op_custom_sig_simple(
            "iadd".into(),
            "addition modulo 2^N (signed and unsigned versions are the same op)".to_owned(),
            vec![LOG_WIDTH_TYPE_PARAM],
            ibinop_sig,
        )
        .unwrap();
    extension
        .add_op_custom_sig_simple(
            "isub".into(),
            "subtraction modulo 2^N (signed and unsigned versions are the same op)".to_owned(),
            vec![LOG_WIDTH_TYPE_PARAM],
            ibinop_sig,
        )
        .unwrap();
    extension
        .add_op_custom_sig_simple(
            "ineg".into(),
            "negation modulo 2^N (signed and unsigned versions are the same op)".to_owned(),
            vec![LOG_WIDTH_TYPE_PARAM],
            iunop_sig,
        )
        .unwrap();
    extension
        .add_op_custom_sig_simple(
            "imul".into(),
            "multiplication modulo 2^N (signed and unsigned versions are the same op)".to_owned(),
            vec![LOG_WIDTH_TYPE_PARAM],
            ibinop_sig,
        )
        .unwrap();
    extension
        .add_op_custom_sig_simple(
            "idivmod_u".into(),
            "given unsigned integers 0 <= n < 2^N, 0 <= m < 2^M, generates unsigned q, r where \
            q*m+r=n, 0<=r<m (m=0 is an error)"
                .to_owned(),
            vec![LOG_WIDTH_TYPE_PARAM, LOG_WIDTH_TYPE_PARAM],
            idivmod_sig,
        )
        .unwrap();
    extension
        .add_op_custom_sig_simple(
            "idivmod_s".into(),
            "given signed integer -2^{N-1} <= n < 2^{N-1} and unsigned 0 <= m < 2^M, generates \
            signed q and unsigned r where q*m+r=n, 0<=r<m (m=0 is an error)"
                .to_owned(),
            vec![LOG_WIDTH_TYPE_PARAM, LOG_WIDTH_TYPE_PARAM],
            idivmod_sig,
        )
        .unwrap();
    extension
        .add_op_custom_sig_simple(
            "idiv_u".into(),
            "as idivmod_u but discarding the second output".to_owned(),
            vec![LOG_WIDTH_TYPE_PARAM, LOG_WIDTH_TYPE_PARAM],
            idiv_sig,
        )
        .unwrap();
    extension
        .add_op_custom_sig_simple(
            "imod_u".into(),
            "as idivmod_u but discarding the first output".to_owned(),
            vec![LOG_WIDTH_TYPE_PARAM, LOG_WIDTH_TYPE_PARAM],
            idiv_sig,
        )
        .unwrap();
    extension
        .add_op_custom_sig_simple(
            "idiv_s".into(),
            "as idivmod_s but discarding the second output".to_owned(),
            vec![LOG_WIDTH_TYPE_PARAM, LOG_WIDTH_TYPE_PARAM],
            imod_sig,
        )
        .unwrap();
    extension
        .add_op_custom_sig_simple(
            "imod_s".into(),
            "as idivmod_s but discarding the first output".to_owned(),
            vec![LOG_WIDTH_TYPE_PARAM, LOG_WIDTH_TYPE_PARAM],
            imod_sig,
        )
        .unwrap();
    extension
        .add_op_custom_sig_simple(
            "iabs".into(),
            "convert signed to unsigned by taking absolute value".to_owned(),
            vec![LOG_WIDTH_TYPE_PARAM],
            iunop_sig,
        )
        .unwrap();
    extension
        .add_op_custom_sig_simple(
            "iand".into(),
            "bitwise AND".to_owned(),
            vec![LOG_WIDTH_TYPE_PARAM],
            ibinop_sig,
        )
        .unwrap();
    extension
        .add_op_custom_sig_simple(
            "ior".into(),
            "bitwise OR".to_owned(),
            vec![LOG_WIDTH_TYPE_PARAM],
            ibinop_sig,
        )
        .unwrap();
    extension
        .add_op_custom_sig_simple(
            "ixor".into(),
            "bitwise XOR".to_owned(),
            vec![LOG_WIDTH_TYPE_PARAM],
            ibinop_sig,
        )
        .unwrap();
    extension
        .add_op_custom_sig_simple(
            "inot".into(),
            "bitwise NOT".to_owned(),
            vec![LOG_WIDTH_TYPE_PARAM],
            iunop_sig,
        )
        .unwrap();
    extension
        .add_op_custom_sig_simple(
            "ishl".into(),
            "shift first input left by k bits where k is unsigned interpretation of second input \
            (leftmost bits dropped, rightmost bits set to zero"
                .to_owned(),
            vec![LOG_WIDTH_TYPE_PARAM, LOG_WIDTH_TYPE_PARAM],
            ish_sig,
        )
        .unwrap();
    extension
        .add_op_custom_sig_simple(
            "ishr".into(),
            "shift first input right by k bits where k is unsigned interpretation of second input \
            (rightmost bits dropped, leftmost bits set to zero)"
                .to_owned(),
            vec![LOG_WIDTH_TYPE_PARAM, LOG_WIDTH_TYPE_PARAM],
            ish_sig,
        )
        .unwrap();
    extension
        .add_op_custom_sig_simple(
            "irotl".into(),
            "rotate first input left by k bits where k is unsigned interpretation of second input \
            (leftmost bits replace rightmost bits)"
                .to_owned(),
            vec![LOG_WIDTH_TYPE_PARAM, LOG_WIDTH_TYPE_PARAM],
            ish_sig,
        )
        .unwrap();
    extension
        .add_op_custom_sig_simple(
            "irotr".into(),
            "rotate first input right by k bits where k is unsigned interpretation of second input \
            (rightmost bits replace leftmost bits)"
                .to_owned(),
            vec![LOG_WIDTH_TYPE_PARAM, LOG_WIDTH_TYPE_PARAM],
            ish_sig,
        )
        .unwrap();

    extension
}

#[cfg(test)]
mod test {
    use super::*;

    #[test]
    fn test_int_ops_extension() {
        let r = extension();
        assert_eq!(r.name(), "arithmetic.int");
        assert_eq!(r.types().count(), 0);
        for (name, _) in r.operations() {
            assert!(name.starts_with('i'));
        }
    }
}<|MERGE_RESOLUTION|>--- conflicted
+++ resolved
@@ -5,11 +5,7 @@
 use super::int_types::{get_log_width, int_type, type_arg, LOG_WIDTH_TYPE_PARAM};
 use crate::extension::prelude::{BOOL_T, ERROR_TYPE};
 use crate::type_row;
-<<<<<<< HEAD
-use crate::types::type_param::TypeParam;
 use crate::types::FunctionType;
-=======
->>>>>>> 95c0b56b
 use crate::utils::collect_array;
 use crate::{
     extension::{ExtensionSet, SignatureError},
@@ -27,15 +23,10 @@
     if m > n {
         return Err(SignatureError::InvalidTypeArgs);
     }
-<<<<<<< HEAD
-    Ok(FunctionType::new(vec![int_type(m)], vec![int_type(n)]))
-=======
-    Ok((
-        vec![int_type(arg0.clone())].into(),
-        vec![int_type(arg1.clone())].into(),
-        ExtensionSet::default(),
-    ))
->>>>>>> 95c0b56b
+    Ok(FunctionType::new(
+        vec![int_type(arg0.clone())],
+        vec![int_type(arg1.clone())],
+    ))
 }
 
 fn inarrow_sig(arg_values: &[TypeArg]) -> Result<FunctionType, SignatureError> {
@@ -45,97 +36,54 @@
     if m < n {
         return Err(SignatureError::InvalidTypeArgs);
     }
-<<<<<<< HEAD
-    Ok(FunctionType::new(
-        vec![int_type(m)],
-        vec![Type::new_sum(vec![int_type(n), ERROR_TYPE])],
+    Ok(FunctionType::new(
+        vec![int_type(arg0.clone())],
+        vec![Type::new_sum(vec![int_type(arg1.clone()), ERROR_TYPE])],
     ))
 }
 
 fn itob_sig(_arg_values: &[TypeArg]) -> Result<FunctionType, SignatureError> {
-    Ok(FunctionType::new(vec![int_type(1)], type_row![BOOL_T]))
+    Ok(FunctionType::new(
+        vec![int_type(type_arg(0))],
+        type_row![BOOL_T],
+    ))
 }
 
 fn btoi_sig(_arg_values: &[TypeArg]) -> Result<FunctionType, SignatureError> {
-    Ok(FunctionType::new(type_row![BOOL_T], vec![int_type(1)]))
-=======
-    Ok((
-        vec![int_type(arg0.clone())].into(),
-        vec![Type::new_sum(vec![int_type(arg1.clone()), ERROR_TYPE])].into(),
-        ExtensionSet::default(),
-    ))
-}
-
-fn itob_sig(_arg_values: &[TypeArg]) -> Result<(TypeRow, TypeRow, ExtensionSet), SignatureError> {
-    Ok((
-        vec![int_type(type_arg(0))].into(),
+    Ok(FunctionType::new(
         type_row![BOOL_T],
-        ExtensionSet::default(),
-    ))
-}
-
-fn btoi_sig(_arg_values: &[TypeArg]) -> Result<(TypeRow, TypeRow, ExtensionSet), SignatureError> {
-    Ok((
-        type_row![BOOL_T],
-        vec![int_type(type_arg(0))].into(),
-        ExtensionSet::default(),
-    ))
->>>>>>> 95c0b56b
+        vec![int_type(type_arg(0))],
+    ))
 }
 
 fn icmp_sig(arg_values: &[TypeArg]) -> Result<FunctionType, SignatureError> {
     let [arg] = collect_array(arg_values);
-<<<<<<< HEAD
-    let n: u8 = get_width(arg)?;
-    Ok(FunctionType::new(vec![int_type(n); 2], type_row![BOOL_T]))
-=======
-    Ok((
-        vec![int_type(arg.clone()); 2].into(),
+    Ok(FunctionType::new(
+        vec![int_type(arg.clone()); 2],
         type_row![BOOL_T],
-        ExtensionSet::default(),
-    ))
->>>>>>> 95c0b56b
+    ))
 }
 
 fn ibinop_sig(arg_values: &[TypeArg]) -> Result<FunctionType, SignatureError> {
     let [arg] = collect_array(arg_values);
-<<<<<<< HEAD
-    let n: u8 = get_width(arg)?;
-    Ok(FunctionType::new(vec![int_type(n); 2], vec![int_type(n)]))
-=======
-    Ok((
-        vec![int_type(arg.clone()); 2].into(),
-        vec![int_type(arg.clone())].into(),
-        ExtensionSet::default(),
-    ))
->>>>>>> 95c0b56b
+    Ok(FunctionType::new(
+        vec![int_type(arg.clone()); 2],
+        vec![int_type(arg.clone())],
+    ))
 }
 
 fn iunop_sig(arg_values: &[TypeArg]) -> Result<FunctionType, SignatureError> {
     let [arg] = collect_array(arg_values);
-<<<<<<< HEAD
-    let n: u8 = get_width(arg)?;
-    Ok(FunctionType::new(vec![int_type(n)], vec![int_type(n)]))
-=======
-    Ok((
-        vec![int_type(arg.clone())].into(),
-        vec![int_type(arg.clone())].into(),
-        ExtensionSet::default(),
-    ))
->>>>>>> 95c0b56b
+    Ok(FunctionType::new(
+        vec![int_type(arg.clone())],
+        vec![int_type(arg.clone())],
+    ))
 }
 
 fn idivmod_sig(arg_values: &[TypeArg]) -> Result<FunctionType, SignatureError> {
     let [arg0, arg1] = collect_array(arg_values);
-<<<<<<< HEAD
-    let n: u8 = get_width(arg0)?;
-    let m: u8 = get_width(arg1)?;
-    let intpair: TypeRow = vec![int_type(n), int_type(m)].into();
-    Ok(FunctionType::new(
-=======
     let intpair: TypeRow = vec![int_type(arg0.clone()), int_type(arg1.clone())].into();
-    Ok((
->>>>>>> 95c0b56b
+    Ok(FunctionType::new(
         intpair.clone(),
         vec![Type::new_sum(vec![Type::new_tuple(intpair), ERROR_TYPE])],
     ))
@@ -143,52 +91,25 @@
 
 fn idiv_sig(arg_values: &[TypeArg]) -> Result<FunctionType, SignatureError> {
     let [arg0, arg1] = collect_array(arg_values);
-<<<<<<< HEAD
-    let n: u8 = get_width(arg0)?;
-    let m: u8 = get_width(arg1)?;
-    Ok(FunctionType::new(
-        vec![int_type(n), int_type(m)],
-        vec![Type::new_sum(vec![int_type(n), ERROR_TYPE])],
-=======
-    Ok((
-        vec![int_type(arg0.clone()), int_type(arg1.clone())].into(),
-        vec![Type::new_sum(vec![int_type(arg0.clone()), ERROR_TYPE])].into(),
-        ExtensionSet::default(),
->>>>>>> 95c0b56b
+    Ok(FunctionType::new(
+        vec![int_type(arg0.clone()), int_type(arg1.clone())],
+        vec![Type::new_sum(vec![int_type(arg0.clone()), ERROR_TYPE])],
     ))
 }
 
 fn imod_sig(arg_values: &[TypeArg]) -> Result<FunctionType, SignatureError> {
     let [arg0, arg1] = collect_array(arg_values);
-<<<<<<< HEAD
-    let n: u8 = get_width(arg0)?;
-    let m: u8 = get_width(arg1)?;
-    Ok(FunctionType::new(
-        vec![int_type(n), int_type(m)],
-        vec![Type::new_sum(vec![int_type(m), ERROR_TYPE])],
-=======
-    Ok((
-        vec![int_type(arg0.clone()), int_type(arg1.clone())].into(),
-        vec![Type::new_sum(vec![int_type(arg1.clone()), ERROR_TYPE])].into(),
-        ExtensionSet::default(),
->>>>>>> 95c0b56b
+    Ok(FunctionType::new(
+        vec![int_type(arg0.clone()), int_type(arg1.clone())],
+        vec![Type::new_sum(vec![int_type(arg1.clone()), ERROR_TYPE])],
     ))
 }
 
 fn ish_sig(arg_values: &[TypeArg]) -> Result<FunctionType, SignatureError> {
     let [arg0, arg1] = collect_array(arg_values);
-<<<<<<< HEAD
-    let n: u8 = get_width(arg0)?;
-    let m: u8 = get_width(arg1)?;
-    Ok(FunctionType::new(
-        vec![int_type(n), int_type(m)],
-        vec![int_type(n)],
-=======
-    Ok((
-        vec![int_type(arg0.clone()), int_type(arg1.clone())].into(),
-        vec![int_type(arg0.clone())].into(),
-        ExtensionSet::default(),
->>>>>>> 95c0b56b
+    Ok(FunctionType::new(
+        vec![int_type(arg0.clone()), int_type(arg1.clone())],
+        vec![int_type(arg0.clone())],
     ))
 }
 
