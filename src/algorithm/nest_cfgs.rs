--- conflicted
+++ resolved
@@ -605,12 +605,7 @@
         //               \-> right -/             \-<--<-/
         let mut cfg_builder = CFGBuilder::new(FunctionType::new(type_row![NAT], type_row![NAT]))?;
 
-<<<<<<< HEAD
         let pred_const = cfg_builder.add_constant(Const::unit_choice(0, 2), ExtensionSet::new())?; // Nothing here cares which
-=======
-        let pred_const =
-            cfg_builder.add_constant(Const::simple_predicate(0, 2), ExtensionSet::new())?; // Nothing here cares which branch
->>>>>>> 2c17ad6e
         let const_unit =
             cfg_builder.add_constant(Const::unary_unit_choice(), ExtensionSet::new())?;
 
@@ -893,12 +888,7 @@
         separate: bool,
     ) -> Result<(Hugr, BasicBlockID, BasicBlockID), BuildError> {
         let mut cfg_builder = CFGBuilder::new(FunctionType::new(type_row![NAT], type_row![NAT]))?;
-<<<<<<< HEAD
         let pred_const = cfg_builder.add_constant(Const::unit_choice(0, 2), ExtensionSet::new())?; // Nothing here cares which
-=======
-        let pred_const =
-            cfg_builder.add_constant(Const::simple_predicate(0, 2), ExtensionSet::new())?; // Nothing here cares which branch
->>>>>>> 2c17ad6e
         let const_unit =
             cfg_builder.add_constant(Const::unary_unit_choice(), ExtensionSet::new())?;
 
@@ -941,12 +931,7 @@
         cfg_builder: &mut CFGBuilder<T>,
         separate_headers: bool,
     ) -> Result<(BasicBlockID, BasicBlockID), BuildError> {
-<<<<<<< HEAD
         let pred_const = cfg_builder.add_constant(Const::unit_choice(0, 2), ExtensionSet::new())?; // Nothing here cares which
-=======
-        let pred_const =
-            cfg_builder.add_constant(Const::simple_predicate(0, 2), ExtensionSet::new())?; // Nothing here cares which branch
->>>>>>> 2c17ad6e
         let const_unit =
             cfg_builder.add_constant(Const::unary_unit_choice(), ExtensionSet::new())?;
 
