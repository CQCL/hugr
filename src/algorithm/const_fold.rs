//! Constant folding routines.

use std::collections::{BTreeSet, HashMap};

use itertools::Itertools;

use crate::{
    builder::{DFGBuilder, Dataflow, DataflowHugr},
    extension::{ConstFoldResult, ExtensionRegistry},
    hugr::{
        rewrite::consts::{RemoveConst, RemoveConstIgnore},
        views::SiblingSubgraph,
        HugrMut,
    },
    ops::{Const, LeafOp, OpType},
    type_row,
    types::{FunctionType, Type, TypeEnum},
    values::Value,
    Hugr, HugrView, IncomingPort, Node, SimpleReplacement,
};

/// Tag some output constants with [`OutgoingPort`] inferred from the ordering.
fn out_row(consts: impl IntoIterator<Item = Const>) -> ConstFoldResult {
    let vec = consts
        .into_iter()
        .enumerate()
        .map(|(i, c)| (i.into(), c))
        .collect();
    Some(vec)
}

/// Sort folding inputs with [`IncomingPort`] as key
fn sort_by_in_port(consts: &[(IncomingPort, Const)]) -> Vec<&(IncomingPort, Const)> {
    let mut v: Vec<_> = consts.iter().collect();
    v.sort_by_key(|(i, _)| i);
    v
}

/// Sort some input constants by port and just return the constants.
pub(crate) fn sorted_consts(consts: &[(IncomingPort, Const)]) -> Vec<&Const> {
    sort_by_in_port(consts)
        .into_iter()
        .map(|(_, c)| c)
        .collect()
}
/// For a given op and consts, attempt to evaluate the op.
pub fn fold_const(op: &OpType, consts: &[(IncomingPort, Const)]) -> ConstFoldResult {
    let op = op.as_leaf_op()?;

    match op {
        LeafOp::Noop { .. } => out_row([consts.first()?.1.clone()]),
        LeafOp::MakeTuple { .. } => {
            out_row([Const::new_tuple(sorted_consts(consts).into_iter().cloned())])
        }
        LeafOp::UnpackTuple { .. } => {
            let c = &consts.first()?.1;

            if let Value::Tuple { vs } = c.value() {
                if let TypeEnum::Tuple(tys) = c.const_type().as_type_enum() {
                    return out_row(tys.iter().zip(vs.iter()).map(|(t, v)| {
                        Const::new(v.clone(), t.clone())
                            .expect("types should already have been checked")
                    }));
                }
            }
            None // could panic
        }

        LeafOp::Tag { tag, variants } => out_row([Const::new(
            Value::sum(*tag, consts.first()?.1.value().clone()),
            Type::new_sum(variants.clone()),
        )
        .unwrap()]),
        LeafOp::CustomOp(_) => {
            let ext_op = op.as_extension_op()?;

            ext_op.constant_fold(consts)
        }
        _ => None,
    }
}

/// Generate a graph that loads and outputs `consts` in order, validating
/// against `reg`.
fn const_graph(consts: Vec<Const>, reg: &ExtensionRegistry) -> Hugr {
    let const_types = consts.iter().map(Const::const_type).cloned().collect_vec();
    let mut b = DFGBuilder::new(FunctionType::new(type_row![], const_types)).unwrap();

    let outputs = consts
        .into_iter()
        .map(|c| b.add_load_const(c).unwrap())
        .collect_vec();

    b.finish_hugr_with_outputs(outputs, reg).unwrap()
}

/// Given some `candidate_nodes` to search for LoadConstant operations in `hugr`,
/// return an iterator of possible constant folding rewrites. The
/// [`SimpleReplacement`] replaces an operation with constants that result from
/// evaluating it, the extension registry `reg` is used to validate the
/// replacement HUGR. The vector of [`RemoveConstIgnore`] refer to the
/// LoadConstant nodes that could be removed.
pub fn find_consts<'a, 'r: 'a>(
    hugr: &'a impl HugrView,
    candidate_nodes: impl IntoIterator<Item = Node> + 'a,
    reg: &'r ExtensionRegistry,
) -> impl Iterator<Item = (SimpleReplacement, Vec<RemoveConstIgnore>)> + 'a {
    // track nodes for operations that have already been considered for folding
    let mut used_neighbours = BTreeSet::new();

    candidate_nodes
        .into_iter()
        .filter_map(move |n| {
            // only look at LoadConstant
            hugr.get_optype(n).is_load_constant().then_some(())?;

            let (out_p, _) = hugr.out_value_types(n).exactly_one().ok()?;
            let neighbours = hugr
                .linked_inputs(n, out_p)
                .filter(|(n, _)| used_neighbours.insert(*n))
                .collect_vec();
            if neighbours.is_empty() {
                // no uses of LoadConstant that haven't already been considered.
                return None;
            }
            let fold_iter = neighbours
                .into_iter()
                .filter_map(|(neighbour, _)| fold_op(hugr, neighbour, reg));
            Some(fold_iter)
        })
        .flatten()
}

/// Attempt to evaluate and generate rewrites for the operation at `op_node`
fn fold_op(
    hugr: &impl HugrView,
    op_node: Node,
    reg: &ExtensionRegistry,
) -> Option<(SimpleReplacement, Vec<RemoveConstIgnore>)> {
    let (in_consts, removals): (Vec<_>, Vec<_>) = hugr
        .node_inputs(op_node)
        .filter_map(|in_p| {
            let (con_op, load_n) = get_const(hugr, op_node, in_p)?;
            Some(((in_p, con_op), RemoveConstIgnore(load_n)))
        })
        .unzip();
    let neighbour_op = hugr.get_optype(op_node);
    // attempt to evaluate op
    let folded = fold_const(neighbour_op, &in_consts)?;
    let (op_outs, consts): (Vec<_>, Vec<_>) = folded.into_iter().unzip();
    let nu_out = op_outs
        .into_iter()
        .enumerate()
        .filter_map(|(i, out)| {
            // map from the ports the op was linked to, to the output ports of
            // the replacement.
            hugr.single_linked_input(op_node, out)
                .map(|np| (np, i.into()))
        })
        .collect();
    let replacement = const_graph(consts, reg);
    let sibling_graph = SiblingSubgraph::try_from_nodes([op_node], hugr)
        .expect("Operation should form valid subgraph.");

    let simple_replace = SimpleReplacement::new(
        sibling_graph,
        replacement,
        // no inputs to replacement
        HashMap::new(),
        nu_out,
    );
    Some((simple_replace, removals))
}

/// If `op_node` is connected to a LoadConstant at `in_p`, return the constant
/// and the LoadConstant node
fn get_const(hugr: &impl HugrView, op_node: Node, in_p: IncomingPort) -> Option<(Const, Node)> {
    let (load_n, _) = hugr.single_linked_output(op_node, in_p)?;
    let load_op = hugr.get_optype(load_n).as_load_constant()?;
    let const_node = hugr
        .linked_outputs(load_n, load_op.constant_port())
        .exactly_one()
        .ok()?
        .0;

    let const_op = hugr.get_optype(const_node).as_const()?;

    // TODO avoid const clone here
    Some((const_op.clone(), load_n))
}

/// Exhaustively apply constant folding to a HUGR.
pub fn constant_fold_pass(h: &mut impl HugrMut, reg: &ExtensionRegistry) {
    loop {
        // would be preferable if the candidates were updated to be just the
        // neighbouring nodes of those added.
        let rewrites = find_consts(h, h.nodes(), reg).collect_vec();
        if rewrites.is_empty() {
            break;
        }
        for (replace, removes) in rewrites {
            h.apply_rewrite(replace).unwrap();
            for rem in removes {
                if let Ok(const_node) = h.apply_rewrite(rem) {
                    // if the LoadConst was removed, try removing the Const too.
                    if h.apply_rewrite(RemoveConst(const_node)).is_err() {
                        // const cannot be removed - no problem
                        continue;
                    }
                }
            }
        }
    }
}

#[cfg(test)]
mod test {

    use crate::extension::prelude::sum_with_error;
    use crate::extension::{ExtensionRegistry, PRELUDE};
    use crate::std_extensions::arithmetic;
    use crate::std_extensions::arithmetic::conversions::ConvertOpDef;
    use crate::std_extensions::arithmetic::float_ops::FloatOps;
    use crate::std_extensions::arithmetic::float_types::{ConstF64, FLOAT64_TYPE};

    use rstest::rstest;

    use super::*;

    /// float to constant
    fn f2c(f: f64) -> Const {
        ConstF64::new(f).into()
    }

    #[rstest]
    #[case(0.0, 0.0, 0.0)]
    #[case(0.0, 1.0, 1.0)]
    #[case(23.5, 435.5, 459.0)]
    // c = a + b
    fn test_add(#[case] a: f64, #[case] b: f64, #[case] c: f64) {
        let consts = vec![(0.into(), f2c(a)), (1.into(), f2c(b))];
        let add_op: OpType = FloatOps::fadd.into();
        let out = fold_const(&add_op, &consts).unwrap();

        assert_eq!(&out[..], &[(0.into(), f2c(c))]);
    }

    #[test]
    fn test_big() {
        /*
<<<<<<< HEAD
           Test approximately calculates
           let x = (5.6, 3.2);
           int(x.0 - x.1) == 2
=======
           Test hugr approximately calculates
           let x = (5.5, 3.25);
           x.0 - x.1 == 2.25
>>>>>>> 8e88f3eb
        */
        let sum_type = sum_with_error(INT_TYPES[5].to_owned());
        let mut build =
            DFGBuilder::new(FunctionType::new(type_row![], vec![sum_type.clone()])).unwrap();

        let tup = build
            .add_load_const(Const::new_tuple([f2c(5.6), f2c(3.2)]))
            .unwrap();

        let unpack = build
            .add_dataflow_op(
                LeafOp::UnpackTuple {
                    tys: type_row![FLOAT64_TYPE, FLOAT64_TYPE],
                },
                [tup],
            )
            .unwrap();

        let sub = build
            .add_dataflow_op(FloatOps::fsub, unpack.outputs())
            .unwrap();
        let to_int = build
            .add_dataflow_op(ConvertOpDef::trunc_u.with_width(5), sub.outputs())
            .unwrap();

        let reg = ExtensionRegistry::try_new([
            PRELUDE.to_owned(),
            arithmetic::int_types::EXTENSION.to_owned(),
            arithmetic::float_types::EXTENSION.to_owned(),
            arithmetic::float_ops::EXTENSION.to_owned(),
            arithmetic::conversions::EXTENSION.to_owned(),
        ])
        .unwrap();
        let mut h = build
            .finish_hugr_with_outputs(to_int.outputs(), &reg)
            .unwrap();
        assert_eq!(h.node_count(), 8);

        constant_fold_pass(&mut h, &reg);

        let expected = Value::Sum {
            tag: 0,
            value: Box::new(i2c(2).value().clone()),
        };
        let expected = Const::new(expected, sum_type).unwrap();
        assert_fully_folded(&h, &expected);
    }
    fn assert_fully_folded(h: &Hugr, expected_const: &Const) {
        // check the hugr just loads and returns a single const
        let mut node_count = 0;

        for node in h.children(h.root()) {
            let op = h.get_optype(node);
            match op {
                OpType::Input(_) | OpType::Output(_) | OpType::LoadConstant(_) => node_count += 1,
                OpType::Const(c) if c == expected_const => node_count += 1,
                _ => panic!("unexpected op: {:?}", op),
            }
        }

        assert_eq!(node_count, 4);
    }
}<|MERGE_RESOLUTION|>--- conflicted
+++ resolved
@@ -248,15 +248,9 @@
     #[test]
     fn test_big() {
         /*
-<<<<<<< HEAD
            Test approximately calculates
            let x = (5.6, 3.2);
            int(x.0 - x.1) == 2
-=======
-           Test hugr approximately calculates
-           let x = (5.5, 3.25);
-           x.0 - x.1 == 2.25
->>>>>>> 8e88f3eb
         */
         let sum_type = sum_with_error(INT_TYPES[5].to_owned());
         let mut build =
