--- conflicted
+++ resolved
@@ -55,21 +55,16 @@
     where
         Self: 'a;
 
-<<<<<<< HEAD
     /// Iterator over the links between two nodes.
     type NodeConnections<'a>: Iterator<Item = [Port; 2]>
     where
         Self: 'a;
 
-    /// Return index of HUGR root node.
-    fn root(&self) -> Node;
-=======
     /// Return the root node of this view.
     #[inline]
     fn root(&self) -> Node {
         self.root_node()
     }
->>>>>>> ca4434e7
 
     /// Return the type of the HUGR root node.
     #[inline]
