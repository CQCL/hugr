//! Read-only access into HUGR graphs and subgraphs.

pub mod hierarchy;
pub mod sibling;

#[cfg(test)]
mod tests;

pub use hierarchy::{DescendantsGraph, HierarchyView, SiblingGraph};
pub use sibling::SiblingSubgraph;

use context_iterators::{ContextIterator, IntoContextIterator, MapWithCtx};
use itertools::{Itertools, MapInto};
use portgraph::dot::{DotFormat, EdgeStyle, NodeStyle, PortStyle};
use portgraph::{multiportgraph, LinkView, MultiPortGraph, PortView};

use super::{Hugr, NodeMetadata, NodeType};
use crate::ops::handle::NodeHandle;
use crate::ops::{FuncDecl, FuncDefn, OpName, OpTag, OpType, DFG};
use crate::types::{EdgeKind, FunctionType};
use crate::Direction;
use crate::{Node, Port};

/// A trait for inspecting HUGRs.
/// For end users we intend this to be superseded by region-specific APIs.
pub trait HugrView: sealed::HugrInternals {
    /// The kind of handle that can be used to refer to the root node.
    ///
    /// The handle is guaranteed to be able to contain the operation returned by
    /// [`HugrView::root_type`].
    type RootHandle: NodeHandle;

    /// An Iterator over the nodes in a Hugr(View)
    type Nodes<'a>: Iterator<Item = Node>
    where
        Self: 'a;

    /// An Iterator over (some or all) ports of a node
    type NodePorts<'a>: Iterator<Item = Port>
    where
        Self: 'a;

    /// An Iterator over the children of a node
    type Children<'a>: Iterator<Item = Node>
    where
        Self: 'a;

    /// An Iterator over (some or all) the nodes neighbouring a node
    type Neighbours<'a>: Iterator<Item = Node>
    where
        Self: 'a;

    /// Iterator over the children of a node
    type PortLinks<'a>: Iterator<Item = (Node, Port)>
    where
        Self: 'a;

<<<<<<< HEAD
=======
    /// Iterator over the links between two nodes.
    type NodeConnections<'a>: Iterator<Item = [Port; 2]>
    where
        Self: 'a;

>>>>>>> d117512c
    /// Return the root node of this view.
    #[inline]
    fn root(&self) -> Node {
        self.root_node()
    }

    /// Return the type of the HUGR root node.
    #[inline]
    fn root_type(&self) -> &NodeType {
        let node_type = self.get_nodetype(self.root());
        debug_assert!(Self::RootHandle::can_hold(node_type.tag()));
        node_type
    }

    /// Returns whether the node exists.
    fn contains_node(&self, node: Node) -> bool;

    /// Returns the parent of a node.
    fn get_parent(&self, node: Node) -> Option<Node>;

    /// Returns the operation type of a node.
    fn get_optype(&self, node: Node) -> &OpType;

    /// Returns the type of a node.
    fn get_nodetype(&self, node: Node) -> &NodeType;

    /// Returns the metadata associated with a node.
    fn get_metadata(&self, node: Node) -> &NodeMetadata;

    /// Returns the number of nodes in the hugr.
    fn node_count(&self) -> usize;

    /// Returns the number of edges in the hugr.
    fn edge_count(&self) -> usize;

    /// Iterates over the nodes in the port graph.
    fn nodes(&self) -> Self::Nodes<'_>;

    /// Iterator over ports of node in a given direction.
    fn node_ports(&self, node: Node, dir: Direction) -> Self::NodePorts<'_>;

    /// Iterator over output ports of node.
    /// Shorthand for [`node_ports`][HugrView::node_ports]`(node, Direction::Outgoing)`.
    #[inline]
    fn node_outputs(&self, node: Node) -> Self::NodePorts<'_> {
        self.node_ports(node, Direction::Outgoing)
    }

    /// Iterator over inputs ports of node.
    /// Shorthand for [`node_ports`][HugrView::node_ports]`(node, Direction::Incoming)`.
    #[inline]
    fn node_inputs(&self, node: Node) -> Self::NodePorts<'_> {
        self.node_ports(node, Direction::Incoming)
    }

    /// Iterator over both the input and output ports of node.
    fn all_node_ports(&self, node: Node) -> Self::NodePorts<'_>;

    /// Iterator over the nodes and ports connected to a port.
    fn linked_ports(&self, node: Node, port: Port) -> Self::PortLinks<'_>;

    /// Iterator the links between two nodes.
    fn node_connections(&self, node: Node, other: Node) -> Self::NodeConnections<'_>;

    /// Returns whether a port is connected.
    fn is_linked(&self, node: Node, port: Port) -> bool {
        self.linked_ports(node, port).next().is_some()
    }

    /// Number of ports in node for a given direction.
    fn num_ports(&self, node: Node, dir: Direction) -> usize;

    /// Number of inputs to a node.
    /// Shorthand for [`num_ports`][HugrView::num_ports]`(node, Direction::Incoming)`.
    #[inline]
    fn num_inputs(&self, node: Node) -> usize {
        self.num_ports(node, Direction::Incoming)
    }

    /// Number of outputs from a node.
    /// Shorthand for [`num_ports`][HugrView::num_ports]`(node, Direction::Outgoing)`.
    #[inline]
    fn num_outputs(&self, node: Node) -> usize {
        self.num_ports(node, Direction::Outgoing)
    }

    /// Return iterator over children of node.
    fn children(&self, node: Node) -> Self::Children<'_>;

    /// Iterates over neighbour nodes in the given direction.
    /// May contain duplicates if the graph has multiple links between nodes.
    fn neighbours(&self, node: Node, dir: Direction) -> Self::Neighbours<'_>;

    /// Iterates over the input neighbours of the `node`.
    /// Shorthand for [`neighbours`][HugrView::neighbours]`(node, Direction::Incoming)`.
    #[inline]
    fn input_neighbours(&self, node: Node) -> Self::Neighbours<'_> {
        self.neighbours(node, Direction::Incoming)
    }

    /// Iterates over the output neighbours of the `node`.
    /// Shorthand for [`neighbours`][HugrView::neighbours]`(node, Direction::Outgoing)`.
    #[inline]
    fn output_neighbours(&self, node: Node) -> Self::Neighbours<'_> {
        self.neighbours(node, Direction::Outgoing)
    }

    /// Iterates over the input and output neighbours of the `node` in sequence.
    fn all_neighbours(&self, node: Node) -> Self::Neighbours<'_>;

    /// Get the input and output child nodes of a dataflow parent.
    /// If the node isn't a dataflow parent, then return None
    fn get_io(&self, node: Node) -> Option<[Node; 2]>;

    /// For function-like HUGRs (DFG, FuncDefn, FuncDecl), report the function
    /// type. Otherwise return None.
    fn get_function_type(&self) -> Option<&FunctionType>;

    /// Return dot string showing underlying graph and hierarchy side by side.
    fn dot_string(&self) -> String {
        let hugr = self.base_hugr();
        let graph = self.portgraph();
        graph
            .dot_format()
            .with_hierarchy(&hugr.hierarchy)
            .with_node_style(|n| {
                NodeStyle::Box(format!(
                    "({ni}) {name}",
                    ni = n.index(),
                    name = self.get_optype(n.into()).name()
                ))
            })
            .with_port_style(|port| {
                let node = graph.port_node(port).unwrap();
                let optype = self.get_optype(node.into());
                let offset = graph.port_offset(port).unwrap();
                match optype.port_kind(offset).unwrap() {
                    EdgeKind::Static(ty) => {
                        PortStyle::new(html_escape::encode_text(&format!("{}", ty)))
                    }
                    EdgeKind::Value(ty) => {
                        PortStyle::new(html_escape::encode_text(&format!("{}", ty)))
                    }
                    EdgeKind::StateOrder => match graph.port_links(port).count() > 0 {
                        true => PortStyle::text("", false),
                        false => PortStyle::Hidden,
                    },
                    _ => PortStyle::text("", true),
                }
            })
            .with_edge_style(|src, tgt| {
                let src_node = graph.port_node(src).unwrap();
                let src_optype = self.get_optype(src_node.into());
                let src_offset = graph.port_offset(src).unwrap();
                let tgt_node = graph.port_node(tgt).unwrap();

                if hugr.hierarchy.parent(src_node) != hugr.hierarchy.parent(tgt_node) {
                    EdgeStyle::Dashed
                } else if src_optype.port_kind(src_offset) == Some(EdgeKind::StateOrder) {
                    EdgeStyle::Dotted
                } else {
                    EdgeStyle::Solid
                }
            })
            .finish()
    }
}

impl<T> HugrView for T
where
    T: AsRef<Hugr>,
{
    type RootHandle = Node;

    /// An Iterator over the nodes in a Hugr(View)
    type Nodes<'a> = MapInto<multiportgraph::Nodes<'a>, Node> where Self: 'a;

    /// An Iterator over (some or all) ports of a node
    type NodePorts<'a> = MapInto<portgraph::portgraph::NodePortOffsets, Port> where Self: 'a;

    /// An Iterator over the children of a node
    type Children<'a> = MapInto<portgraph::hierarchy::Children<'a>, Node> where Self: 'a;

    /// An Iterator over (some or all) the nodes neighbouring a node
    type Neighbours<'a> = MapInto<multiportgraph::Neighbours<'a>, Node> where Self: 'a;

    /// Iterator over the children of a node
    type PortLinks<'a> = MapWithCtx<multiportgraph::PortLinks<'a>, &'a Hugr, (Node, Port)>
    where
        Self: 'a;

    type NodeConnections<'a> = MapWithCtx<multiportgraph::NodeConnections<'a>,&'a Hugr, [Port; 2]> where Self: 'a;

    #[inline]
    fn contains_node(&self, node: Node) -> bool {
        self.as_ref().graph.contains_node(node.index)
    }

    #[inline]
    fn get_parent(&self, node: Node) -> Option<Node> {
        self.as_ref().hierarchy.parent(node.index).map(Into::into)
    }

    #[inline]
    fn get_optype(&self, node: Node) -> &OpType {
        &self.as_ref().op_types.get(node.index).op
    }

    #[inline]
    fn get_nodetype(&self, node: Node) -> &NodeType {
        self.as_ref().op_types.get(node.index)
    }

    #[inline]
    fn node_count(&self) -> usize {
        self.as_ref().graph.node_count()
    }

    #[inline]
    fn edge_count(&self) -> usize {
        self.as_ref().graph.link_count()
    }

    #[inline]
    fn nodes(&self) -> Self::Nodes<'_> {
        self.as_ref().graph.nodes_iter().map_into()
    }

    #[inline]
    fn node_ports(&self, node: Node, dir: Direction) -> Self::NodePorts<'_> {
        self.as_ref().graph.port_offsets(node.index, dir).map_into()
    }

    #[inline]
    fn all_node_ports(&self, node: Node) -> Self::NodePorts<'_> {
        self.as_ref().graph.all_port_offsets(node.index).map_into()
    }

    #[inline]
    fn linked_ports(&self, node: Node, port: Port) -> Self::PortLinks<'_> {
        let hugr = self.as_ref();
        let port = hugr.graph.port_index(node.index, port.offset).unwrap();
        hugr.graph
            .port_links(port)
            .with_context(hugr)
            .map_with_context(|(_, link), hugr| {
                let port = link.port();
                let node = hugr.graph.port_node(port).unwrap();
                let offset = hugr.graph.port_offset(port).unwrap();
                (node.into(), offset.into())
            })
    }

    #[inline]
    fn node_connections(&self, node: Node, other: Node) -> Self::NodeConnections<'_> {
        let hugr = self.as_ref();

        hugr.graph
            .get_connections(node.index, other.index)
            .with_context(hugr)
            .map_with_context(|(p1, p2), hugr| {
                [p1, p2].map(|link| {
                    let offset = hugr.graph.port_offset(link.port()).unwrap();
                    offset.into()
                })
            })
    }

    #[inline]
    fn num_ports(&self, node: Node, dir: Direction) -> usize {
        self.as_ref().graph.num_ports(node.index, dir)
    }

    #[inline]
    fn children(&self, node: Node) -> Self::Children<'_> {
        self.as_ref().hierarchy.children(node.index).map_into()
    }

    #[inline]
    fn neighbours(&self, node: Node, dir: Direction) -> Self::Neighbours<'_> {
        self.as_ref().graph.neighbours(node.index, dir).map_into()
    }

    #[inline]
    fn all_neighbours(&self, node: Node) -> Self::Neighbours<'_> {
        self.as_ref().graph.all_neighbours(node.index).map_into()
    }

    #[inline]
    fn get_io(&self, node: Node) -> Option<[Node; 2]> {
        let op = self.get_nodetype(node);
        if OpTag::DataflowParent.is_superset(op.tag()) {
            self.children(node).take(2).collect_vec().try_into().ok()
        } else {
            None
        }
    }

    fn get_function_type(&self) -> Option<&FunctionType> {
        let op = self.get_nodetype(self.root());
        match &op.op {
            OpType::DFG(DFG { signature })
            | OpType::FuncDecl(FuncDecl { signature, .. })
            | OpType::FuncDefn(FuncDefn { signature, .. }) => Some(signature),
            _ => None,
        }
    }
    #[inline]
    fn get_metadata(&self, node: Node) -> &NodeMetadata {
        self.as_ref().metadata.get(node.index)
    }
}

pub(crate) mod sealed {
    use super::*;

    /// Trait for accessing the internals of a Hugr(View).
    ///
    /// Specifically, this trait provides access to the underlying portgraph
    /// view.
    pub trait HugrInternals {
        /// The underlying portgraph view type.
        type Portgraph<'p>: LinkView + Clone + 'p
        where
            Self: 'p;

        /// Returns a reference to the underlying portgraph.
        fn portgraph(&self) -> Self::Portgraph<'_>;

        /// Returns the Hugr at the base of a chain of views.
        fn base_hugr(&self) -> &Hugr;

        /// Return the root node of this view.
        fn root_node(&self) -> Node;
    }

    impl<T> HugrInternals for T
    where
        T: AsRef<super::Hugr>,
    {
        type Portgraph<'p> = &'p MultiPortGraph where Self: 'p;

        #[inline]
        fn portgraph(&self) -> Self::Portgraph<'_> {
            &self.as_ref().graph
        }

        #[inline]
        fn base_hugr(&self) -> &Hugr {
            self.as_ref()
        }

        #[inline]
        fn root_node(&self) -> Node {
            self.as_ref().root.into()
        }
    }
}<|MERGE_RESOLUTION|>--- conflicted
+++ resolved
@@ -55,14 +55,11 @@
     where
         Self: 'a;
 
-<<<<<<< HEAD
-=======
     /// Iterator over the links between two nodes.
     type NodeConnections<'a>: Iterator<Item = [Port; 2]>
     where
         Self: 'a;
 
->>>>>>> d117512c
     /// Return the root node of this view.
     #[inline]
     fn root(&self) -> Node {
