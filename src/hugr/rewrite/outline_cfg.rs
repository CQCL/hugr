--- conflicted
+++ resolved
@@ -8,16 +8,10 @@
 use crate::extension::ExtensionSet;
 use crate::hugr::hugrmut::sealed::HugrMutInternals;
 use crate::hugr::rewrite::Rewrite;
-use crate::hugr::views::{HierarchyView, SiblingGraph};
 use crate::hugr::{HugrMut, HugrView};
 use crate::ops;
-<<<<<<< HEAD
-use crate::ops::handle::{BasicBlockID, CfgID};
-use crate::ops::{BasicBlock, OpTag, OpTrait, OpType};
-=======
-use crate::ops::handle::NodeHandle;
+use crate::ops::handle::{NodeHandle};
 use crate::ops::{BasicBlock, OpTrait, OpType};
->>>>>>> e2213ba0
 use crate::{type_row, Node};
 
 /// Moves part of a Control-flow Sibling Graph into a new CFG-node
@@ -155,25 +149,7 @@
             )
         };
 
-<<<<<<< HEAD
-        // 3. Extract Cfg node created above (it moved when we called insert_hugr)
-        // Support filtered Sibling-only views by explicitly descending into new_block
-        let in_bb_view: SiblingGraph<'_, BasicBlockID> =
-            SiblingGraph::try_new(h, new_block).unwrap();
-        let cfg_node = in_bb_view
-            .children(new_block)
-            .filter(|n| in_bb_view.get_optype(*n).tag() == OpTag::Cfg)
-            .exactly_one()
-            .ok() // HugrView::Children is not Debug
-            .unwrap();
-        let in_cfg_view: SiblingGraph<'_, CfgID> =
-            SiblingGraph::try_new(&in_bb_view, cfg_node).unwrap();
-        let inner_exit = in_cfg_view.children(cfg_node).exactly_one().ok().unwrap();
-
-        // 4. Entry edges. Change any edges into entry_block from outside, to target new_block
-=======
         // 3. Entry edges. Change any edges into entry_block from outside, to target new_block
->>>>>>> e2213ba0
         let preds: Vec<_> = h
             .linked_ports(entry, h.node_inputs(entry).exactly_one().ok().unwrap())
             .collect();
@@ -189,13 +165,12 @@
             h.move_before_sibling(new_block, outer_entry).unwrap();
         }
 
-<<<<<<< HEAD
         {
             // These operations do not fit within any CSG/SiblingMut
             // so we need to access the Hugr directly.
             let h = h.hugr_mut();
-
-            // 5. Children of new CFG.
+            // 4. Children of new CFG.
+            let inner_exit = h.children(cfg_node).exactly_one().ok().unwrap();
             // Entry node must be first
             h.move_before_sibling(entry, inner_exit).unwrap();
             // And remaining nodes
@@ -204,21 +179,9 @@
                 if n != entry {
                     h.set_parent(n, cfg_node).unwrap();
                 }
-=======
-        // 4. Children of new CFG.
-        let inner_exit = h.children(cfg_node).exactly_one().ok().unwrap();
-        // Entry node must be first
-        h.move_before_sibling(entry, inner_exit).unwrap();
-        // And remaining nodes
-        for n in self.blocks {
-            // Do not move the entry node, as we have already
-            if n != entry {
-                h.set_parent(n, cfg_node).unwrap();
->>>>>>> e2213ba0
             }
 
-<<<<<<< HEAD
-            // 6. Exit edges.
+            // 5. Exit edges.
             // Retarget edge from exit_node (that used to target outside) to inner_exit
             let exit_port = h
                 .node_outputs(exit)
@@ -232,26 +195,9 @@
                 .unwrap();
             h.disconnect(exit, exit_port).unwrap();
             h.connect(exit, exit_port.index(), inner_exit, 0).unwrap();
-        }
-=======
-        // 5. Exit edges.
-        // Retarget edge from exit_node (that used to target outside) to inner_exit
-        let exit_port = h
-            .node_outputs(exit)
-            .filter(|p| {
-                let (t, p2) = h.linked_ports(exit, *p).exactly_one().ok().unwrap();
-                assert!(p2.index() == 0);
-                t == outside
-            })
-            .exactly_one()
-            .ok() // NodePorts does not implement Debug
-            .unwrap();
-        h.disconnect(exit, exit_port).unwrap();
-        h.connect(exit, exit_port.index(), inner_exit, 0).unwrap();
->>>>>>> e2213ba0
-        // And connect new_block to outside instead
-        h.connect(new_block, 0, outside, 0).unwrap();
-
+            // And connect new_block to outside instead
+            h.connect(new_block, 0, outside, 0).unwrap();
+        }
         Ok(())
     }
 }
@@ -343,7 +289,7 @@
         let (mut h, head, tail) = build_conditional_in_loop_cfg(false).unwrap();
         h.infer_and_validate(&PRELUDE_REGISTRY).unwrap();
         do_outline_cfg_test(&mut h, head, tail, 1);
-        h.infer_and_validate(&PRELUDE_REGISTRY).unwrap();
+        h.validate(&PRELUDE_REGISTRY).unwrap();
     }
 
     fn do_outline_cfg_test(
@@ -368,10 +314,6 @@
         }
         let blocks = [head, left, right, merge];
         h.apply_rewrite(OutlineCfg::new(blocks)).unwrap();
-<<<<<<< HEAD
-=======
-        h.validate(&PRELUDE_REGISTRY).unwrap();
->>>>>>> e2213ba0
         for n in blocks {
             assert_eq!(depth(h.base_hugr(), n), expected_depth + 2);
         }
@@ -400,7 +342,12 @@
             .unwrap();
         let [i1] = fbuild.input_wires_arr();
         let mut cfg_builder = fbuild
-            .cfg_builder([(USIZE_T, i1)], type_row![USIZE_T], Default::default())
+            .cfg_builder(
+                [(USIZE_T, i1)],
+                None,
+                type_row![USIZE_T],
+                Default::default(),
+            )
             .unwrap();
         let (head, tail) = build_conditional_in_loop(&mut cfg_builder, false).unwrap();
         let cfg = cfg_builder.finish_sub_container().unwrap();
