//! Rewrite for inserting a CFG-node into the hierarchy containing a subsection of an existing CFG
use std::collections::HashSet;

use itertools::Itertools;
use thiserror::Error;

use crate::builder::{BlockBuilder, Container, Dataflow, SubContainer};
use crate::extension::ExtensionSet;
use crate::hugr::rewrite::Rewrite;
use crate::hugr::{HugrMut, HugrView};
use crate::ops;
use crate::ops::handle::NodeHandle;
use crate::ops::{BasicBlock, OpTrait, OpType};
use crate::{type_row, Node};

/// Moves part of a Control-flow Sibling Graph into a new CFG-node
/// that is the only child of a new Basic Block in the original CSG.
pub struct OutlineCfg {
    blocks: HashSet<Node>,
}

impl OutlineCfg {
    /// Create a new OutlineCfg rewrite that will move the provided blocks.
    pub fn new(blocks: impl IntoIterator<Item = Node>) -> Self {
        Self {
            blocks: HashSet::from_iter(blocks),
        }
    }

    /// Compute the entry and exit nodes of the CFG which contains
    /// [`self.blocks`], along with the output neighbour its parent graph and
    /// the combined extension_deltas of all of the blocks.
    fn compute_entry_exit_outside_extensions(
        &self,
        h: &impl HugrView,
    ) -> Result<(Node, Node, Node, ExtensionSet), OutlineCfgError> {
        let cfg_n = match self
            .blocks
            .iter()
            .map(|n| h.get_parent(*n))
            .unique()
            .exactly_one()
        {
            Ok(Some(n)) => n,
            _ => return Err(OutlineCfgError::NotSiblings),
        };
        let o = h.get_optype(cfg_n);
        if !matches!(o, OpType::CFG(_)) {
            return Err(OutlineCfgError::ParentNotCfg(cfg_n, o.clone()));
        };
        let cfg_entry = h.children(cfg_n).next().unwrap();
        let mut entry = None;
        let mut exit_succ = None;
        let mut extension_delta = ExtensionSet::new();
        for &n in self.blocks.iter() {
            if n == cfg_entry
                || h.input_neighbours(n)
                    .any(|pred| !self.blocks.contains(&pred))
            {
                match entry {
                    None => {
                        entry = Some(n);
                    }
                    Some(prev) => {
                        return Err(OutlineCfgError::MultipleEntryNodes(prev, n));
                    }
                }
            }
            extension_delta = extension_delta.union(&o.signature().extension_reqs);
            let external_succs = h.output_neighbours(n).filter(|s| !self.blocks.contains(s));
            match external_succs.at_most_one() {
                Ok(None) => (), // No external successors
                Ok(Some(o)) => match exit_succ {
                    None => {
                        exit_succ = Some((n, o));
                    }
                    Some((prev, _)) => {
                        return Err(OutlineCfgError::MultipleExitNodes(prev, n));
                    }
                },
                Err(ext) => return Err(OutlineCfgError::MultipleExitEdges(n, ext.collect())),
            };
        }
        match (entry, exit_succ) {
            (Some(e), Some((x, o))) => Ok((e, x, o, extension_delta)),
            (None, _) => Err(OutlineCfgError::NoEntryNode),
            (_, None) => Err(OutlineCfgError::NoExitNode),
        }
    }
}

impl Rewrite for OutlineCfg {
    type Error = OutlineCfgError;
    type ApplyResult = ();

    const UNCHANGED_ON_FAILURE: bool = true;
    fn verify(&self, h: &impl HugrView) -> Result<(), OutlineCfgError> {
        self.compute_entry_exit_outside_extensions(h)?;
        Ok(())
    }
    fn apply(self, h: &mut impl HugrMut) -> Result<(), OutlineCfgError> {
        let (entry, exit, outside, extension_delta) =
            self.compute_entry_exit_outside_extensions(h)?;
        // 1. Compute signature
        // These panic()s only happen if the Hugr would not have passed validate()
        let OpType::BasicBlock(BasicBlock::DFB { inputs, .. }) = h.get_optype(entry) else {
            panic!("Entry node is not a basic block")
        };
        let inputs = inputs.clone();
        let outputs = match h.get_optype(outside) {
            OpType::BasicBlock(b) => b.dataflow_input().clone(),
            _ => panic!("External successor not a basic block"),
        };
        let outer_cfg = h.get_parent(entry).unwrap();
        let outer_entry = h.children(outer_cfg).next().unwrap();

        // 2. new_block contains input node, sub-cfg, exit node all connected
<<<<<<< HEAD
        let (new_block, cfg_node) = {
=======
        let new_block = {
            let input_extensions = h.get_nodetype(entry).input_extensions().cloned();
>>>>>>> 79de2133
            let mut new_block_bldr = BlockBuilder::new(
                inputs.clone(),
                input_extensions.clone(),
                vec![type_row![]],
                outputs.clone(),
                extension_delta.clone(),
            )
            .unwrap();
            let wires_in = inputs.iter().cloned().zip(new_block_bldr.input_wires());
            // N.B. By invoking the cfg_builder, we're forgetting any input
            // extensions that may have existed on the original CFG.
            let cfg = new_block_bldr
                .cfg_builder(wires_in, input_extensions, outputs, extension_delta)
                .unwrap();
            let cfg = cfg.finish_sub_container().unwrap();
            let predicate = new_block_bldr
                .add_constant(ops::Const::simple_unary_predicate(), ExtensionSet::new())
                .unwrap();
            let pred_wire = new_block_bldr.load_const(&predicate).unwrap();
            new_block_bldr
                .set_outputs(pred_wire, cfg.outputs())
                .unwrap();
            let (new_block, node_map) = h
                .insert_hugr(outer_cfg, new_block_bldr.hugr().clone())
                .unwrap();
            (new_block, *node_map.get(&cfg.node()).unwrap())
        };

        // 3. Entry edges. Change any edges into entry_block from outside, to target new_block
        let preds: Vec<_> = h
            .linked_ports(entry, h.node_inputs(entry).exactly_one().ok().unwrap())
            .collect();
        for (pred, br) in preds {
            if !self.blocks.contains(&pred) {
                h.disconnect(pred, br).unwrap();
                h.connect(pred, br.index(), new_block, 0).unwrap();
            }
        }
        if entry == outer_entry {
            // new_block must be the entry node, i.e. first child, of the enclosing CFG
            // (the current entry node will be reparented inside new_block below)
            h.move_before_sibling(new_block, outer_entry).unwrap();
        }

        // 4. Children of new CFG.
        let inner_exit = h.children(cfg_node).exactly_one().ok().unwrap();
        // Entry node must be first
        h.move_before_sibling(entry, inner_exit).unwrap();
        // And remaining nodes
        for n in self.blocks {
            // Do not move the entry node, as we have already
            if n != entry {
                h.set_parent(n, cfg_node).unwrap();
            }
        }

        // 5. Exit edges.
        // Retarget edge from exit_node (that used to target outside) to inner_exit
        let exit_port = h
            .node_outputs(exit)
            .filter(|p| {
                let (t, p2) = h.linked_ports(exit, *p).exactly_one().ok().unwrap();
                assert!(p2.index() == 0);
                t == outside
            })
            .exactly_one()
            .ok() // NodePorts does not implement Debug
            .unwrap();
        h.disconnect(exit, exit_port).unwrap();
        h.connect(exit, exit_port.index(), inner_exit, 0).unwrap();
        // And connect new_block to outside instead
        h.connect(new_block, 0, outside, 0).unwrap();

        Ok(())
    }
}

/// Errors that can occur in expressing an OutlineCfg rewrite.
#[derive(Debug, Error)]
pub enum OutlineCfgError {
    /// The set of blocks were not siblings
    #[error("The nodes did not all have the same parent")]
    NotSiblings,
    /// The parent node was not a CFG node
    #[error("The parent node {0:?} was not a CFG but a {1:?}")]
    ParentNotCfg(Node, OpType),
    /// Multiple blocks had incoming edges
    #[error("Multiple blocks had predecessors outside the set - at least {0:?} and {1:?}")]
    MultipleEntryNodes(Node, Node),
    /// Multiple blocks had outgoing edegs
    #[error("Multiple blocks had edges leaving the set - at least {0:?} and {1:?}")]
    MultipleExitNodes(Node, Node),
    /// One block had multiple outgoing edges
    #[error("Exit block {0:?} had edges to multiple external blocks {1:?}")]
    MultipleExitEdges(Node, Vec<Node>),
    /// No block was identified as an entry block
    #[error("No block had predecessors outside the set")]
    NoEntryNode,
    /// No block was identified as an exit block
    #[error("No block had a successor outside the set")]
    NoExitNode,
}

#[cfg(test)]
mod test {
    use std::collections::HashSet;

    use crate::algorithm::nest_cfgs::test::{
        build_cond_then_loop_cfg, build_conditional_in_loop_cfg,
    };
    use crate::extension::PRELUDE_REGISTRY;
    use crate::hugr::HugrMut;
    use crate::ops::handle::NodeHandle;
    use crate::{HugrView, Node};
    use cool_asserts::assert_matches;
    use itertools::Itertools;

    use super::{OutlineCfg, OutlineCfgError};

    fn depth(h: &impl HugrView, n: Node) -> u32 {
        match h.get_parent(n) {
            Some(p) => 1 + depth(h, p),
            None => 0,
        }
    }

    #[test]
    fn test_outline_cfg_errors() {
        let (mut h, head, tail) = build_conditional_in_loop_cfg(false).unwrap();
        let head = head.node();
        let tail = tail.node();
        //               /-> left --\
        //  entry -> head            > merge -> tail -> exit
        //            |  \-> right -/             |
        //             \---<---<---<---<---<--<---/
        // merge is unique predecessor of tail
        let merge = h.input_neighbours(tail).exactly_one().unwrap();
        h.validate(&PRELUDE_REGISTRY).unwrap();
        let backup = h.clone();
        let r = h.apply_rewrite(OutlineCfg::new([merge, tail]));
        assert_matches!(r, Err(OutlineCfgError::MultipleExitEdges(_, _)));
        assert_eq!(h, backup);

        let [left, right]: [Node; 2] = h.output_neighbours(head).collect_vec().try_into().unwrap();
        let r = h.apply_rewrite(OutlineCfg::new([left, right, head]));
        assert_matches!(r, Err(OutlineCfgError::MultipleExitNodes(a,b)) => HashSet::from([a,b]) == HashSet::from_iter([left, right, head]));
        assert_eq!(h, backup);

        let r = h.apply_rewrite(OutlineCfg::new([left, right, merge]));
        assert_matches!(r, Err(OutlineCfgError::MultipleEntryNodes(a,b)) => HashSet::from([a,b]) == HashSet::from([left, right]));
        assert_eq!(h, backup);
    }

    #[test]
    fn test_outline_cfg() {
        let (mut h, head, tail) = build_conditional_in_loop_cfg(false).unwrap();
        let head = head.node();
        let tail = tail.node();
        let parent = h.get_parent(head).unwrap();
        let [entry, exit]: [Node; 2] = h.children(parent).take(2).collect_vec().try_into().unwrap();
        //               /-> left --\
        //  entry -> head            > merge -> tail -> exit
        //            |  \-> right -/             |
        //             \---<---<---<---<---<--<---/
        // merge is unique predecessor of tail
        let merge = h.input_neighbours(tail).exactly_one().unwrap();
        let [left, right]: [Node; 2] = h.output_neighbours(head).collect_vec().try_into().unwrap();
        for n in [head, tail, merge] {
            assert_eq!(depth(&h, n), 1);
        }
        h.infer_and_validate(&PRELUDE_REGISTRY).unwrap();
        let blocks = [head, left, right, merge];
        h.apply_rewrite(OutlineCfg::new(blocks)).unwrap();
        h.validate(&PRELUDE_REGISTRY).unwrap();
        for n in blocks {
            assert_eq!(depth(&h, n), 3);
        }
        let new_block = h.output_neighbours(entry).exactly_one().unwrap();
        for n in [entry, exit, tail, new_block] {
            assert_eq!(depth(&h, n), 1);
        }
        assert_eq!(h.input_neighbours(tail).exactly_one().unwrap(), new_block);
        assert_eq!(
            h.output_neighbours(tail).take(2).collect::<HashSet<Node>>(),
            HashSet::from([exit, new_block])
        );
    }

    #[test]
    fn test_outline_cfg_move_entry() {
        //      /-> left --\
        // entry            > merge -> head -> tail -> exit
        //      \-> right -/             \-<--<-/
        let (mut h, merge, tail) = build_cond_then_loop_cfg(true).unwrap();

        let (entry, exit) = h.children(h.root()).take(2).collect_tuple().unwrap();
        let (left, right) = h.output_neighbours(entry).take(2).collect_tuple().unwrap();
        let (merge, tail) = (merge.node(), tail.node());
        let head = h.output_neighbours(merge).exactly_one().unwrap();

        h.validate(&PRELUDE_REGISTRY).unwrap();
        let blocks_to_move = [entry, left, right, merge];
        let other_blocks = [head, tail, exit];
        for &n in blocks_to_move.iter().chain(other_blocks.iter()) {
            assert_eq!(depth(&h, n), 1);
        }
        h.apply_rewrite(OutlineCfg::new(blocks_to_move.iter().copied()))
            .unwrap();
        h.validate(&PRELUDE_REGISTRY).unwrap();
        let new_entry = h.children(h.root()).next().unwrap();
        for n in other_blocks {
            assert_eq!(depth(&h, n), 1);
        }
        for n in blocks_to_move {
            assert_eq!(h.get_parent(h.get_parent(n).unwrap()).unwrap(), new_entry);
        }
    }
}<|MERGE_RESOLUTION|>--- conflicted
+++ resolved
@@ -115,12 +115,8 @@
         let outer_entry = h.children(outer_cfg).next().unwrap();
 
         // 2. new_block contains input node, sub-cfg, exit node all connected
-<<<<<<< HEAD
         let (new_block, cfg_node) = {
-=======
-        let new_block = {
             let input_extensions = h.get_nodetype(entry).input_extensions().cloned();
->>>>>>> 79de2133
             let mut new_block_bldr = BlockBuilder::new(
                 inputs.clone(),
                 input_extensions.clone(),
