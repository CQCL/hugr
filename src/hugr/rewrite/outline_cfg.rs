//! Rewrite for inserting a CFG-node into the hierarchy containing a subsection of an existing CFG
use std::collections::HashSet;

use itertools::Itertools;
use thiserror::Error;

use crate::builder::{BlockBuilder, Container, Dataflow, SubContainer};
use crate::extension::ExtensionSet;
use crate::hugr::hugrmut::sealed::HugrMutInternals;
use crate::hugr::rewrite::Rewrite;
use crate::hugr::views::sibling::SiblingMut;
use crate::hugr::{HugrMut, HugrView};
use crate::ops;
use crate::ops::handle::{BasicBlockID, CfgID, NodeHandle};
use crate::ops::{BasicBlock, OpTrait, OpType};
use crate::{type_row, Node};

/// Moves part of a Control-flow Sibling Graph into a new CFG-node
/// that is the only child of a new Basic Block in the original CSG.
pub struct OutlineCfg {
    blocks: HashSet<Node>,
}

impl OutlineCfg {
    /// Create a new OutlineCfg rewrite that will move the provided blocks.
    pub fn new(blocks: impl IntoIterator<Item = Node>) -> Self {
        Self {
            blocks: HashSet::from_iter(blocks),
        }
    }

    /// Compute the entry and exit nodes of the CFG which contains
    /// [`self.blocks`], along with the output neighbour its parent graph and
    /// the combined extension_deltas of all of the blocks.
    fn compute_entry_exit_outside_extensions(
        &self,
        h: &impl HugrView,
    ) -> Result<(Node, Node, Node, ExtensionSet), OutlineCfgError> {
        let cfg_n = match self
            .blocks
            .iter()
            .map(|n| h.get_parent(*n))
            .unique()
            .exactly_one()
        {
            Ok(Some(n)) => n,
            _ => return Err(OutlineCfgError::NotSiblings),
        };
        let o = h.get_optype(cfg_n);
        if !matches!(o, OpType::CFG(_)) {
            return Err(OutlineCfgError::ParentNotCfg(cfg_n, o.clone()));
        };
        let cfg_entry = h.children(cfg_n).next().unwrap();
        let mut entry = None;
        let mut exit_succ = None;
        let mut extension_delta = ExtensionSet::new();
        for &n in self.blocks.iter() {
            if n == cfg_entry
                || h.input_neighbours(n)
                    .any(|pred| !self.blocks.contains(&pred))
            {
                match entry {
                    None => {
                        entry = Some(n);
                    }
                    Some(prev) => {
                        return Err(OutlineCfgError::MultipleEntryNodes(prev, n));
                    }
                }
            }
            extension_delta = extension_delta.union(&o.signature().extension_reqs);
            let external_succs = h.output_neighbours(n).filter(|s| !self.blocks.contains(s));
            match external_succs.at_most_one() {
                Ok(None) => (), // No external successors
                Ok(Some(o)) => match exit_succ {
                    None => {
                        exit_succ = Some((n, o));
                    }
                    Some((prev, _)) => {
                        return Err(OutlineCfgError::MultipleExitNodes(prev, n));
                    }
                },
                Err(ext) => return Err(OutlineCfgError::MultipleExitEdges(n, ext.collect())),
            };
        }
        match (entry, exit_succ) {
            (Some(e), Some((x, o))) => Ok((e, x, o, extension_delta)),
            (None, _) => Err(OutlineCfgError::NoEntryNode),
            (_, None) => Err(OutlineCfgError::NoExitNode),
        }
    }
}

impl Rewrite for OutlineCfg {
    type Error = OutlineCfgError;
    type ApplyResult = ();

    const UNCHANGED_ON_FAILURE: bool = true;
    fn verify(&self, h: &impl HugrView) -> Result<(), OutlineCfgError> {
        self.compute_entry_exit_outside_extensions(h)?;
        Ok(())
    }
    fn apply(self, h: &mut impl HugrMut) -> Result<(), OutlineCfgError> {
        let (entry, exit, outside, extension_delta) =
            self.compute_entry_exit_outside_extensions(h)?;
        // 1. Compute signature
        // These panic()s only happen if the Hugr would not have passed validate()
        let OpType::BasicBlock(BasicBlock::DFB { inputs, .. }) = h.get_optype(entry) else {
            panic!("Entry node is not a basic block")
        };
        let inputs = inputs.clone();
        let outputs = match h.get_optype(outside) {
            OpType::BasicBlock(b) => b.dataflow_input().clone(),
            _ => panic!("External successor not a basic block"),
        };
        let outer_cfg = h.get_parent(entry).unwrap();
        let outer_entry = h.children(outer_cfg).next().unwrap();

        // 2. new_block contains input node, sub-cfg, exit node all connected
        let (new_block, cfg_node) = {
            let input_extensions = h.get_nodetype(entry).input_extensions().cloned();
            let mut new_block_bldr = BlockBuilder::new(
                inputs.clone(),
                input_extensions.clone(),
                vec![type_row![]],
                outputs.clone(),
                extension_delta.clone(),
            )
            .unwrap();
            let wires_in = inputs.iter().cloned().zip(new_block_bldr.input_wires());
            let cfg = new_block_bldr
                .cfg_builder(wires_in, input_extensions, outputs, extension_delta)
                .unwrap();
            let cfg = cfg.finish_sub_container().unwrap();
            let predicate = new_block_bldr
                .add_constant(ops::Const::simple_unary_predicate(), ExtensionSet::new())
                .unwrap();
            let pred_wire = new_block_bldr.load_const(&predicate).unwrap();
            new_block_bldr
                .set_outputs(pred_wire, cfg.outputs())
                .unwrap();
            let ins_res = h
                .insert_hugr(outer_cfg, new_block_bldr.hugr().clone())
                .unwrap();
            (
                ins_res.new_root,
                *ins_res.node_map.get(&cfg.node()).unwrap(),
            )
        };

        // 3. Entry edges. Change any edges into entry_block from outside, to target new_block
        let preds: Vec<_> = h
            .linked_ports(entry, h.node_inputs(entry).exactly_one().ok().unwrap())
            .collect();
        for (pred, br) in preds {
            if !self.blocks.contains(&pred) {
                h.disconnect(pred, br).unwrap();
                h.connect(pred, br.index(), new_block, 0).unwrap();
            }
        }
        if entry == outer_entry {
            // new_block must be the entry node, i.e. first child, of the enclosing CFG
            // (the current entry node will be reparented inside new_block below)
            h.move_before_sibling(new_block, outer_entry).unwrap();
        }

        // 4(a). Exit edges.
        // Remove edge from exit_node (that used to target outside)
        let exit_port = h
            .node_outputs(exit)
            .filter(|p| {
                let (t, p2) = h.linked_ports(exit, *p).exactly_one().ok().unwrap();
                assert!(p2.index() == 0);
                t == outside
            })
            .exactly_one()
            .ok() // NodePorts does not implement Debug
            .unwrap();
        h.disconnect(exit, exit_port).unwrap();
        // And connect new_block to outside instead
        h.connect(new_block, 0, outside, 0).unwrap();

        // 5. Children of new CFG.
        let inner_exit = {
            // These operations do not fit within any CSG/SiblingMut
            // so we need to access the Hugr directly.
            let h = h.hugr_mut();
            let inner_exit = h.children(cfg_node).exactly_one().ok().unwrap();
            // Entry node must be first
            h.move_before_sibling(entry, inner_exit).unwrap();
            // And remaining nodes
            for n in self.blocks {
                // Do not move the entry node, as we have already
                if n != entry {
                    h.set_parent(n, cfg_node).unwrap();
                }
            }
            inner_exit
        };

        // 4(b). Reconnect exit edge to the new exit node within the inner CFG
        // Use nested SiblingMut's in case the outer `h` is only a SiblingMut itself.
        let mut in_bb_view: SiblingMut<'_, BasicBlockID> =
            SiblingMut::try_new(h, new_block).unwrap();
        let mut in_cfg_view: SiblingMut<'_, CfgID> =
            SiblingMut::try_new(&mut in_bb_view, cfg_node).unwrap();
        in_cfg_view
            .connect(exit, exit_port.index(), inner_exit, 0)
            .unwrap();

        Ok(())
    }
}

/// Errors that can occur in expressing an OutlineCfg rewrite.
#[derive(Debug, Error)]
pub enum OutlineCfgError {
    /// The set of blocks were not siblings
    #[error("The nodes did not all have the same parent")]
    NotSiblings,
    /// The parent node was not a CFG node
    #[error("The parent node {0:?} was not a CFG but a {1:?}")]
    ParentNotCfg(Node, OpType),
    /// Multiple blocks had incoming edges
    #[error("Multiple blocks had predecessors outside the set - at least {0:?} and {1:?}")]
    MultipleEntryNodes(Node, Node),
    /// Multiple blocks had outgoing edegs
    #[error("Multiple blocks had edges leaving the set - at least {0:?} and {1:?}")]
    MultipleExitNodes(Node, Node),
    /// One block had multiple outgoing edges
    #[error("Exit block {0:?} had edges to multiple external blocks {1:?}")]
    MultipleExitEdges(Node, Vec<Node>),
    /// No block was identified as an entry block
    #[error("No block had predecessors outside the set")]
    NoEntryNode,
    /// No block was identified as an exit block
    #[error("No block had a successor outside the set")]
    NoExitNode,
}

#[cfg(test)]
mod test {
    use std::collections::HashSet;

    use crate::algorithm::nest_cfgs::test::{
<<<<<<< HEAD
        build_cond_then_loop_cfg, build_conditional_in_loop_cfg, depth,
=======
        build_cond_then_loop_cfg, build_conditional_in_loop, build_conditional_in_loop_cfg,
>>>>>>> 981f4f95
    };
    use crate::builder::{
        Container, Dataflow, DataflowSubContainer, HugrBuilder, ModuleBuilder, SubContainer,
    };
    use crate::extension::prelude::USIZE_T;
    use crate::extension::PRELUDE_REGISTRY;
    use crate::hugr::views::sibling::SiblingMut;
    use crate::hugr::HugrMut;
    use crate::ops::handle::{BasicBlockID, CfgID, NodeHandle};
    use crate::types::FunctionType;
    use crate::{type_row, Hugr, HugrView, Node};
    use cool_asserts::assert_matches;
    use itertools::Itertools;

    use super::{OutlineCfg, OutlineCfgError};

<<<<<<< HEAD
=======
    fn depth(h: &Hugr, n: Node) -> u32 {
        match h.get_parent(n) {
            Some(p) => 1 + depth(h, p),
            None => 0,
        }
    }

>>>>>>> 981f4f95
    #[test]
    fn test_outline_cfg_errors() {
        let (mut h, head, tail) = build_conditional_in_loop_cfg(false).unwrap();
        let head = head.node();
        let tail = tail.node();
        //               /-> left --\
        //  entry -> head            > merge -> tail -> exit
        //            |  \-> right -/             |
        //             \---<---<---<---<---<--<---/
        // merge is unique predecessor of tail
        let merge = h.input_neighbours(tail).exactly_one().unwrap();
        h.validate(&PRELUDE_REGISTRY).unwrap();
        let backup = h.clone();
        let r = h.apply_rewrite(OutlineCfg::new([merge, tail]));
        assert_matches!(r, Err(OutlineCfgError::MultipleExitEdges(_, _)));
        assert_eq!(h, backup);

        let [left, right]: [Node; 2] = h.output_neighbours(head).collect_vec().try_into().unwrap();
        let r = h.apply_rewrite(OutlineCfg::new([left, right, head]));
        assert_matches!(r, Err(OutlineCfgError::MultipleExitNodes(a,b)) => HashSet::from([a,b]) == HashSet::from_iter([left, right, head]));
        assert_eq!(h, backup);

        let r = h.apply_rewrite(OutlineCfg::new([left, right, merge]));
        assert_matches!(r, Err(OutlineCfgError::MultipleEntryNodes(a,b)) => HashSet::from([a,b]) == HashSet::from([left, right]));
        assert_eq!(h, backup);
    }

    #[test]
    fn test_outline_cfg() {
        let (mut h, head, tail) = build_conditional_in_loop_cfg(false).unwrap();
        h.infer_and_validate(&PRELUDE_REGISTRY).unwrap();
        do_outline_cfg_test(&mut h, head, tail, 1);
        h.validate(&PRELUDE_REGISTRY).unwrap();
    }

    fn do_outline_cfg_test(
        h: &mut impl HugrMut,
        head: BasicBlockID,
        tail: BasicBlockID,
        expected_depth: u32,
    ) {
        let head = head.node();
        let tail = tail.node();
        let parent = h.get_parent(head).unwrap();
        let [entry, exit]: [Node; 2] = h.children(parent).take(2).collect_vec().try_into().unwrap();
        //               /-> left --\
        //  entry -> head            > merge -> tail -> exit
        //            |  \-> right -/             |
        //             \---<---<---<---<---<--<---/
        // merge is unique predecessor of tail
        let merge = h.input_neighbours(tail).exactly_one().ok().unwrap();
        let [left, right]: [Node; 2] = h.output_neighbours(head).collect_vec().try_into().unwrap();
        for n in [head, tail, merge] {
            assert_eq!(depth(h.base_hugr(), n), expected_depth);
        }
        let blocks = [head, left, right, merge];
        h.apply_rewrite(OutlineCfg::new(blocks)).unwrap();
        for n in blocks {
            assert_eq!(depth(h.base_hugr(), n), expected_depth + 2);
        }
        let new_block = h.output_neighbours(entry).exactly_one().ok().unwrap();
        for n in [entry, exit, tail, new_block] {
            assert_eq!(depth(h.base_hugr(), n), expected_depth);
        }
        assert_eq!(
            h.input_neighbours(tail).exactly_one().ok().unwrap(),
            new_block
        );
        assert_eq!(
            h.output_neighbours(tail).take(2).collect::<HashSet<Node>>(),
            HashSet::from([exit, new_block])
        );
    }

    #[test]
    fn test_outline_cfg_subregion() {
        let mut module_builder = ModuleBuilder::new();
        let mut fbuild = module_builder
            .define_function(
                "main",
                FunctionType::new(type_row![USIZE_T], type_row![USIZE_T]).pure(),
            )
            .unwrap();
        let [i1] = fbuild.input_wires_arr();
        let mut cfg_builder = fbuild
            .cfg_builder(
                [(USIZE_T, i1)],
                None,
                type_row![USIZE_T],
                Default::default(),
            )
            .unwrap();
        let (head, tail) = build_conditional_in_loop(&mut cfg_builder, false).unwrap();
        let cfg = cfg_builder.finish_sub_container().unwrap();
        fbuild.finish_with_outputs(cfg.outputs()).unwrap();
        let mut h = module_builder.finish_prelude_hugr().unwrap();
        do_outline_cfg_test(
            &mut SiblingMut::<'_, CfgID>::try_new(&mut h, cfg.node()).unwrap(),
            head,
            tail,
            3,
        );
    }

    #[test]
    fn test_outline_cfg_move_entry() {
        //      /-> left --\
        // entry            > merge -> head -> tail -> exit
        //      \-> right -/             \-<--<-/
        let (mut h, merge, tail) = build_cond_then_loop_cfg(true).unwrap();

        let (entry, exit) = h.children(h.root()).take(2).collect_tuple().unwrap();
        let (left, right) = h.output_neighbours(entry).take(2).collect_tuple().unwrap();
        let (merge, tail) = (merge.node(), tail.node());
        let head = h.output_neighbours(merge).exactly_one().unwrap();

        h.validate(&PRELUDE_REGISTRY).unwrap();
        let blocks_to_move = [entry, left, right, merge];
        let other_blocks = [head, tail, exit];
        for &n in blocks_to_move.iter().chain(other_blocks.iter()) {
            assert_eq!(depth(&h, n), 1);
        }
        h.apply_rewrite(OutlineCfg::new(blocks_to_move.iter().copied()))
            .unwrap();
        h.validate(&PRELUDE_REGISTRY).unwrap();
        let new_entry = h.children(h.root()).next().unwrap();
        for n in other_blocks {
            assert_eq!(depth(&h, n), 1);
        }
        for n in blocks_to_move {
            assert_eq!(h.get_parent(h.get_parent(n).unwrap()).unwrap(), new_entry);
        }
    }
}<|MERGE_RESOLUTION|>--- conflicted
+++ resolved
@@ -243,11 +243,7 @@
     use std::collections::HashSet;
 
     use crate::algorithm::nest_cfgs::test::{
-<<<<<<< HEAD
-        build_cond_then_loop_cfg, build_conditional_in_loop_cfg, depth,
-=======
-        build_cond_then_loop_cfg, build_conditional_in_loop, build_conditional_in_loop_cfg,
->>>>>>> 981f4f95
+        build_cond_then_loop_cfg, build_conditional_in_loop, build_conditional_in_loop_cfg, depth
     };
     use crate::builder::{
         Container, Dataflow, DataflowSubContainer, HugrBuilder, ModuleBuilder, SubContainer,
@@ -258,22 +254,12 @@
     use crate::hugr::HugrMut;
     use crate::ops::handle::{BasicBlockID, CfgID, NodeHandle};
     use crate::types::FunctionType;
-    use crate::{type_row, Hugr, HugrView, Node};
+    use crate::{type_row, HugrView, Node};
     use cool_asserts::assert_matches;
     use itertools::Itertools;
 
     use super::{OutlineCfg, OutlineCfgError};
 
-<<<<<<< HEAD
-=======
-    fn depth(h: &Hugr, n: Node) -> u32 {
-        match h.get_parent(n) {
-            Some(p) => 1 + depth(h, p),
-            None => 0,
-        }
-    }
-
->>>>>>> 981f4f95
     #[test]
     fn test_outline_cfg_errors() {
         let (mut h, head, tail) = build_conditional_in_loop_cfg(false).unwrap();
