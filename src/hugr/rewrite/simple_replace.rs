//! Implementation of the `SimpleReplace` operation.

use std::collections::{HashMap, HashSet};

use itertools::Itertools;
use portgraph::{LinkMut, LinkView, MultiMut, NodeIndex, PortView};

use crate::hugr::{HugrMut, HugrView, NodeMetadata};
use crate::{
<<<<<<< HEAD
    hugr::{Node, NodeType, Rewrite},
    ops::{tag::OpTag, OpTrait, OpType},
    types::SignatureTrait,
=======
    hugr::{Node, Rewrite},
    ops::{OpTag, OpTrait, OpType},
>>>>>>> b9896b3e
    Hugr, Port,
};
use thiserror::Error;

/// Specification of a simple replacement operation.
#[derive(Debug, Clone)]
pub struct SimpleReplacement {
    /// The common DFG parent of all nodes to be replaced.
    pub parent: Node,
    /// The set of nodes to remove (a convex set of leaf children of `parent`).
    pub removal: HashSet<Node>,
    /// A hugr with DFG root (consisting of replacement nodes).
    pub replacement: Hugr,
    /// A map from (target ports of edges from the Input node of `replacement`) to (target ports of
    /// edges from nodes not in `removal` to nodes in `removal`).
    pub nu_inp: HashMap<(Node, Port), (Node, Port)>,
    /// A map from (target ports of edges from nodes in `removal` to nodes not in `removal`) to
    /// (input ports of the Output node of `replacement`).
    pub nu_out: HashMap<(Node, Port), Port>,
}

impl SimpleReplacement {
    /// Create a new [`SimpleReplacement`] specification.
    pub fn new(
        parent: Node,
        removal: HashSet<Node>,
        replacement: Hugr,
        nu_inp: HashMap<(Node, Port), (Node, Port)>,
        nu_out: HashMap<(Node, Port), Port>,
    ) -> Self {
        Self {
            parent,
            removal,
            replacement,
            nu_inp,
            nu_out,
        }
    }
}

impl Rewrite for SimpleReplacement {
    type Error = SimpleReplacementError;
    const UNCHANGED_ON_FAILURE: bool = true;

    fn verify(&self, _h: &Hugr) -> Result<(), SimpleReplacementError> {
        unimplemented!()
    }

    fn apply(self, h: &mut Hugr) -> Result<(), SimpleReplacementError> {
        // 1. Check the parent node exists and is a DFG node.
        if h.get_optype(self.parent).op.tag() != OpTag::Dfg {
            return Err(SimpleReplacementError::InvalidParentNode());
        }
        // 2. Check that all the to-be-removed nodes are children of it and are leaves.
        for node in &self.removal {
            if h.hierarchy.parent(node.index) != Some(self.parent.index)
                || h.hierarchy.has_children(node.index)
            {
                return Err(SimpleReplacementError::InvalidRemovedNode());
            }
        }
        // 3. Do the replacement.
        // 3.1. Add copies of all replacement nodes and edges to h. Exclude Input/Output nodes.
        // Create map from old NodeIndex (in self.replacement) to new NodeIndex (in self).
        let mut index_map: HashMap<NodeIndex, NodeIndex> = HashMap::new();
        let replacement_nodes = self
            .replacement
            .children(self.replacement.root())
            .collect::<Vec<Node>>();
        // slice of nodes omitting Input and Output:
        let replacement_inner_nodes = &replacement_nodes[2..];
        for &node in replacement_inner_nodes {
            // Check there are no const inputs.
            if !self
                .replacement
                .get_optype(node)
                .signature()
                .static_input()
                .is_empty()
            {
                return Err(SimpleReplacementError::InvalidReplacementNode());
            }
        }
        let self_output_node_index = h.children(self.parent).nth(1).unwrap();
        let replacement_output_node = *replacement_nodes.get(1).unwrap();
        for &node in replacement_inner_nodes {
            // Add the nodes.
            let op: &OpType = &self.replacement.get_optype(node).op;
            let new_node_index = h
                .add_op_after(self_output_node_index, NodeType::pure(op.clone()))
                .unwrap();
            index_map.insert(node.index, new_node_index.index);

            // Move the metadata
            let meta: &NodeMetadata = self.replacement.get_metadata(node);
            h.set_metadata(node, meta.clone());
        }
        // Add edges between all newly added nodes matching those in replacement.
        // TODO This will probably change when implicit copies are implemented.
        for &node in replacement_inner_nodes {
            let new_node_index = index_map.get(&node.index).unwrap();
            for node_successor in self.replacement.output_neighbours(node).unique() {
                if self.replacement.get_optype(node_successor).op.tag() != OpTag::Output {
                    let new_node_successor_index = index_map.get(&node_successor.index).unwrap();
                    for connection in self
                        .replacement
                        .graph
                        .get_connections(node.index, node_successor.index)
                    {
                        let src_offset = self
                            .replacement
                            .graph
                            .port_offset(connection.0)
                            .unwrap()
                            .index();
                        let tgt_offset = self
                            .replacement
                            .graph
                            .port_offset(connection.1)
                            .unwrap()
                            .index();
                        h.graph
                            .link_nodes(
                                *new_node_index,
                                src_offset,
                                *new_node_successor_index,
                                tgt_offset,
                            )
                            .unwrap();
                    }
                }
            }
        }
        // 3.2. For each p = self.nu_inp[q] such that q is not an Output port, add an edge from the
        // predecessor of p to (the new copy of) q.
        for ((rep_inp_node, rep_inp_port), (rem_inp_node, rem_inp_port)) in &self.nu_inp {
            if self.replacement.get_optype(*rep_inp_node).op.tag() != OpTag::Output {
                let new_inp_node_index = index_map.get(&rep_inp_node.index).unwrap();
                // add edge from predecessor of (s_inp_node, s_inp_port) to (new_inp_node, n_inp_port)
                let rem_inp_port_index = h
                    .graph
                    .port_index(rem_inp_node.index, rem_inp_port.offset)
                    .unwrap();
                let rem_inp_predecessor_subport = h.graph.port_link(rem_inp_port_index).unwrap();
                let rem_inp_predecessor_port_index = rem_inp_predecessor_subport.port();
                let new_inp_port_index = h
                    .graph
                    .port_index(*new_inp_node_index, rep_inp_port.offset)
                    .unwrap();
                h.graph.unlink_subport(rem_inp_predecessor_subport);
                h.graph
                    .link_ports(rem_inp_predecessor_port_index, new_inp_port_index)
                    .unwrap();
            }
        }
        // 3.3. For each q = self.nu_out[p] such that the predecessor of q is not an Input port, add an
        // edge from (the new copy of) the predecessor of q to p.
        for ((rem_out_node, rem_out_port), rep_out_port) in &self.nu_out {
            let rem_out_port_index = h
                .graph
                .port_index(rem_out_node.index, rem_out_port.offset)
                .unwrap();
            let rep_out_port_index = self
                .replacement
                .graph
                .port_index(replacement_output_node.index, rep_out_port.offset)
                .unwrap();
            let rep_out_predecessor_port_index = self
                .replacement
                .graph
                .port_link(rep_out_port_index)
                .unwrap();
            let rep_out_predecessor_node_index = self
                .replacement
                .graph
                .port_node(rep_out_predecessor_port_index)
                .unwrap();
            if self
                .replacement
                .get_optype(rep_out_predecessor_node_index.into())
                .op
                .tag()
                != OpTag::Input
            {
                let rep_out_predecessor_port_offset = self
                    .replacement
                    .graph
                    .port_offset(rep_out_predecessor_port_index)
                    .unwrap();
                let new_out_node_index = index_map.get(&rep_out_predecessor_node_index).unwrap();
                let new_out_port_index = h
                    .graph
                    .port_index(*new_out_node_index, rep_out_predecessor_port_offset)
                    .unwrap();
                h.graph.unlink_port(rem_out_port_index);
                h.graph
                    .link_ports(new_out_port_index, rem_out_port_index)
                    .unwrap();
            }
        }
        // 3.4. For each q = self.nu_out[p1], p0 = self.nu_inp[q], add an edge from the predecessor of p0
        // to p1.
        for ((rem_out_node, rem_out_port), &rep_out_port) in &self.nu_out {
            let rem_inp_nodeport = self.nu_inp.get(&(replacement_output_node, rep_out_port));
            if let Some((rem_inp_node, rem_inp_port)) = rem_inp_nodeport {
                // add edge from predecessor of (rem_inp_node, rem_inp_port) to (rem_out_node, rem_out_port):
                let rem_inp_port_index = h
                    .graph
                    .port_index(rem_inp_node.index, rem_inp_port.offset)
                    .unwrap();
                let rem_inp_predecessor_port_index =
                    h.graph.port_link(rem_inp_port_index).unwrap().port();
                let rem_out_port_index = h
                    .graph
                    .port_index(rem_out_node.index, rem_out_port.offset)
                    .unwrap();
                h.graph.unlink_port(rem_inp_port_index);
                h.graph.unlink_port(rem_out_port_index);
                h.graph
                    .link_ports(rem_inp_predecessor_port_index, rem_out_port_index)
                    .unwrap();
            }
        }
        // 3.5. Remove all nodes in self.removal and edges between them.
        for node in &self.removal {
            h.remove_node(*node).unwrap();
        }
        Ok(())
    }
}

/// Error from a [`SimpleReplacement`] operation.
#[derive(Debug, Clone, Error, PartialEq, Eq)]
pub enum SimpleReplacementError {
    /// Invalid parent node.
    #[error("Parent node is invalid.")]
    InvalidParentNode(),
    /// Node requested for removal is invalid.
    #[error("A node requested for removal is invalid.")]
    InvalidRemovedNode(),
    /// Node in replacement graph is invalid.
    #[error("A node in the replacement graph is invalid.")]
    InvalidReplacementNode(),
}

#[cfg(test)]
mod test {
    use std::collections::{HashMap, HashSet};

    use itertools::Itertools;
    use portgraph::Direction;

    use crate::builder::{
        BuildError, Container, DFGBuilder, Dataflow, DataflowHugr, DataflowSubContainer,
        HugrBuilder, ModuleBuilder,
    };
    use crate::hugr::view::HugrView;
<<<<<<< HEAD
    use crate::hugr::{Hugr, Node, NodeType};
    use crate::ops::tag::OpTag;
=======
    use crate::hugr::{Hugr, Node};
    use crate::ops::OpTag;
>>>>>>> b9896b3e
    use crate::ops::{LeafOp, OpTrait, OpType};
    use crate::types::{ClassicType, LinearType, Signature, SignatureTrait, SimpleType};
    use crate::{type_row, Port};

    use super::SimpleReplacement;

    const QB: SimpleType = SimpleType::Linear(LinearType::Qubit);

    /// Creates a hugr like the following:
    /// --   H   --
    /// -- [DFG] --
    /// where [DFG] is:
    /// ┌───┐     ┌───┐
    /// ┤ H ├──■──┤ H ├
    /// ├───┤┌─┴─┐├───┤
    /// ┤ H ├┤ X ├┤ H ├
    /// └───┘└───┘└───┘
    fn make_hugr() -> Result<Hugr, BuildError> {
        let mut module_builder = ModuleBuilder::new();
        let _f_id = {
            let mut func_builder = module_builder.define_function(
                "main",
                Signature::new_df(type_row![QB, QB, QB], type_row![QB, QB, QB]),
            )?;

            let [qb0, qb1, qb2] = func_builder.input_wires_arr();

            let q_out = func_builder.add_dataflow_op(NodeType::pure(LeafOp::H), vec![qb2])?;

            let mut inner_builder = func_builder.dfg_builder(
                Signature::new_df(type_row![QB, QB], type_row![QB, QB]),
                [qb0, qb1],
            )?;
            let inner_graph = {
                let [wire0, wire1] = inner_builder.input_wires_arr();
                let wire2 =
                    inner_builder.add_dataflow_op(NodeType::pure(LeafOp::H), vec![wire0])?;
                let wire3 =
                    inner_builder.add_dataflow_op(NodeType::pure(LeafOp::H), vec![wire1])?;
                let wire45 = inner_builder.add_dataflow_op(
                    NodeType::pure(LeafOp::CX),
                    wire2.outputs().chain(wire3.outputs()),
                )?;
                let [wire4, wire5] = wire45.outputs_arr();
                let wire6 =
                    inner_builder.add_dataflow_op(NodeType::pure(LeafOp::H), vec![wire4])?;
                let wire7 =
                    inner_builder.add_dataflow_op(NodeType::pure(LeafOp::H), vec![wire5])?;
                inner_builder.finish_with_outputs(wire6.outputs().chain(wire7.outputs()))
            }?;

            func_builder.finish_with_outputs(inner_graph.outputs().chain(q_out.outputs()))?
        };
        Ok(module_builder.finish_hugr()?)
    }

    /// Creates a hugr with a DFG root like the following:
    /// ┌───┐
    /// ┤ H ├──■──
    /// ├───┤┌─┴─┐
    /// ┤ H ├┤ X ├
    /// └───┘└───┘
    fn make_dfg_hugr() -> Result<Hugr, BuildError> {
        let mut dfg_builder = DFGBuilder::new(type_row![QB, QB], type_row![QB, QB])?;
        let [wire0, wire1] = dfg_builder.input_wires_arr();
        let wire2 = dfg_builder.add_dataflow_op(NodeType::pure(LeafOp::H), vec![wire0])?;
        let wire3 = dfg_builder.add_dataflow_op(NodeType::pure(LeafOp::H), vec![wire1])?;
        let wire45 = dfg_builder.add_dataflow_op(
            NodeType::pure(LeafOp::CX),
            wire2.outputs().chain(wire3.outputs()),
        )?;
        dfg_builder.finish_hugr_with_outputs(wire45.outputs())
    }

    /// Creates a hugr with a DFG root like the following:
    /// ─────
    /// ┌───┐
    /// ┤ H ├
    /// └───┘
    fn make_dfg_hugr2() -> Result<Hugr, BuildError> {
        let mut dfg_builder = DFGBuilder::new(type_row![QB, QB], type_row![QB, QB])?;
        let [wire0, wire1] = dfg_builder.input_wires_arr();
        let wire2 = dfg_builder.add_dataflow_op(NodeType::pure(LeafOp::H), vec![wire1])?;
        let wire2out = wire2.outputs().exactly_one().unwrap();
        let wireoutvec = vec![wire0, wire2out];
        dfg_builder.finish_hugr_with_outputs(wireoutvec)
    }

    #[test]
    /// Replace the
    ///      ┌───┐
    /// ──■──┤ H ├
    /// ┌─┴─┐├───┤
    /// ┤ X ├┤ H ├
    /// └───┘└───┘
    /// part of
    /// ┌───┐     ┌───┐
    /// ┤ H ├──■──┤ H ├
    /// ├───┤┌─┴─┐├───┤
    /// ┤ H ├┤ X ├┤ H ├
    /// └───┘└───┘└───┘
    /// with
    /// ┌───┐
    /// ┤ H ├──■──
    /// ├───┤┌─┴─┐
    /// ┤ H ├┤ X ├
    /// └───┘└───┘
    fn test_simple_replacement() {
        let mut h: Hugr = make_hugr().unwrap();
        // 1. Find the DFG node for the inner circuit
        let p: Node = h
            .nodes()
            .find(|node: &Node| h.get_optype(*node).op.tag() == OpTag::Dfg)
            .unwrap();
        // 2. Locate the CX and its successor H's in h
        let h_node_cx: Node = h
            .nodes()
            .find(|node: &Node| h.get_optype(*node).op == OpType::LeafOp(LeafOp::CX))
            .unwrap();
        let (h_node_h0, h_node_h1) = h.output_neighbours(h_node_cx).collect_tuple().unwrap();
        let s: HashSet<Node> = vec![h_node_cx, h_node_h0, h_node_h1].into_iter().collect();
        // 3. Construct a new DFG-rooted hugr for the replacement
        let n: Hugr = make_dfg_hugr().unwrap();
        // 4. Construct the input and output matchings
        // 4.1. Locate the CX and its predecessor H's in n
        let n_node_cx = n
            .nodes()
            .find(|node: &Node| n.get_optype(*node).op == OpType::LeafOp(LeafOp::CX))
            .unwrap();
        let (n_node_h0, n_node_h1) = n.input_neighbours(n_node_cx).collect_tuple().unwrap();
        // 4.2. Locate the ports we need to specify as "glue" in n
        let n_port_0 = n.node_ports(n_node_h0, Direction::Incoming).next().unwrap();
        let n_port_1 = n.node_ports(n_node_h1, Direction::Incoming).next().unwrap();
        let (n_cx_out_0, n_cx_out_1) = n
            .node_ports(n_node_cx, Direction::Outgoing)
            .take(2)
            .collect_tuple()
            .unwrap();
        let n_port_2 = n.linked_ports(n_node_cx, n_cx_out_0).next().unwrap().1;
        let n_port_3 = n.linked_ports(n_node_cx, n_cx_out_1).next().unwrap().1;
        // 4.3. Locate the ports we need to specify as "glue" in h
        let (h_port_0, h_port_1) = h
            .node_ports(h_node_cx, Direction::Incoming)
            .take(2)
            .collect_tuple()
            .unwrap();
        let h_h0_out = h.node_ports(h_node_h0, Direction::Outgoing).next().unwrap();
        let h_h1_out = h.node_ports(h_node_h1, Direction::Outgoing).next().unwrap();
        let (h_outp_node, h_port_2) = h.linked_ports(h_node_h0, h_h0_out).next().unwrap();
        let h_port_3 = h.linked_ports(h_node_h1, h_h1_out).next().unwrap().1;
        // 4.4. Construct the maps
        let mut nu_inp: HashMap<(Node, Port), (Node, Port)> = HashMap::new();
        let mut nu_out: HashMap<(Node, Port), Port> = HashMap::new();
        nu_inp.insert((n_node_h0, n_port_0), (h_node_cx, h_port_0));
        nu_inp.insert((n_node_h1, n_port_1), (h_node_cx, h_port_1));
        nu_out.insert((h_outp_node, h_port_2), n_port_2);
        nu_out.insert((h_outp_node, h_port_3), n_port_3);
        // 5. Define the replacement
        let r = SimpleReplacement {
            parent: p,
            removal: s,
            replacement: n,
            nu_inp,
            nu_out,
        };
        h.apply_rewrite(r).unwrap();
        // Expect [DFG] to be replaced with:
        // ┌───┐┌───┐
        // ┤ H ├┤ H ├──■──
        // ├───┤├───┤┌─┴─┐
        // ┤ H ├┤ H ├┤ X ├
        // └───┘└───┘└───┘
        assert_eq!(h.validate(), Ok(()));
    }

    #[test]
    /// Replace the
    ///
    /// ──■──
    /// ┌─┴─┐
    /// ┤ X ├
    /// └───┘
    /// part of
    /// ┌───┐     ┌───┐
    /// ┤ H ├──■──┤ H ├
    /// ├───┤┌─┴─┐├───┤
    /// ┤ H ├┤ X ├┤ H ├
    /// └───┘└───┘└───┘
    /// with
    /// ─────
    /// ┌───┐
    /// ┤ H ├
    /// └───┘
    fn test_simple_replacement_with_empty_wires() {
        let mut h: Hugr = make_hugr().unwrap();
        // 1. Find the DFG node for the inner circuit
        let p: Node = h
            .nodes()
            .find(|node: &Node| h.get_optype(*node).op.tag() == OpTag::Dfg)
            .unwrap();
        // 2. Locate the CX in h
        let h_node_cx: Node = h
            .nodes()
            .find(|node: &Node| h.get_optype(*node).op == OpType::LeafOp(LeafOp::CX))
            .unwrap();
        let s: HashSet<Node> = vec![h_node_cx].into_iter().collect();
        // 3. Construct a new DFG-rooted hugr for the replacement
        let n: Hugr = make_dfg_hugr2().unwrap();
        // 4. Construct the input and output matchings
        // 4.1. Locate the Output and its predecessor H in n
        let n_node_output = n
            .nodes()
            .find(|node: &Node| n.get_optype(*node).op.tag() == OpTag::Output)
            .unwrap();
        let (_n_node_input, n_node_h) = n.input_neighbours(n_node_output).collect_tuple().unwrap();
        // 4.2. Locate the ports we need to specify as "glue" in n
        let (n_port_0, n_port_1) = n
            .node_inputs(n_node_output)
            .take(2)
            .collect_tuple()
            .unwrap();
        let n_port_2 = n.node_inputs(n_node_h).next().unwrap();
        // 4.3. Locate the ports we need to specify as "glue" in h
        let (h_port_0, h_port_1) = h.node_inputs(h_node_cx).take(2).collect_tuple().unwrap();
        let (h_node_h0, h_node_h1) = h.output_neighbours(h_node_cx).collect_tuple().unwrap();
        let h_port_2 = h.node_ports(h_node_h0, Direction::Incoming).next().unwrap();
        let h_port_3 = h.node_ports(h_node_h1, Direction::Incoming).next().unwrap();
        // 4.4. Construct the maps
        let mut nu_inp: HashMap<(Node, Port), (Node, Port)> = HashMap::new();
        let mut nu_out: HashMap<(Node, Port), Port> = HashMap::new();
        nu_inp.insert((n_node_output, n_port_0), (h_node_cx, h_port_0));
        nu_inp.insert((n_node_h, n_port_2), (h_node_cx, h_port_1));
        nu_out.insert((h_node_h0, h_port_2), n_port_0);
        nu_out.insert((h_node_h1, h_port_3), n_port_1);
        // 5. Define the replacement
        let r = SimpleReplacement {
            parent: p,
            removal: s,
            replacement: n,
            nu_inp,
            nu_out,
        };
        h.apply_rewrite(r).unwrap();
        // Expect [DFG] to be replaced with:
        // ┌───┐┌───┐
        // ┤ H ├┤ H ├
        // ├───┤├───┤┌───┐
        // ┤ H ├┤ H ├┤ H ├
        // └───┘└───┘└───┘
        assert_eq!(h.validate(), Ok(()));
    }

    #[test]
    fn test_replace_cx_cross() {
        let q_row: Vec<SimpleType> = vec![LinearType::Qubit.into(), LinearType::Qubit.into()];
        let mut builder = DFGBuilder::new(q_row.clone(), q_row).unwrap();
        let mut circ = builder.as_circuit(builder.input_wires().collect());
        circ.append(LeafOp::CX, [0, 1]).unwrap();
        circ.append(LeafOp::CX, [1, 0]).unwrap();
        let wires = circ.finish();
        let [input, output] = builder.io();
        let mut h = builder.finish_hugr_with_outputs(wires).unwrap();
        let replacement = h.clone();
        let orig = h.clone();

        let parent = h.root();
        let removal = h
            .nodes()
            .filter(|&n| h.get_optype(n).op.tag() == OpTag::Leaf)
            .collect();
        let inputs = h
            .node_outputs(input)
            .filter(|&p| h.get_optype(input).signature().get(p).is_some())
            .map(|p| {
                let link = h.linked_ports(input, p).next().unwrap();
                (link, link)
            })
            .collect();
        let outputs = h
            .node_inputs(output)
            .filter(|&p| h.get_optype(output).signature().get(p).is_some())
            .map(|p| ((output, p), p))
            .collect();
        h.apply_rewrite(SimpleReplacement::new(
            parent,
            removal,
            replacement,
            inputs,
            outputs,
        ))
        .unwrap();

        // They should be the same, up to node indices
        assert_eq!(h.edge_count(), orig.edge_count());
    }

    #[test]
    fn test_replace_after_copy() {
        let one_bit: Vec<SimpleType> = vec![ClassicType::bit().into()];
        let two_bit: Vec<SimpleType> = vec![ClassicType::bit().into(), ClassicType::bit().into()];

        let mut builder = DFGBuilder::new(one_bit.clone(), one_bit.clone()).unwrap();
        let inw = builder.input_wires().exactly_one().unwrap();
        let outw = builder
            .add_dataflow_op(NodeType::pure(LeafOp::Xor), [inw, inw])
            .unwrap()
            .outputs();
        let [input, _] = builder.io();
        let mut h = builder.finish_hugr_with_outputs(outw).unwrap();

        let mut builder = DFGBuilder::new(two_bit, one_bit).unwrap();
        let inw = builder.input_wires();
        let outw = builder
            .add_dataflow_op(NodeType::pure(LeafOp::Xor), inw)
            .unwrap()
            .outputs();
        let [repl_input, repl_output] = builder.io();
        let repl = builder.finish_hugr_with_outputs(outw).unwrap();

        let orig = h.clone();

        let parent = h.root();
        let removal = h
            .nodes()
            .filter(|&n| h.get_optype(n).op.tag() == OpTag::Leaf)
            .collect();

        let first_out_p = h.node_outputs(input).next().unwrap();
        let embedded_inputs = h.linked_ports(input, first_out_p);
        let repl_inputs = repl
            .node_outputs(repl_input)
            .map(|p| repl.linked_ports(repl_input, p).next().unwrap());
        let inputs = embedded_inputs.zip(repl_inputs).collect();

        let outputs = repl
            .node_inputs(repl_output)
            .filter(|&p| repl.get_optype(repl_output).signature().get(p).is_some())
            .map(|p| ((repl_output, p), p))
            .collect();

        h.apply_rewrite(SimpleReplacement::new(
            parent, removal, repl, inputs, outputs,
        ))
        .unwrap();

        // Nothing changed
        assert_eq!(h.node_count(), orig.node_count());
    }
}<|MERGE_RESOLUTION|>--- conflicted
+++ resolved
@@ -7,14 +7,9 @@
 
 use crate::hugr::{HugrMut, HugrView, NodeMetadata};
 use crate::{
-<<<<<<< HEAD
     hugr::{Node, NodeType, Rewrite},
-    ops::{tag::OpTag, OpTrait, OpType},
+    ops::{OpTag, OpTrait, OpType},
     types::SignatureTrait,
-=======
-    hugr::{Node, Rewrite},
-    ops::{OpTag, OpTrait, OpType},
->>>>>>> b9896b3e
     Hugr, Port,
 };
 use thiserror::Error;
@@ -272,13 +267,8 @@
         HugrBuilder, ModuleBuilder,
     };
     use crate::hugr::view::HugrView;
-<<<<<<< HEAD
     use crate::hugr::{Hugr, Node, NodeType};
-    use crate::ops::tag::OpTag;
-=======
-    use crate::hugr::{Hugr, Node};
     use crate::ops::OpTag;
->>>>>>> b9896b3e
     use crate::ops::{LeafOp, OpTrait, OpType};
     use crate::types::{ClassicType, LinearType, Signature, SignatureTrait, SimpleType};
     use crate::{type_row, Port};
