--- conflicted
+++ resolved
@@ -59,15 +59,9 @@
         unimplemented!()
     }
 
-<<<<<<< HEAD
     fn apply(self, h: &mut impl HugrMut) -> Result<(), SimpleReplacementError> {
-        // 1. Check the parent node exists and is a DFG node.
-        if h.get_optype(self.parent).tag() != OpTag::Dfg {
-=======
-    fn apply(self, h: &mut Hugr) -> Result<(), SimpleReplacementError> {
         // 1. Check the parent node exists and is a DataflowParent.
         if !OpTag::DataflowParent.is_superset(h.get_optype(self.parent).tag()) {
->>>>>>> 3e795d7f
             return Err(SimpleReplacementError::InvalidParentNode());
         }
         // 2. Check that all the to-be-removed nodes are children of it and are leaves.
