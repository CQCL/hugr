//! Region-level views of a HUGR.
//!
//! A region is a subgraph of a HUGR that includes a root node and some of its
//! descendants. The root node is the only node in the region that has no parent
//! in the region. Non-local edges between nodes inside and outside the region
//! are ignored.
//!
//! [`FlatRegionView`] includes only the root node and its direct children,
//! while [`RegionView`] includes all the descendants of the root.
//!
//! Both views implement the [`Region`] trait, so they can be used
//! interchangeably. They implement [`HugrView`] as well as petgraph's _visit_
//! traits.

pub mod petgraph;

use std::iter;

use ::petgraph::visit as pv;
use context_iterators::{ContextIterator, IntoContextIterator, MapWithCtx};
use itertools::{Itertools, MapInto};
use portgraph::{LinkView, PortIndex, PortView};

use crate::{hugr::NodeType, Direction, Hugr, Node, Port};

use super::view::sealed::HugrInternals;
use super::{HugrView, NodeMetadata};

type FlatRegionGraph<'g, Base> =
    portgraph::view::FlatRegion<'g, <Base as HugrInternals>::Portgraph>;

/// Single region view of a HUGR. Includes only the root node and its direct children.
///
/// For a view that includes all the descendants of the root, see [`RegionView`].
pub struct FlatRegionView<'g, Base = Hugr>
where
    Base: HugrInternals,
{
    /// The chosen root node.
    root: Node,

<<<<<<< HEAD
    /// The graph encoding the adjacency structure of the HUGR.
    graph: FlatRegionGraph<'g>,

    /// The node hierarchy.
    hierarchy: &'g Hierarchy,

    /// Operation types for each node.
    op_types: &'g UnmanagedDenseMap<portgraph::NodeIndex, NodeType>,
=======
    /// The filtered portgraph encoding the adjacency structure of the HUGR.
    graph: FlatRegionGraph<'g, Base>,
>>>>>>> b9896b3e

    /// The rest of the HUGR.
    hugr: &'g Base,
}

impl<'g, Base> Clone for FlatRegionView<'g, Base>
where
    Base: HugrInternals + HugrView + Clone,
{
    fn clone(&self) -> Self {
        FlatRegionView::new(self.hugr, self.root)
    }
}

impl<'g, Base> HugrView for FlatRegionView<'g, Base>
where
    Base: HugrInternals + HugrView,
{
    type Nodes<'a> = iter::Chain<iter::Once<Node>, MapInto<portgraph::hierarchy::Children<'a>, Node>>
    where
        Self: 'a;

    type NodePorts<'a> = MapInto<<FlatRegionGraph<'g, Base> as PortView>::NodePortOffsets<'a>, Port>
    where
        Self: 'a;

    type Children<'a> = MapInto<portgraph::hierarchy::Children<'a>, Node>
    where
        Self: 'a;

    type Neighbours<'a> = MapInto<<FlatRegionGraph<'g, Base> as LinkView>::Neighbours<'a>, Node>
    where
        Self: 'a;

    type PortLinks<'a> = MapWithCtx<
        <FlatRegionGraph<'g, Base> as LinkView>::PortLinks<'a>,
        &'a Self,
        (Node, Port),
    > where
        Self: 'a;

    #[inline]
    fn root(&self) -> Node {
        self.root
    }

    #[inline]
    fn get_parent(&self, node: Node) -> Option<Node> {
        self.hugr.get_parent(node).filter(|&n| n == self.root)
    }

    #[inline]
<<<<<<< HEAD
    fn get_optype(&self, node: Node) -> &NodeType {
        self.op_types.get(node.index)
=======
    fn get_optype(&self, node: Node) -> &OpType {
        self.hugr.get_optype(node)
>>>>>>> b9896b3e
    }

    #[inline]
    fn get_metadata(&self, node: Node) -> &NodeMetadata {
        self.hugr.get_metadata(node)
    }

    #[inline]
    fn node_count(&self) -> usize {
        self.base_hugr().hierarchy.child_count(self.root.index) + 1
    }

    #[inline]
    fn edge_count(&self) -> usize {
        // Faster implementation than filtering all the nodes in the internal graph.
        self.nodes()
            .map(|n| self.output_neighbours(n).count())
            .sum()
    }

    #[inline]
    fn nodes(&self) -> Self::Nodes<'_> {
        // Faster implementation than filtering all the nodes in the internal graph.
        let children = self
            .base_hugr()
            .hierarchy
            .children(self.root.index)
            .map_into();
        iter::once(self.root).chain(children)
    }

    #[inline]
    fn node_ports(&self, node: Node, dir: Direction) -> Self::NodePorts<'_> {
        self.graph.port_offsets(node.index, dir).map_into()
    }

    #[inline]
    fn all_node_ports(&self, node: Node) -> Self::NodePorts<'_> {
        self.graph.all_port_offsets(node.index).map_into()
    }

    fn linked_ports(&self, node: Node, port: Port) -> Self::PortLinks<'_> {
        let port = self.graph.port_index(node.index, port.offset).unwrap();
        self.graph
            .port_links(port)
            .with_context(self)
            .map_with_context(|(_, link), region| {
                let port: PortIndex = link.into();
                let node = region.graph.port_node(port).unwrap();
                let offset = region.graph.port_offset(port).unwrap();
                (node.into(), offset.into())
            })
    }

    #[inline]
    fn num_ports(&self, node: Node, dir: Direction) -> usize {
        self.graph.num_ports(node.index, dir)
    }

    #[inline]
    fn children(&self, node: Node) -> Self::Children<'_> {
        match node == self.root {
            true => self.base_hugr().hierarchy.children(node.index).map_into(),
            false => portgraph::hierarchy::Children::default().map_into(),
        }
    }

    #[inline]
    fn neighbours(&self, node: Node, dir: Direction) -> Self::Neighbours<'_> {
        self.graph.neighbours(node.index, dir).map_into()
    }

    #[inline]
    fn all_neighbours(&self, node: Node) -> Self::Neighbours<'_> {
        self.graph.all_neighbours(node.index).map_into()
    }
}

type RegionGraph<'g, Base> = portgraph::view::Region<'g, <Base as HugrInternals>::Portgraph>;

/// Single region view of a HUGR. Includes only the root node and its
/// descendants.
///
/// For a view that includes only the direct children of the root, see
/// [`FlatRegionView`]. Prefer using [`FlatRegionView`] over this type when
/// possible, as it is more efficient.
pub struct RegionView<'g, Base>
where
    Base: HugrInternals,
{
    /// The chosen root node.
    root: Node,

    /// The graph encoding the adjacency structure of the HUGR.
    graph: RegionGraph<'g, Base>,

    /// The node hierarchy.
<<<<<<< HEAD
    hierarchy: &'g Hierarchy,

    /// Operation types for each node.
    op_types: &'g UnmanagedDenseMap<portgraph::NodeIndex, NodeType>,

    /// Metadata types for each node.
    metadata: &'g UnmanagedDenseMap<portgraph::NodeIndex, NodeMetadata>,
=======
    hugr: &'g Base,
>>>>>>> b9896b3e
}

impl<'g, Base: Clone> Clone for RegionView<'g, Base>
where
    Base: HugrInternals + HugrView,
{
    fn clone(&self) -> Self {
        RegionView::new(self.hugr, self.root)
    }
}

impl<'g, Base> HugrView for RegionView<'g, Base>
where
    Base: HugrInternals + HugrView,
{
    type Nodes<'a> = MapInto<<RegionGraph<'g, Base> as PortView>::Nodes<'a>, Node>
    where
        Self: 'a;

    type NodePorts<'a> = MapInto<<RegionGraph<'g, Base> as PortView>::NodePortOffsets<'a>, Port>
    where
        Self: 'a;

    type Children<'a> = MapInto<portgraph::hierarchy::Children<'a>, Node>
    where
        Self: 'a;

    type Neighbours<'a> = MapInto<<RegionGraph<'g, Base> as LinkView>::Neighbours<'a>, Node>
    where
        Self: 'a;

    type PortLinks<'a> = MapWithCtx<
        <RegionGraph<'g, Base> as LinkView>::PortLinks<'a>,
        &'a Self,
        (Node, Port),
    > where
        Self: 'a;

    #[inline]
    fn root(&self) -> Node {
        self.root
    }

    #[inline]
    fn get_parent(&self, node: Node) -> Option<Node> {
        self.hugr
            .get_parent(node)
            .filter(|&parent| self.graph.contains_node(parent.index))
            .map(Into::into)
    }

    #[inline]
<<<<<<< HEAD
    fn get_optype(&self, node: Node) -> &NodeType {
        self.op_types.get(node.index)
=======
    fn get_optype(&self, node: Node) -> &OpType {
        self.hugr.get_optype(node)
>>>>>>> b9896b3e
    }

    #[inline]
    fn get_metadata(&self, node: Node) -> &NodeMetadata {
        self.hugr.get_metadata(node)
    }

    #[inline]
    fn node_count(&self) -> usize {
        self.graph.node_count()
    }

    #[inline]
    fn edge_count(&self) -> usize {
        self.graph.link_count()
    }

    #[inline]
    fn nodes(&self) -> Self::Nodes<'_> {
        self.graph.nodes_iter().map_into()
    }

    #[inline]
    fn node_ports(&self, node: Node, dir: Direction) -> Self::NodePorts<'_> {
        self.graph.port_offsets(node.index, dir).map_into()
    }

    #[inline]
    fn all_node_ports(&self, node: Node) -> Self::NodePorts<'_> {
        self.graph.all_port_offsets(node.index).map_into()
    }

    fn linked_ports(&self, node: Node, port: Port) -> Self::PortLinks<'_> {
        let port = self.graph.port_index(node.index, port.offset).unwrap();
        self.graph
            .port_links(port)
            .with_context(self)
            .map_with_context(|(_, link), region| {
                let port: PortIndex = link.into();
                let node = region.graph.port_node(port).unwrap();
                let offset = region.graph.port_offset(port).unwrap();
                (node.into(), offset.into())
            })
    }

    #[inline]
    fn num_ports(&self, node: Node, dir: Direction) -> usize {
        self.graph.num_ports(node.index, dir)
    }

    #[inline]
    fn children(&self, node: Node) -> Self::Children<'_> {
        match self.graph.contains_node(node.index) {
            true => self.base_hugr().hierarchy.children(node.index).map_into(),
            false => portgraph::hierarchy::Children::default().map_into(),
        }
    }

    #[inline]
    fn neighbours(&self, node: Node, dir: Direction) -> Self::Neighbours<'_> {
        self.graph.neighbours(node.index, dir).map_into()
    }

    #[inline]
    fn all_neighbours(&self, node: Node) -> Self::Neighbours<'_> {
        self.graph.all_neighbours(node.index).map_into()
    }
}

/// A common trait for views of a hugr region.
pub trait Region<'a>:
    HugrView
    + pv::GraphBase<NodeId = Node>
    + pv::GraphProp
    + pv::NodeCount
    + pv::NodeIndexable
    + pv::EdgeCount
    + pv::Visitable
    + pv::GetAdjacencyMatrix
    + pv::Visitable
where
    for<'g> &'g Self: pv::IntoNeighborsDirected + pv::IntoNodeIdentifiers,
{
    /// The base from which the region is derived.
    type Base;

    /// Create a region view of a HUGR given a root node.
    fn new(hugr: &'a Self::Base, root: Node) -> Self;
}

impl<'a, Base> Region<'a> for FlatRegionView<'a, Base>
where
    Base: HugrInternals + HugrView,
{
    type Base = Base;

    fn new(hugr: &'a Base, root: Node) -> Self {
        Self {
            root,
            graph: FlatRegionGraph::<Base>::new_flat_region(
                hugr.portgraph(),
                &hugr.base_hugr().hierarchy,
                root.index,
            ),
            hugr,
        }
    }
}

impl<'a, Base> Region<'a> for RegionView<'a, Base>
where
    Base: HugrInternals + HugrView,
{
    type Base = Base;

    fn new(hugr: &'a Base, root: Node) -> Self {
        Self {
            root,
            graph: RegionGraph::<Base>::new_region(
                hugr.portgraph(),
                &hugr.base_hugr().hierarchy,
                root.index,
            ),
            hugr,
        }
    }
}

impl<'g, Base> super::view::sealed::HugrInternals for FlatRegionView<'g, Base>
where
    Base: HugrInternals,
{
    type Portgraph = FlatRegionGraph<'g, Base>;

    #[inline]
    fn portgraph(&self) -> &Self::Portgraph {
        &self.graph
    }

    #[inline]
    fn base_hugr(&self) -> &Hugr {
        self.hugr.base_hugr()
    }
}

impl<'g, Base> super::view::sealed::HugrInternals for RegionView<'g, Base>
where
    Base: HugrInternals,
{
    type Portgraph = RegionGraph<'g, Base>;

    #[inline]
    fn portgraph(&self) -> &Self::Portgraph {
        &self.graph
    }

    #[inline]
    fn base_hugr(&self) -> &Hugr {
        self.hugr.base_hugr()
    }
}

#[cfg(test)]
mod test {
    use crate::{
        builder::{Container, Dataflow, DataflowSubContainer, HugrBuilder, ModuleBuilder},
        hugr::NodeType,
        ops::{handle::NodeHandle, LeafOp},
        type_row,
        types::{ClassicType, LinearType, Signature, SignatureTrait, SimpleType},
    };

    use super::*;

    const NAT: SimpleType = SimpleType::Classic(ClassicType::i64());
    const QB: SimpleType = SimpleType::Linear(LinearType::Qubit);

    /// Make a module hugr with a fn definition containing an inner dfg node.
    ///
    /// Returns the hugr, the fn node id, and the nested dgf node id.
    fn make_module_hgr() -> Result<(Hugr, Node, Node), Box<dyn std::error::Error>> {
        let mut module_builder = ModuleBuilder::new();

        let (f_id, inner_id) = {
            let mut func_builder = module_builder.define_function(
                "main",
                Signature::new_df(type_row![NAT, QB], type_row![NAT, QB]),
            )?;

            let [int, qb] = func_builder.input_wires_arr();

            let q_out = func_builder.add_dataflow_op(NodeType::pure(LeafOp::H), vec![qb])?;

            let inner_id = {
                let inner_builder = func_builder
                    .dfg_builder(Signature::new_df(type_row![NAT], type_row![NAT]), [int])?;
                let w = inner_builder.input_wires();
                inner_builder.finish_with_outputs(w)
            }?;

            let f_id =
                func_builder.finish_with_outputs(inner_id.outputs().chain(q_out.outputs()))?;
            (f_id, inner_id)
        };
        let hugr = module_builder.finish_hugr()?;
        Ok((hugr, f_id.handle().node(), inner_id.handle().node()))
    }

    #[test]
    fn flat_region() -> Result<(), Box<dyn std::error::Error>> {
        let (hugr, def, inner) = make_module_hgr()?;

        let region = FlatRegionView::new(&hugr, def);

        assert_eq!(region.node_count(), 5);
        assert!(region
            .nodes()
            .all(|n| n == def || hugr.get_parent(n) == Some(def)));
        assert_eq!(region.children(inner).count(), 0);

        Ok(())
    }

    #[test]
    fn full_region() -> Result<(), Box<dyn std::error::Error>> {
        let (hugr, def, inner) = make_module_hgr()?;

        let region = RegionView::new(&hugr, def);

        assert_eq!(region.node_count(), 7);
        assert!(region.nodes().all(|n| n == def
            || hugr.get_parent(n) == Some(def)
            || hugr.get_parent(n) == Some(inner)));
        assert_eq!(region.children(inner).count(), 2);

        Ok(())
    }
}<|MERGE_RESOLUTION|>--- conflicted
+++ resolved
@@ -39,19 +39,8 @@
     /// The chosen root node.
     root: Node,
 
-<<<<<<< HEAD
-    /// The graph encoding the adjacency structure of the HUGR.
-    graph: FlatRegionGraph<'g>,
-
-    /// The node hierarchy.
-    hierarchy: &'g Hierarchy,
-
-    /// Operation types for each node.
-    op_types: &'g UnmanagedDenseMap<portgraph::NodeIndex, NodeType>,
-=======
     /// The filtered portgraph encoding the adjacency structure of the HUGR.
     graph: FlatRegionGraph<'g, Base>,
->>>>>>> b9896b3e
 
     /// The rest of the HUGR.
     hugr: &'g Base,
@@ -104,13 +93,8 @@
     }
 
     #[inline]
-<<<<<<< HEAD
     fn get_optype(&self, node: Node) -> &NodeType {
-        self.op_types.get(node.index)
-=======
-    fn get_optype(&self, node: Node) -> &OpType {
         self.hugr.get_optype(node)
->>>>>>> b9896b3e
     }
 
     #[inline]
@@ -208,17 +192,7 @@
     graph: RegionGraph<'g, Base>,
 
     /// The node hierarchy.
-<<<<<<< HEAD
-    hierarchy: &'g Hierarchy,
-
-    /// Operation types for each node.
-    op_types: &'g UnmanagedDenseMap<portgraph::NodeIndex, NodeType>,
-
-    /// Metadata types for each node.
-    metadata: &'g UnmanagedDenseMap<portgraph::NodeIndex, NodeMetadata>,
-=======
     hugr: &'g Base,
->>>>>>> b9896b3e
 }
 
 impl<'g, Base: Clone> Clone for RegionView<'g, Base>
@@ -271,13 +245,8 @@
     }
 
     #[inline]
-<<<<<<< HEAD
     fn get_optype(&self, node: Node) -> &NodeType {
-        self.op_types.get(node.index)
-=======
-    fn get_optype(&self, node: Node) -> &OpType {
         self.hugr.get_optype(node)
->>>>>>> b9896b3e
     }
 
     #[inline]
