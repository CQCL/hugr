//! HUGR invariant checks.

use std::collections::HashMap;
use std::iter;

use itertools::Itertools;
use petgraph::algo::dominators::{self, Dominators};
use petgraph::visit::{DfsPostOrder, Walker};
use portgraph::{LinkView, PortView};
use thiserror::Error;

use crate::hugr::{
    typecheck::{typecheck_const, ConstTypeError},
    NodeType,
};
use crate::ops::validate::{ChildrenEdgeData, ChildrenValidationError, EdgeValidationError};
use crate::ops::OpTag;
use crate::ops::{self, OpTrait, OpType, ValidateOp};
use crate::resource::ResourceSet;
use crate::types::{ClassicType, EdgeKind, SimpleType};
use crate::{Direction, Hugr, Node, Port};

use super::region::{FlatRegionView, Region};
use super::view::HugrView;

/// Structure keeping track of pre-computed information used in the validation
/// process.
///
/// TODO: Consider implementing updatable dominator trees and storing it in the
/// Hugr to avoid recomputing it every time.
struct ValidationContext<'a> {
    hugr: &'a Hugr,
    /// Dominator tree for each CFG region, using the container node as index.
    dominators: HashMap<Node, Dominators<Node>>,
    /// Resource requirements associated with each edge
    resources: HashMap<(Node, Direction), ResourceSet>,
}

impl Hugr {
    /// Check the validity of the HUGR.
    pub fn validate(&self) -> Result<(), ValidationError> {
        let mut validator = ValidationContext::new(self);
        validator.validate()
    }
}

impl<'a> ValidationContext<'a> {
    /// Create a new validation context.
    pub fn new(hugr: &'a Hugr) -> Self {
        Self {
            hugr,
            dominators: HashMap::new(),
            resources: HashMap::new(),
        }
    }

    /// Check the validity of the HUGR.
    pub fn validate(&mut self) -> Result<(), ValidationError> {
        // Root node must be a root in the hierarchy.
        if !self.hugr.hierarchy.is_root(self.hugr.root) {
            return Err(ValidationError::RootNotRoot {
                node: self.hugr.root(),
            });
        }

        for node in self.hugr.graph.nodes_iter().map_into() {
            self.gather_resources(&node)?;
        }

        // Node-specific checks
        for node in self.hugr.graph.nodes_iter().map_into() {
            self.validate_node(node)?;
        }

        Ok(())
    }

    /// Use the signature supplied by a dataflow node to work out the
    /// resource requirements for all of its input and output edges, then put
    /// those requirements in the ValidationContext
    fn gather_resources(&mut self, node: &Node) -> Result<(), ValidationError> {
        let op = self.hugr.op_types.get(node.index);
        let sig = op.signature();

        for dir in Direction::BOTH {
            assert!(self
                .resources
                .insert((*node, dir), sig.get_resources(&dir).clone())
                .is_none());
        }

        Ok(())
    }

    /// Compute the dominator tree for a CFG region, identified by its container
    /// node.
    ///
    /// The results of this computation should be cached in `self.dominators`.
    /// We don't do it here to avoid mutable borrows.
    fn compute_dominator(&self, parent: Node) -> Dominators<Node> {
        let region = FlatRegionView::new(self.hugr, parent);
        let entry_node = self.hugr.children(parent).next().unwrap();
        dominators::simple_fast(&region, entry_node)
    }

    /// Check the constraints on a single node.
    ///
    /// This includes:
    /// - Matching the number of ports with the signature
    /// - Dataflow ports are correct. See `validate_df_port`
    fn validate_node(&mut self, node: Node) -> Result<(), ValidationError> {
        let node_type = self.hugr.get_optype(node);

        // The Hugr can have only one root node.
        if node == self.hugr.root() {
            // The root node has no edges.
            if self.hugr.graph.num_outputs(node.index) + self.hugr.graph.num_inputs(node.index) != 0
            {
                return Err(ValidationError::RootWithEdges { node });
            }
        } else {
            let Some(parent) = self.hugr.get_parent(node) else {
                return Err(ValidationError::NoParent { node });
            };

            let parent_optype = &self.hugr.get_optype(parent).op;
            let allowed_children = parent_optype.validity_flags().allowed_children;
            if !allowed_children.is_superset(node_type.op.tag()) {
                return Err(ValidationError::InvalidParentOp {
                    child: node,
                    child_optype: node_type.op.clone(),
                    parent,
                    parent_optype: parent_optype.clone(),
                    allowed_children,
                });
            }

            for dir in Direction::BOTH {
                // Check that we have the correct amount of ports and edges.
                let num_ports = self.hugr.graph.num_ports(node.index, dir);
                if num_ports != node_type.port_count(dir) {
                    return Err(ValidationError::WrongNumberOfPorts {
                        node,
                        optype: node_type.op.clone(),
                        actual: num_ports,
                        expected: node_type.port_count(dir),
                        dir,
                    });
                }

                // Check port connections
                for (i, port_index) in self.hugr.graph.ports(node.index, dir).enumerate() {
                    let port = Port::new(dir, i);
                    self.validate_port(node, port, port_index, node_type)?;
                }
            }
        }

        // Check operation-specific constraints
        self.validate_operation(node, node_type)?;

        Ok(())
    }

    /// Check that two `PortIndex` have compatible resource requirements,
    /// according to the information accumulated by `gather_resources`.
    ///
    /// This resource checking assumes that free resource variables
    ///   (e.g. implicit lifting of `A -> B` to `[R]A -> [R]B`)
    /// and adding of lift nodes
    ///   (i.e. those which transform an edge from `A` to `[R]A`)
    /// has already been done.
    fn check_resources_compatible(
        &self,
        src: &(Node, Port),
        tgt: &(Node, Port),
    ) -> Result<(), ValidationError> {
        let rs_src = self.resources.get(&(src.0, Direction::Outgoing)).unwrap();
        let rs_tgt = self.resources.get(&(tgt.0, Direction::Incoming)).unwrap();

        if rs_src == rs_tgt {
            Ok(())
        } else if rs_src.is_subset(rs_tgt) {
            // The extra resource requirements reside in the target node.
            // If so, we can fix this mismatch with a lift node
            Err(ValidationError::TgtExceedsSrcResources {
                from: src.0,
                from_offset: src.1,
                from_resources: rs_src.clone(),
                to: tgt.0,
                to_offset: tgt.1,
                to_resources: rs_tgt.clone(),
            })
        } else {
            Err(ValidationError::SrcExceedsTgtResources {
                from: src.0,
                from_offset: src.1,
                from_resources: rs_src.clone(),
                to: tgt.0,
                to_offset: tgt.1,
                to_resources: rs_tgt.clone(),
            })
        }
    }

    /// Check whether a port is valid.
    /// - Input ports and output linear ports must be connected
    /// - The linked port must have a compatible type.
    fn validate_port(
        &mut self,
        node: Node,
        port: Port,
        port_index: portgraph::PortIndex,
        node_type: &NodeType,
    ) -> Result<(), ValidationError> {
        let port_kind = node_type.port_kind(port).unwrap();
        let dir = port.direction();

        let mut links = self.hugr.graph.port_links(port_index).peekable();
        let must_be_connected = match dir {
            // Incoming ports must be connected, except for state order ports, branch case nodes,
            // and CFG nodes.
            Direction::Incoming => {
                port_kind != EdgeKind::StateOrder
                    && port_kind != EdgeKind::ControlFlow
                    && node_type.op.tag() != OpTag::Case
            }
            // Linear dataflow values must be connected.
            Direction::Outgoing => port_kind.is_linear(),
        };
        if must_be_connected && links.peek().is_none() {
            return Err(ValidationError::UnconnectedPort {
                node,
                port,
                port_kind,
            });
        }

        // Avoid double checking connected port types.
        if dir == Direction::Incoming {
            return Ok(());
        }

        let mut link_cnt = 0;
        for (_, link) in links {
            link_cnt += 1;
            if port_kind.is_linear() && link_cnt > 1 {
                return Err(ValidationError::TooManyConnections {
                    node,
                    port,
                    port_kind,
                });
            }

            let other_node: Node = self.hugr.graph.port_node(link).unwrap().into();
            let other_offset = self.hugr.graph.port_offset(link).unwrap().into();

            self.check_resources_compatible(&(node, port), &(other_node, other_offset))?;

            let other_op = self.hugr.get_optype(other_node);
            let Some(other_kind) = other_op.port_kind(other_offset) else {
                // The number of ports in `other_node` does not match the operation definition.
                // This should be caught by `validate_node`.
                return Err(self.validate_node(other_node).unwrap_err());
            };
            // TODO: We will require some "unifiable" comparison instead of strict equality, to allow for pre-type inference hugrs.
            if other_kind != port_kind {
                return Err(ValidationError::IncompatiblePorts {
                    from: node,
                    from_port: port,
                    from_kind: port_kind,
                    to: other_node,
                    to_port: other_offset,
                    to_kind: other_kind,
                });
            }

            self.validate_edge(node, port, node_type, other_node, other_offset)?;
        }

        Ok(())
    }

    /// Check operation-specific constraints.
    ///
    /// These are flags defined for each operation type as an [`OpValidityFlags`] object.
    fn validate_operation(&self, node: Node, node_type: &NodeType) -> Result<(), ValidationError> {
        let flags = node_type.op.validity_flags();

        if self.hugr.hierarchy.child_count(node.index) > 0 {
            if flags.allowed_children.is_empty() {
                return Err(ValidationError::NonContainerWithChildren {
                    node,
                    optype: node_type.op.clone(),
                });
            }

            let all_children = self.hugr.children(node);
            let mut first_two_children = all_children.clone().take(2);
            let first_child = self.hugr.get_optype(first_two_children.next().unwrap());
            if !flags.allowed_first_child.is_superset(first_child.op.tag()) {
                return Err(ValidationError::InvalidInitialChild {
                    parent: node,
                    parent_optype: node_type.op.clone(),
                    optype: first_child.op.clone(),
                    expected: flags.allowed_first_child,
                    position: "first",
                });
            }

            if let Some(second_child) = first_two_children
                .next()
                .map(|child| &self.hugr.get_optype(child).op)
            {
                if !flags.allowed_second_child.is_superset(second_child.tag()) {
                    return Err(ValidationError::InvalidInitialChild {
                        parent: node,
                        parent_optype: node_type.op.clone(),
                        optype: second_child.clone(),
                        expected: flags.allowed_second_child,
                        position: "second",
                    });
                }
            }
            // Additional validations running over the full list of children optypes
            let children_optypes = all_children.map(|c| (c.index, &self.hugr.get_optype(c).op));
            if let Err(source) = node_type.op.validate_children(children_optypes) {
                return Err(ValidationError::InvalidChildren {
                    parent: node,
                    parent_optype: node_type.op.clone(),
                    source,
                });
            }

            // Additional validations running over the edges of the contained graph
            if let Some(edge_check) = flags.edge_check {
                for source in self.hugr.hierarchy.children(node.index) {
                    for target in self.hugr.graph.output_neighbours(source) {
                        if self.hugr.hierarchy.parent(target) != Some(node.index) {
                            continue;
                        }
                        let source_op = self.hugr.get_optype(source.into());
                        let target_op = self.hugr.get_optype(target.into());
                        for (source_port, target_port) in
                            self.hugr.graph.get_connections(source, target)
                        {
                            let edge_data = ChildrenEdgeData {
                                source,
                                target,
                                source_port: self.hugr.graph.port_offset(source_port).unwrap(),
                                target_port: self.hugr.graph.port_offset(target_port).unwrap(),
                                source_op: source_op.op.clone(),
                                target_op: target_op.op.clone(),
                            };
                            if let Err(source) = edge_check(edge_data) {
                                return Err(ValidationError::InvalidEdges {
                                    parent: node,
                                    parent_optype: node_type.op.clone(),
                                    source,
                                });
                            }
                        }
                    }
                }
            }

            if flags.requires_dag {
                self.validate_children_dag(node, node_type)?;
            }
        } else if flags.requires_children {
            return Err(ValidationError::ContainerWithoutChildren {
                node,
                optype: node_type.op.clone(),
            });
        }

        Ok(())
    }

    /// Ensure that the children of a node form a direct acyclic graph with a
    /// single source and source. That is, their edges do not form cycles in the
    /// graph and there are no dangling nodes.
    ///
    /// Inter-graph edges are ignored. Only internal dataflow, constant, or
    /// state order edges are considered.
    fn validate_children_dag(
        &self,
        parent: Node,
        node_type: &NodeType,
    ) -> Result<(), ValidationError> {
        if !self.hugr.hierarchy.has_children(parent.index) {
            // No children, nothing to do
            return Ok(());
        };

        let region = FlatRegionView::new(self.hugr, parent);
        let entry_node = self.hugr.children(parent).next().unwrap();

        let postorder = DfsPostOrder::new(&region, entry_node);
        let nodes_visited = postorder.iter(&region).filter(|n| *n != parent).count();
        // Local ScopedDefn's should not be reachable from the Input node, so discount them
        let non_defn_count = self
            .hugr
            .children(parent)
            .filter(|n| !OpTag::ScopedDefn.is_superset(self.hugr.get_optype(*n).op.tag()))
            .count();
        if nodes_visited != non_defn_count {
            return Err(ValidationError::NotABoundedDag {
                node: parent,
                optype: node_type.op.clone(),
            });
        }

        Ok(())
    }

    /// Check the edge is valid, i.e. the source/target nodes are at appropriate
    /// positions in the hierarchy for some locality:
    /// - Local edges, of any kind;
    /// - External edges, for static and value edges only: from a node to a sibling's descendant.
    ///   For Value edges, there must also be an order edge between the copy and the sibling.
    /// - Dominator edges, for value edges only: from a node in a BasicBlock node to
    ///   a descendant of a post-dominating sibling of the BasicBlock.
    fn validate_edge(
        &mut self,
        from: Node,
        from_offset: Port,
        from_optype: &NodeType,
        to: Node,
        to_offset: Port,
    ) -> Result<(), ValidationError> {
        let from_parent = self
            .hugr
            .get_parent(from)
            .expect("Root nodes cannot have ports");
        let to_parent = self.hugr.get_parent(to);
        let local = Some(from_parent) == to_parent;

        let is_static = match from_optype.port_kind(from_offset).unwrap() {
            // Inter-graph constant wires do not have restrictions
            EdgeKind::Static(typ) => {
                if let OpType::Const(ops::Const(val)) = &from_optype.op {
                    typecheck_const(&typ, val).map_err(ValidationError::from)?;
                } else {
                    // If const edges aren't coming from const nodes, they're graph
                    // edges coming from FuncDecl or FuncDefn
                    if !OpTag::Function.is_superset(from_optype.tag()) {
                        return Err(InterGraphEdgeError::InvalidConstSrc {
                            from,
                            from_offset,
                            typ,
                        }
                        .into());
                    };
                };
                true
            }
            ty => {
                if !local && !matches!(ty, EdgeKind::Value(SimpleType::Classic(_))) {
                    return Err(InterGraphEdgeError::NonClassicalData {
                        from,
                        from_offset,
                        to,
                        to_offset,
                        ty,
                    }
                    .into());
                }
                false
            }
        };
        if local {
            return Ok(());
        }

        // To detect either external or dominator edges, we traverse the ancestors
        // of the target until we find either `from_parent` (in the external
        // case), or the parent of `from_parent` (in the dominator case).
        //
        // This search could be sped-up with a pre-computed LCA structure, but
        // for valid Hugrs this search should be very short.
        let from_parent_parent = self.hugr.get_parent(from_parent);
        for (ancestor, ancestor_parent) in
            iter::successors(to_parent, |&p| self.hugr.get_parent(p)).tuple_windows()
        {
            if ancestor_parent == from_parent {
                // External edge.
                if !is_static {
                    // Must have an order edge.
                    self.hugr
                        .graph
                        .get_connections(from.index, ancestor.index)
                        .find(|&(p, _)| {
                            let offset = self.hugr.graph.port_offset(p).unwrap();
                            from_optype.port_kind(offset) == Some(EdgeKind::StateOrder)
                        })
                        .ok_or(InterGraphEdgeError::MissingOrderEdge {
                            from,
                            from_offset,
                            to,
                            to_offset,
                            to_ancestor: ancestor,
                        })?;
                }
                return Ok(());
            } else if Some(ancestor_parent) == from_parent_parent && !is_static {
                // Dominator edge
                let ancestor_parent_op = self.hugr.get_optype(ancestor_parent);
                if ancestor_parent_op.op.tag() != OpTag::Cfg {
                    return Err(InterGraphEdgeError::NonCFGAncestor {
                        from,
                        from_offset,
                        to,
                        to_offset,
                        ancestor_parent_op: ancestor_parent_op.op.clone(),
                    }
                    .into());
                }

                // Check domination
                let dominator_tree = match self.dominators.get(&ancestor_parent) {
                    Some(tree) => tree,
                    None => {
                        let tree = self.compute_dominator(ancestor_parent);
                        self.dominators.insert(ancestor_parent, tree);
                        self.dominators.get(&ancestor_parent).unwrap()
                    }
                };
                if !dominator_tree
                    .dominators(ancestor)
                    .map_or(false, |mut ds| ds.any(|n| n == from_parent))
                {
                    return Err(InterGraphEdgeError::NonDominatedAncestor {
                        from,
                        from_offset,
                        to,
                        to_offset,
                        from_parent,
                        ancestor,
                    }
                    .into());
                }

                return Ok(());
            }
        }

        Err(InterGraphEdgeError::NoRelation {
            from,
            from_offset,
            to,
            to_offset,
        }
        .into())
    }
}

/// Errors that can occur while validating a Hugr.
#[derive(Debug, Clone, PartialEq, Eq, Error)]
#[allow(missing_docs)]
pub enum ValidationError {
    /// The root node of the Hugr is not a root in the hierarchy.
    #[error("The root node of the Hugr {node:?} is not a root in the hierarchy.")]
    RootNotRoot { node: Node },
    /// The root node of the Hugr should not have any edges.
    #[error("The root node of the Hugr {node:?} has edges when it should not.")]
    RootWithEdges { node: Node },
    /// The node ports do not match the operation signature.
    #[error("The node {node:?} has an invalid number of ports. The operation {optype:?} cannot have {actual:?} {dir:?} ports. Expected {expected:?}.")]
    WrongNumberOfPorts {
        node: Node,
        optype: OpType,
        actual: usize,
        expected: usize,
        dir: Direction,
    },
    /// A dataflow port is not connected.
    #[error("The node {node:?} has an unconnected port {port:?} of type {port_kind:?}.")]
    UnconnectedPort {
        node: Node,
        port: Port,
        port_kind: EdgeKind,
    },
    /// A linear port is connected to more than one thing.
    #[error("The node {node:?} has a port {port:?} of type {port_kind:?} with more than one connection.")]
    TooManyConnections {
        node: Node,
        port: Port,
        port_kind: EdgeKind,
    },
    /// Connected ports have different types, or non-unifiable types.
    #[error("Connected ports {from_port:?} in node {from:?} and {to_port:?} in node {to:?} have incompatible kinds. Cannot connect {from_kind:?} to {to_kind:?}.")]
    IncompatiblePorts {
        from: Node,
        from_port: Port,
        from_kind: EdgeKind,
        to: Node,
        to_port: Port,
        to_kind: EdgeKind,
    },
    /// The non-root node has no parent.
    #[error("The node {node:?} has no parent.")]
    NoParent { node: Node },
    /// The parent node is not compatible with the child node.
    #[error("The operation {parent_optype:?} cannot contain a {child_optype:?} as a child. Allowed children: {}. In node {child:?} with parent {parent:?}.", allowed_children.description())]
    InvalidParentOp {
        child: Node,
        child_optype: OpType,
        parent: Node,
        parent_optype: OpType,
        allowed_children: OpTag,
    },
    /// Invalid first/second child.
    #[error("A {optype:?} operation cannot be the {position} child of a {parent_optype:?}. Expected {expected}. In parent node {parent:?}")]
    InvalidInitialChild {
        parent: Node,
        parent_optype: OpType,
        optype: OpType,
        expected: OpTag,
        position: &'static str,
    },
    /// The children list has invalid elements.
    #[error(
        "An operation {parent_optype:?} contains invalid children: {source}. In parent {parent:?}, child {child:?}",
        child=source.child(),
    )]
    InvalidChildren {
        parent: Node,
        parent_optype: OpType,
        source: ChildrenValidationError,
    },
    /// The children graph has invalid edges.
    #[error(
        "An operation {parent_optype:?} contains invalid edges between its children: {source}. In parent {parent:?}, edge from {from:?} port {from_port:?} to {to:?} port {to_port:?}",
        from=source.edge().source,
        from_port=source.edge().source_port,
        to=source.edge().target,
        to_port=source.edge().target_port,
    )]
    InvalidEdges {
        parent: Node,
        parent_optype: OpType,
        source: EdgeValidationError,
    },
    /// The node operation is not a container, but has children.
    #[error("The node {node:?} with optype {optype:?} is not a container, but has children.")]
    NonContainerWithChildren { node: Node, optype: OpType },
    /// The node must have children, but has none.
    #[error("The node {node:?} with optype {optype:?} must have children, but has none.")]
    ContainerWithoutChildren { node: Node, optype: OpType },
    /// The children of a node do not form a dag with single source and sink.
    #[error("The children of an operation {optype:?} must form a dag with single source and sink. Loops are not allowed, nor are dangling nodes not in the path between the input and output. In node {node:?}.")]
    NotABoundedDag { node: Node, optype: OpType },
    /// There are invalid inter-graph edges.
    #[error(transparent)]
    InterGraphEdgeError(#[from] InterGraphEdgeError),
    /// Type error for constant values
    #[error("Type error for constant value: {0}.")]
    ConstTypeError(#[from] ConstTypeError),
    /// Missing lift node
    #[error("Resources at target node {to:?} ({to_offset:?}) ({to_resources}) exceed those at source {from:?} ({from_offset:?}) ({from_resources})")]
    TgtExceedsSrcResources {
        from: Node,
        from_offset: Port,
        from_resources: ResourceSet,
        to: Node,
        to_offset: Port,
        to_resources: ResourceSet,
    },
    /// Too many resource requirements coming from src
    #[error("Resources at source node {from:?} ({from_offset:?}) ({from_resources}) exceed those at target {to:?} ({to_offset:?}) ({to_resources})")]
    SrcExceedsTgtResources {
        from: Node,
        from_offset: Port,
        from_resources: ResourceSet,
        to: Node,
        to_offset: Port,
        to_resources: ResourceSet,
    },
}

/// Errors related to the inter-graph edge validations.
#[derive(Debug, Clone, PartialEq, Eq, Error)]
#[allow(missing_docs)]
pub enum InterGraphEdgeError {
    /// Inter-Graph edges can only carry classical data.
    #[error("Inter-graph edges can only carry classical data. In an inter-graph edge from {from:?} ({from_offset:?}) to {to:?} ({to_offset:?}) with type {ty:?}.")]
    NonClassicalData {
        from: Node,
        from_offset: Port,
        to: Node,
        to_offset: Port,
        ty: EdgeKind,
    },
    /// The grandparent of a dominator inter-graph edge must be a CFG container.
    #[error("The grandparent of a dominator inter-graph edge must be a CFG container. Found operation {ancestor_parent_op:?}. In a dominator inter-graph edge from {from:?} ({from_offset:?}) to {to:?} ({to_offset:?}).")]
    NonCFGAncestor {
        from: Node,
        from_offset: Port,
        to: Node,
        to_offset: Port,
        ancestor_parent_op: OpType,
    },
    /// The sibling ancestors of the external inter-graph edge endpoints must be have an order edge between them.
    #[error("Missing state order between the external inter-graph source {from:?} and the ancestor of the target {to_ancestor:?}. In an external inter-graph edge from {from:?} ({from_offset:?}) to {to:?} ({to_offset:?}).")]
    MissingOrderEdge {
        from: Node,
        from_offset: Port,
        to: Node,
        to_offset: Port,
        to_ancestor: Node,
    },
    /// The ancestors of an inter-graph edge are not related.
    #[error("The ancestors of an inter-graph edge are not related. In an inter-graph edge from {from:?} ({from_offset:?}) to {to:?} ({to_offset:?}).")]
    NoRelation {
        from: Node,
        from_offset: Port,
        to: Node,
        to_offset: Port,
    },
    /// The basic block containing the source node does not dominate the basic block containing the target node.
    #[error(" The basic block containing the source node does not dominate the basic block containing the target node in the CFG. Expected node {from_parent:?} to dominate {ancestor:?}. In a dominator inter-graph edge from {from:?} ({from_offset:?}) to {to:?} ({to_offset:?}).")]
    NonDominatedAncestor {
        from: Node,
        from_offset: Port,
        to: Node,
        to_offset: Port,
        from_parent: Node,
        ancestor: Node,
    },
    #[error(
        "Const edge comes from an invalid node type: {from:?} ({from_offset:?}). Edge type: {typ}"
    )]
    InvalidConstSrc {
        from: Node,
        from_offset: Port,
        typ: ClassicType,
    },
}

#[cfg(test)]
mod test {
    use cool_asserts::assert_matches;

    use super::*;
    use crate::builder::{BuildError, ModuleBuilder};
    use crate::builder::{Container, Dataflow, DataflowSubContainer, HugrBuilder};
    use crate::hugr::{HugrError, HugrMut, NodeType};
    use crate::ops::dataflow::IOTrait;
    use crate::ops::{self, ConstValue, LeafOp, OpType};
<<<<<<< HEAD
    use crate::types::{AbstractSignature, ClassicType, LinearType, Signature};
=======
    use crate::types::{ClassicType, Signature};
>>>>>>> 2b295587
    use crate::Direction;
    use crate::{type_row, Node};

    const NAT: SimpleType = SimpleType::Classic(ClassicType::i64());
    const B: SimpleType = SimpleType::Classic(ClassicType::bit());
    const Q: SimpleType = SimpleType::Qubit;

    /// Creates a hugr with a single function definition that copies a bit `copies` times.
    ///
    /// Returns the hugr and the node index of the definition.
    fn make_simple_hugr(copies: usize) -> (Hugr, Node) {
        let def_op: OpType = ops::FuncDefn {
            name: "main".into(),
            signature: AbstractSignature::new_df(type_row![B], vec![B; copies]),
        }
        .into();

        let mut b = Hugr::default();
        let root = b.root();

        let def = b.add_op_with_parent(root, NodeType::pure(def_op)).unwrap();
        let _ = add_df_children(&mut b, def, copies);

        (b, def)
    }

    /// Adds an input{B}, copy{B -> B^copies}, and output{B^copies} operation to a dataflow container.
    ///
    /// Returns the node indices of each of the operations.
    fn add_df_children(b: &mut Hugr, parent: Node, copies: usize) -> (Node, Node, Node) {
        let input = b
            .add_op_with_parent(parent, NodeType::pure(ops::Input::new(type_row![B])))
            .unwrap();
        let output = b
            .add_op_with_parent(parent, NodeType::pure(ops::Output::new(vec![B; copies])))
            .unwrap();
        let copy = b
            .add_op_with_parent(
                parent,
                NodeType::pure(LeafOp::Noop {
                    ty: ClassicType::bit().into(),
                }),
            )
            .unwrap();

        b.connect(input, 0, copy, 0).unwrap();
        for i in 0..copies {
            b.connect(copy, 0, output, i).unwrap();
        }

        (input, copy, output)
    }

    /// Adds an input{B}, tag_constant(0, B^pred_size), tag(B^pred_size), and
    /// output{Sum{unit^pred_size}, B} operation to a dataflow container.
    /// Intended to be used to populate a BasicBlock node in a CFG.
    ///
    /// Returns the node indices of each of the operations.
    fn add_block_children(
        b: &mut Hugr,
        parent: Node,
        predicate_size: usize,
    ) -> (Node, Node, Node, Node) {
        let const_op = ops::Const(ConstValue::simple_predicate(0, predicate_size));
        let tag_type = SimpleType::Classic(ClassicType::new_simple_predicate(predicate_size));

        let input = b
            .add_op_with_parent(parent, NodeType::pure(ops::Input::new(type_row![B])))
            .unwrap();
        let output = b
            .add_op_with_parent(
                parent,
                NodeType::pure(ops::Output::new(vec![tag_type.clone(), B])),
            )
            .unwrap();
        let tag_def = b
            .add_op_with_parent(b.root(), NodeType::pure(const_op))
            .unwrap();
        let tag = b
            .add_op_with_parent(
                parent,
                NodeType::pure(ops::LoadConstant {
                    datatype: tag_type.try_into().unwrap(),
                }),
            )
            .unwrap();

        b.connect(tag_def, 0, tag, 0).unwrap();
        b.add_other_edge(input, tag).unwrap();
        b.connect(tag, 0, output, 0).unwrap();
        b.connect(input, 0, output, 1).unwrap();

        (input, tag_def, tag, output)
    }

    #[test]
    fn invalid_root() {
        let declare_op: OpType = ops::FuncDecl {
            name: "main".into(),
            signature: Default::default(),
        }
        .into();

        let mut b = Hugr::default();
        let root = b.root();
        assert_eq!(b.validate(), Ok(()));

        // Add another hierarchy root
        let other = b.add_op(NodeType::pure(ops::Module));
        assert_matches!(
            b.validate(),
            Err(ValidationError::NoParent { node }) => assert_eq!(node, other)
        );
        b.set_parent(other, root).unwrap();
        b.replace_op(other, NodeType::pure(declare_op));
        b.add_ports(other, Direction::Outgoing, 1);
        assert_eq!(b.validate(), Ok(()));

        // Make the hugr root not a hierarchy root
        {
            let mut hugr = b.clone();
            hugr.root = other.index;
            assert_matches!(
                hugr.validate(),
                Err(ValidationError::RootNotRoot { node }) => assert_eq!(node, other)
            );
        }
    }

    #[test]
    fn leaf_root() {
        let leaf_op: OpType = LeafOp::Noop {
            ty: ClassicType::F64.into(),
        }
        .into();

        let b = Hugr::new(leaf_op);
        assert_eq!(b.validate(), Ok(()));
    }

    #[test]
    fn dfg_root() {
        let dfg_op: OpType = ops::DFG {
            signature: AbstractSignature::new_linear(type_row![B]),
        }
        .into();

        let mut b = Hugr::new(dfg_op);
        let root = b.root();
        add_df_children(&mut b, root, 1);
        assert_eq!(b.validate(), Ok(()));
    }

    #[test]
    fn simple_hugr() {
        let b = make_simple_hugr(2).0;
        assert_eq!(b.validate(), Ok(()));
    }

    #[test]
    /// General children restrictions.
    fn children_restrictions() {
        let (mut b, def) = make_simple_hugr(2);
        let root = b.root();
        let (_input, copy, _output) = b
            .hierarchy
            .children(def.index)
            .map_into()
            .collect_tuple()
            .unwrap();

        // Add a definition without children
        let def_sig = AbstractSignature::new_df(type_row![B], type_row![B, B]);
        let new_def = b
            .add_op_with_parent(
                root,
                NodeType::pure(ops::FuncDefn {
                    signature: def_sig,
                    name: "main".into(),
                }),
            )
            .unwrap();
        assert_matches!(
            b.validate(),
            Err(ValidationError::ContainerWithoutChildren { node, .. }) => assert_eq!(node, new_def)
        );

        // Add children to the definition, but move it to be a child of the copy
        add_df_children(&mut b, new_def, 2);
        b.set_parent(new_def, copy).unwrap();
        assert_matches!(
            b.validate(),
            Err(ValidationError::NonContainerWithChildren { node, .. }) => assert_eq!(node, copy)
        );
        b.set_parent(new_def, root).unwrap();

        // After moving the previous definition to a valid place,
        // add an input node to the module subgraph
        let new_input = b
            .add_op_with_parent(root, NodeType::pure(ops::Input::new(type_row![])))
            .unwrap();
        assert_matches!(
            b.validate(),
            Err(ValidationError::InvalidParentOp { parent, child, .. }) => {assert_eq!(parent, root); assert_eq!(child, new_input)}
        );
    }

    #[test]
    /// Validation errors in a dataflow subgraph.
    fn df_children_restrictions() {
        let (mut b, def) = make_simple_hugr(2);
        let (_input, output, copy) = b
            .hierarchy
            .children(def.index)
            .map_into()
            .collect_tuple()
            .unwrap();

        // Replace the output operation of the df subgraph with a copy
        b.replace_op(
            output,
            NodeType::pure(LeafOp::Noop {
                ty: ClassicType::bit().into(),
            }),
        );
        assert_matches!(
            b.validate(),
            Err(ValidationError::InvalidInitialChild { parent, .. }) => assert_eq!(parent, def)
        );

        // Revert it back to an output, but with the wrong number of ports
        b.replace_op(output, NodeType::pure(ops::Output::new(type_row![B])));
        assert_matches!(
            b.validate(),
            Err(ValidationError::InvalidChildren { parent, source: ChildrenValidationError::IOSignatureMismatch { child, .. }, .. })
                => {assert_eq!(parent, def); assert_eq!(child, output.index)}
        );
        b.replace_op(output, NodeType::pure(ops::Output::new(type_row![B, B])));

        // After fixing the output back, replace the copy with an output op
        b.replace_op(copy, NodeType::pure(ops::Output::new(type_row![B, B])));
        assert_matches!(
            b.validate(),
            Err(ValidationError::InvalidChildren { parent, source: ChildrenValidationError::InternalIOChildren { child, .. }, .. })
                => {assert_eq!(parent, def); assert_eq!(child, copy.index)}
        );
    }

    #[test]
    /// Validation errors in a dataflow subgraph.
    fn cfg_children_restrictions() {
        let (mut b, def) = make_simple_hugr(1);
        let (_input, _output, copy) = b
            .hierarchy
            .children(def.index)
            .map_into()
            .collect_tuple()
            .unwrap();

        b.replace_op(
            copy,
            NodeType::pure(ops::CFG {
                inputs: type_row![B],
                outputs: type_row![B],
            }),
        );
        assert_matches!(
            b.validate(),
            Err(ValidationError::ContainerWithoutChildren { .. })
        );
        let cfg = copy;

        // Construct a valid CFG, with one BasicBlock node and one exit node
        let block = b
            .add_op_with_parent(
                cfg,
                NodeType::pure(ops::BasicBlock::DFB {
                    inputs: type_row![B],
                    predicate_variants: vec![type_row![]],
                    other_outputs: type_row![B],
                }),
            )
            .unwrap();
        add_block_children(&mut b, block, 1);
        let exit = b
            .add_op_with_parent(
                cfg,
                NodeType::pure(ops::BasicBlock::Exit {
                    cfg_outputs: type_row![B],
                }),
            )
            .unwrap();
        b.add_other_edge(block, exit).unwrap();
        assert_eq!(b.validate(), Ok(()));

        // Test malformed errors

        // Add an internal exit node
        let exit2 = b
            .add_op_after(
                exit,
                NodeType::pure(ops::BasicBlock::Exit {
                    cfg_outputs: type_row![B],
                }),
            )
            .unwrap();
        assert_matches!(
            b.validate(),
            Err(ValidationError::InvalidChildren { parent, source: ChildrenValidationError::InternalExitChildren { child, .. }, .. })
                => {assert_eq!(parent, cfg); assert_eq!(child, exit2.index)}
        );
        b.remove_node(exit2).unwrap();

        // Change the types in the BasicBlock node to work on qubits instead of bits
        b.replace_op(
            block,
            NodeType::pure(ops::BasicBlock::DFB {
                inputs: type_row![Q],
                predicate_variants: vec![type_row![]],
                other_outputs: type_row![Q],
            }),
        );
        let mut block_children = b.hierarchy.children(block.index);
        let block_input = block_children.next().unwrap().into();
        let block_output = block_children.next_back().unwrap().into();
        b.replace_op(block_input, NodeType::pure(ops::Input::new(type_row![Q])));
        b.replace_op(
            block_output,
            NodeType::pure(ops::Output::new(vec![
                SimpleType::new_simple_predicate(1),
                Q,
            ])),
        );
        assert_matches!(
            b.validate(),
            Err(ValidationError::InvalidEdges { parent, source: EdgeValidationError::CFGEdgeSignatureMismatch { .. }, .. })
                => assert_eq!(parent, cfg)
        );
    }

    #[test]
    fn test_ext_edge() -> Result<(), HugrError> {
        let mut h = Hugr::new(ops::DFG {
            signature: AbstractSignature::new_df(type_row![B, B], type_row![B]),
        });
        let input =
            h.add_op_with_parent(h.root(), NodeType::pure(ops::Input::new(type_row![B, B])))?;
        let output =
            h.add_op_with_parent(h.root(), NodeType::pure(ops::Output::new(type_row![B])))?;
        // Nested DFG B -> B
        let sub_dfg = h.add_op_with_parent(
            h.root(),
            NodeType::pure(ops::DFG {
                signature: AbstractSignature::new_linear(type_row![B]),
            }),
        )?;
        // this Xor has its 2nd input unconnected
        let sub_op = {
            let sub_input =
                h.add_op_with_parent(sub_dfg, NodeType::pure(ops::Input::new(type_row![B])))?;
            let sub_output =
                h.add_op_with_parent(sub_dfg, NodeType::pure(ops::Output::new(type_row![B])))?;
            let sub_op = h.add_op_with_parent(sub_dfg, NodeType::pure(LeafOp::Xor))?;
            h.connect(sub_input, 0, sub_op, 0)?;
            h.connect(sub_op, 0, sub_output, 0)?;
            sub_op
        };

        h.connect(input, 0, sub_dfg, 0)?;
        h.connect(sub_dfg, 0, output, 0)?;

        assert_matches!(h.validate(), Err(ValidationError::UnconnectedPort { .. }));

        h.connect(input, 1, sub_op, 1)?;
        assert_matches!(
            h.validate(),
            Err(ValidationError::InterGraphEdgeError(
                InterGraphEdgeError::MissingOrderEdge { .. }
            ))
        );
        //Order edge. This will need metadata indicating its purpose.
        h.add_other_edge(input, sub_dfg)?;
        h.validate().unwrap();
        Ok(())
    }

    #[test]
    fn test_local_const() -> Result<(), HugrError> {
        let mut h = Hugr::new(ops::DFG {
            signature: AbstractSignature::new_df(type_row![B], type_row![B]),
        });
        let input =
            h.add_op_with_parent(h.root(), NodeType::pure(ops::Input::new(type_row![B])))?;
        let output =
            h.add_op_with_parent(h.root(), NodeType::pure(ops::Output::new(type_row![B])))?;
        let xor = h.add_op_with_parent(h.root(), NodeType::pure(LeafOp::Xor))?;
        h.connect(input, 0, xor, 0)?;
        h.connect(xor, 0, output, 0)?;
        assert_eq!(
            h.validate(),
            Err(ValidationError::UnconnectedPort {
                node: xor,
                port: Port::new_incoming(1),
                port_kind: EdgeKind::Value(B)
            })
        );
        // Second input of Xor from a constant
        let cst = h.add_op_with_parent(
            h.root(),
            NodeType {
                op: ops::Const(ConstValue::Int { width: 1, value: 1 }).into(),
                input_resources: ResourceSet::new(),
            },
        )?;
        let lcst = h.add_op_with_parent(
            h.root(),
            NodeType {
                op: ops::LoadConstant {
                    datatype: ClassicType::Int(1),
                }
                .into(),
                input_resources: ResourceSet::new(),
            },
        )?;
        h.connect(cst, 0, lcst, 0)?;
        h.connect(lcst, 0, xor, 1)?;
        // We are missing the edge from Input to LoadConstant, hence:
        assert_matches!(h.validate(), Err(ValidationError::NotABoundedDag { .. }));
        // Now include the LoadConstant node in the causal cone
        h.add_other_edge(input, lcst)?;
        h.validate().unwrap();
        Ok(())
    }

    #[test]
    /// A wire with no resource requirements is wired into a node which has
    /// [A,B] resources required on its inputs and outputs. This could be fixed
    /// by adding a lift node, but for validation this is an error.
    fn missing_lift_node() -> Result<(), BuildError> {
        let mut module_builder = ModuleBuilder::new();
        let mut main = module_builder
            .define_function("main", Signature::new_df(type_row![NAT], type_row![NAT]))?;
        let [main_input] = main.input_wires_arr();

        let inner_sig = AbstractSignature::new_df(type_row![NAT], type_row![NAT])
            // Inner DFG has resource requirements that the wire wont satisfy
            .with_input_resources(ResourceSet::from_iter(["A".into(), "B".into()]));

        let f_builder = main.dfg_builder(inner_sig, [main_input])?;
        let f_inputs = f_builder.input_wires();
        let f_handle = f_builder.finish_with_outputs(f_inputs)?;
        let [f_output] = f_handle.outputs_arr();
        main.finish_with_outputs([f_output])?;
        let handle = module_builder.finish_hugr();

        assert_matches!(handle, Err(ValidationError::TgtExceedsSrcResources { .. }));
        Ok(())
    }

    #[test]
    /// A wire with resource requirement `[A]` is wired into a an output with no
    /// resource req. In the validation resource typechecking, we don't do any
    /// unification, so don't allow open resource variables on the function
    /// signature, so this fails.
    fn too_many_resources() -> Result<(), BuildError> {
        let mut module_builder = ModuleBuilder::new();

        let main_sig = Signature::new_df(type_row![NAT], type_row![NAT]);

        let mut main = module_builder.define_function("main", main_sig)?;
        let [main_input] = main.input_wires_arr();

        let inner_sig = AbstractSignature::new_df(type_row![NAT], type_row![NAT])
            .with_resource_delta(&ResourceSet::singleton(&"A".into()))
            .with_input_resources(ResourceSet::new());

        let f_builder = main.dfg_builder(inner_sig, [main_input])?;
        let f_inputs = f_builder.input_wires();
        let f_handle = f_builder.finish_with_outputs(f_inputs)?;
        let [f_output] = f_handle.outputs_arr();
        main.finish_with_outputs([f_output])?;
        let handle = module_builder.finish_hugr();
        assert_matches!(handle, Err(ValidationError::SrcExceedsTgtResources { .. }));
        Ok(())
    }

    #[test]
    /// A wire with resource requirements `[A]` and another with requirements
    /// `[B]` are both wired into a node which requires its inputs to have
    /// requirements `[A,B]`. A slightly more complex test of the error from
    /// `missing_lift_node`.
    fn resource_mismatch() -> Result<(), BuildError> {
        let mut module_builder = ModuleBuilder::new();

        let all_rs = ResourceSet::from_iter(["A".into(), "B".into()]);

        let main_sig = AbstractSignature::new_df(type_row![], type_row![NAT])
            .with_resource_delta(&all_rs)
            .with_input_resources(ResourceSet::new());

        let mut main = module_builder.define_function("main", main_sig)?;

        let inner_left_sig = AbstractSignature::new_df(type_row![], type_row![NAT])
            .with_input_resources(ResourceSet::singleton(&"A".into()));

        let inner_right_sig = AbstractSignature::new_df(type_row![], type_row![NAT])
            .with_input_resources(ResourceSet::singleton(&"B".into()));

        let inner_mult_sig = AbstractSignature::new_df(type_row![NAT, NAT], type_row![NAT])
            .with_input_resources(all_rs);

        let [left_wire] = main
            .dfg_builder(inner_left_sig, [])?
            .finish_with_outputs([])?
            .outputs_arr();

        let [right_wire] = main
            .dfg_builder(inner_right_sig, [])?
            .finish_with_outputs([])?
            .outputs_arr();

        let builder = main.dfg_builder(inner_mult_sig, [left_wire, right_wire])?;
        let [_left, _right] = builder.input_wires_arr();
        let [output] = builder.finish_with_outputs([])?.outputs_arr();

        main.finish_with_outputs([output])?;
        let handle = module_builder.finish_hugr();
        assert_matches!(handle, Err(ValidationError::TgtExceedsSrcResources { .. }));
        Ok(())
    }
}<|MERGE_RESOLUTION|>--- conflicted
+++ resolved
@@ -748,11 +748,7 @@
     use crate::hugr::{HugrError, HugrMut, NodeType};
     use crate::ops::dataflow::IOTrait;
     use crate::ops::{self, ConstValue, LeafOp, OpType};
-<<<<<<< HEAD
-    use crate::types::{AbstractSignature, ClassicType, LinearType, Signature};
-=======
-    use crate::types::{ClassicType, Signature};
->>>>>>> 2b295587
+    use crate::types::{AbstractSignature, ClassicType, Signature};
     use crate::Direction;
     use crate::{type_row, Node};
 
