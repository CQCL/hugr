//! HUGR invariant checks.

use std::collections::HashMap;
use std::iter;

use itertools::Itertools;
use petgraph::algo::dominators::{self, Dominators};
use petgraph::visit::{DfsPostOrder, Walker};
use portgraph::{LinkView, PortView};
use thiserror::Error;

use crate::hugr::typecheck::{typecheck_const, ConstTypeError};
use crate::ops::validate::{ChildrenEdgeData, ChildrenValidationError, EdgeValidationError};
use crate::ops::OpTag;
use crate::ops::{self, OpTrait, OpType, ValidateOp};
use crate::resource::ResourceSet;
use crate::types::{ClassicType, EdgeKind, SimpleType};
use crate::{Direction, Hugr, Node, Port};

use super::region::{FlatRegionView, Region};
use super::view::HugrView;

/// Structure keeping track of pre-computed information used in the validation
/// process.
///
/// TODO: Consider implementing updatable dominator trees and storing it in the
/// Hugr to avoid recomputing it every time.
struct ValidationContext<'a> {
    hugr: &'a Hugr,
    /// Dominator tree for each CFG region, using the container node as index.
    dominators: HashMap<Node, Dominators<Node>>,
    /// Resource requirements associated with each edge
    resources: HashMap<(Node, Direction), ResourceSet>,
}

impl Hugr {
    /// Check the validity of the HUGR.
    pub fn validate(&self) -> Result<(), ValidationError> {
        let mut validator = ValidationContext::new(self);
        validator.validate()
    }
}

impl<'a> ValidationContext<'a> {
    /// Create a new validation context.
    pub fn new(hugr: &'a Hugr) -> Self {
        Self {
            hugr,
            dominators: HashMap::new(),
            resources: HashMap::new(),
        }
    }

    /// Check the validity of the HUGR.
    pub fn validate(&mut self) -> Result<(), ValidationError> {
        // Root node must be a root in the hierarchy.
        if !self.hugr.hierarchy.is_root(self.hugr.root) {
            return Err(ValidationError::RootNotRoot {
                node: self.hugr.root(),
            });
        }

        for node in self.hugr.graph.nodes_iter().map_into() {
            self.gather_resources(&node)?;
        }

        // Node-specific checks
        for node in self.hugr.graph.nodes_iter().map_into() {
            self.validate_node(node)?;
        }

        Ok(())
    }

    /// Use the signature supplied by a dataflow node to work out the
    /// resource requirements for all of its input and output edges, then put
    /// those requirements in the ValidationContext
    fn gather_resources(&mut self, node: &Node) -> Result<(), ValidationError> {
        let op = self.hugr.op_types.get(node.index);
        let sig = op.signature();

        for dir in Direction::BOTH {
            assert!(self
                .resources
                .insert((*node, dir), sig.get_resources(&dir).clone())
                .is_none());
        }

        Ok(())
    }

    /// Compute the dominator tree for a CFG region, identified by its container
    /// node.
    ///
    /// The results of this computation should be cached in `self.dominators`.
    /// We don't do it here to avoid mutable borrows.
    fn compute_dominator(&self, parent: Node) -> Dominators<Node> {
        let region = FlatRegionView::new(self.hugr, parent);
        let entry_node = self.hugr.children(parent).next().unwrap();
        dominators::simple_fast(&region, entry_node)
    }

    /// Check the constraints on a single node.
    ///
    /// This includes:
    /// - Matching the number of ports with the signature
    /// - Dataflow ports are correct. See `validate_df_port`
    fn validate_node(&mut self, node: Node) -> Result<(), ValidationError> {
        let op_type = self.hugr.get_optype(node);

        // The Hugr can have only one root node.
        if node == self.hugr.root() {
            // The root node has no edges.
            if self.hugr.graph.num_outputs(node.index) + self.hugr.graph.num_inputs(node.index) != 0
            {
                return Err(ValidationError::RootWithEdges { node });
            }
        } else {
            let Some(parent) = self.hugr.get_parent(node) else {
                return Err(ValidationError::NoParent { node });
            };

            let parent_optype = self.hugr.get_optype(parent);
            let allowed_children = parent_optype.validity_flags().allowed_children;
            if !allowed_children.is_superset(op_type.tag()) {
                return Err(ValidationError::InvalidParentOp {
                    child: node,
                    child_optype: op_type.clone(),
                    parent,
                    parent_optype: parent_optype.clone(),
                    allowed_children,
                });
            }

            for dir in Direction::BOTH {
                // Check that we have the correct amount of ports and edges.
                let num_ports = self.hugr.graph.num_ports(node.index, dir);
                if num_ports != op_type.port_count(dir) {
                    return Err(ValidationError::WrongNumberOfPorts {
                        node,
                        optype: op_type.clone(),
                        actual: num_ports,
                        expected: op_type.port_count(dir),
                        dir,
                    });
                }

                // Check port connections
                for (i, port_index) in self.hugr.graph.ports(node.index, dir).enumerate() {
                    let port = Port::new(dir, i);
                    self.validate_port(node, port, port_index, op_type)?;
                }
            }
        }

        // Check operation-specific constraints
        self.validate_operation(node, op_type)?;

        Ok(())
    }

    /// Check that two `PortIndex` have compatible resource requirements,
    /// according to the information accumulated by `gather_resources`.
    ///
    /// This resource checking assumes that free resource variables
    ///   (e.g. implicit lifting of `A -> B` to `[R]A -> [R]B`)
    /// and adding of lift nodes
    ///   (i.e. those which transform an edge from `A` to `[R]A`)
    /// has already been done.
    fn check_resources_compatible(
        &self,
        src: &(Node, Port),
        tgt: &(Node, Port),
    ) -> Result<(), ValidationError> {
        let rs_src = self.resources.get(&(src.0, Direction::Outgoing)).unwrap();
        let rs_tgt = self.resources.get(&(tgt.0, Direction::Incoming)).unwrap();

        if rs_src == rs_tgt {
            Ok(())
        } else if rs_src.is_subset(rs_tgt) {
            // The extra resource requirements reside in the target node.
            // If so, we can fix this mismatch with a lift node
            Err(ValidationError::TgtExceedsSrcResources {
                from: src.0,
                from_offset: src.1,
                from_resources: rs_src.clone(),
                to: tgt.0,
                to_offset: tgt.1,
                to_resources: rs_tgt.clone(),
            })
        } else {
            Err(ValidationError::SrcExceedsTgtResources {
                from: src.0,
                from_offset: src.1,
                from_resources: rs_src.clone(),
                to: tgt.0,
                to_offset: tgt.1,
                to_resources: rs_tgt.clone(),
            })
        }
    }

    /// Check whether a port is valid.
    /// - Input ports and output linear ports must be connected
    /// - The linked port must have a compatible type.
    fn validate_port(
        &mut self,
        node: Node,
        port: Port,
        port_index: portgraph::PortIndex,
        op_type: &OpType,
    ) -> Result<(), ValidationError> {
        let port_kind = op_type.port_kind(port).unwrap();
        let dir = port.direction();

        let mut links = self.hugr.graph.port_links(port_index).peekable();
        let must_be_connected = match dir {
            // Incoming ports must be connected, except for state order ports, branch case nodes,
            // and CFG nodes.
            Direction::Incoming => {
                port_kind != EdgeKind::StateOrder
                    && port_kind != EdgeKind::ControlFlow
                    && op_type.tag() != OpTag::Case
            }
            // Linear dataflow values must be connected.
            Direction::Outgoing => port_kind.is_linear(),
        };
        if must_be_connected && links.peek().is_none() {
            return Err(ValidationError::UnconnectedPort {
                node,
                port,
                port_kind,
            });
        }

        // Avoid double checking connected port types.
        if dir == Direction::Incoming {
            return Ok(());
        }

        let mut link_cnt = 0;
        for (_, link) in links {
            link_cnt += 1;
            if port_kind.is_linear() && link_cnt > 1 {
                return Err(ValidationError::TooManyConnections {
                    node,
                    port,
                    port_kind,
                });
            }

            let other_node: Node = self.hugr.graph.port_node(link).unwrap().into();
            let other_offset = self.hugr.graph.port_offset(link).unwrap().into();

            self.check_resources_compatible(&(node, port), &(other_node, other_offset))?;

            let other_op = self.hugr.get_optype(other_node);
            let Some(other_kind) = other_op.port_kind(other_offset) else {
                // The number of ports in `other_node` does not match the operation definition.
                // This should be caught by `validate_node`.
                return Err(self.validate_node(other_node).unwrap_err());
            };
            // TODO: We will require some "unifiable" comparison instead of strict equality, to allow for pre-type inference hugrs.
            if other_kind != port_kind {
                return Err(ValidationError::IncompatiblePorts {
                    from: node,
                    from_port: port,
                    from_kind: port_kind,
                    to: other_node,
                    to_port: other_offset,
                    to_kind: other_kind,
                });
            }

            self.validate_edge(node, port, op_type, other_node, other_offset)?;
        }

        Ok(())
    }

    /// Check operation-specific constraints.
    ///
    /// These are flags defined for each operation type as an [`OpValidityFlags`] object.
    fn validate_operation(&self, node: Node, op_type: &OpType) -> Result<(), ValidationError> {
        let flags = op_type.validity_flags();

        if self.hugr.hierarchy.child_count(node.index) > 0 {
            if flags.allowed_children.is_empty() {
                return Err(ValidationError::NonContainerWithChildren {
                    node,
                    optype: op_type.clone(),
                });
            }

            let all_children = self.hugr.children(node);
            let mut first_two_children = all_children.clone().take(2);
            let first_child = self.hugr.get_optype(first_two_children.next().unwrap());
            if !flags.allowed_first_child.is_superset(first_child.tag()) {
                return Err(ValidationError::InvalidInitialChild {
                    parent: node,
                    parent_optype: op_type.clone(),
                    optype: first_child.clone(),
                    expected: flags.allowed_first_child,
                    position: "first",
                });
            }

            if let Some(second_child) = first_two_children
                .next()
                .map(|child| self.hugr.get_optype(child))
            {
                if !flags.allowed_second_child.is_superset(second_child.tag()) {
                    return Err(ValidationError::InvalidInitialChild {
                        parent: node,
                        parent_optype: op_type.clone(),
                        optype: second_child.clone(),
                        expected: flags.allowed_second_child,
                        position: "second",
                    });
                }
            }
            // Additional validations running over the full list of children optypes
            let children_optypes = all_children.map(|c| (c.index, self.hugr.get_optype(c)));
            if let Err(source) = op_type.validate_children(children_optypes) {
                return Err(ValidationError::InvalidChildren {
                    parent: node,
                    parent_optype: op_type.clone(),
                    source,
                });
            }

            // Additional validations running over the edges of the contained graph
            if let Some(edge_check) = flags.edge_check {
                for source in self.hugr.hierarchy.children(node.index) {
                    for target in self.hugr.graph.output_neighbours(source) {
                        if self.hugr.hierarchy.parent(target) != Some(node.index) {
                            continue;
                        }
                        let source_op = self.hugr.get_optype(source.into());
                        let target_op = self.hugr.get_optype(target.into());
                        for (source_port, target_port) in
                            self.hugr.graph.get_connections(source, target)
                        {
                            let edge_data = ChildrenEdgeData {
                                source,
                                target,
                                source_port: self.hugr.graph.port_offset(source_port).unwrap(),
                                target_port: self.hugr.graph.port_offset(target_port).unwrap(),
                                source_op: source_op.clone(),
                                target_op: target_op.clone(),
                            };
                            if let Err(source) = edge_check(edge_data) {
                                return Err(ValidationError::InvalidEdges {
                                    parent: node,
                                    parent_optype: op_type.clone(),
                                    source,
                                });
                            }
                        }
                    }
                }
            }

            if flags.requires_dag {
                self.validate_children_dag(node, op_type)?;
            }
        } else if flags.requires_children {
            return Err(ValidationError::ContainerWithoutChildren {
                node,
                optype: op_type.clone(),
            });
        }

        Ok(())
    }

    /// Ensure that the children of a node form a direct acyclic graph with a
    /// single source and source. That is, their edges do not form cycles in the
    /// graph and there are no dangling nodes.
    ///
    /// Inter-graph edges are ignored. Only internal dataflow, constant, or
    /// state order edges are considered.
    fn validate_children_dag(&self, parent: Node, op_type: &OpType) -> Result<(), ValidationError> {
        if !self.hugr.hierarchy.has_children(parent.index) {
            // No children, nothing to do
            return Ok(());
        };

        let region = FlatRegionView::new(self.hugr, parent);
        let entry_node = self.hugr.children(parent).next().unwrap();

        let postorder = DfsPostOrder::new(&region, entry_node);
        let nodes_visited = postorder.iter(&region).filter(|n| *n != parent).count();
        // Local ScopedDefn's should not be reachable from the Input node, so discount them
        let non_defn_count = self
            .hugr
            .children(parent)
            .filter(|n| !OpTag::ScopedDefn.is_superset(self.hugr.get_optype(*n).tag()))
            .count();
        if nodes_visited != non_defn_count {
            return Err(ValidationError::NotABoundedDag {
                node: parent,
                optype: op_type.clone(),
            });
        }

        Ok(())
    }

    /// Check the edge is valid, i.e. the source/target nodes are at appropriate
    /// positions in the hierarchy for some locality:
    /// - Local edges, of any kind;
    /// - External edges, for static and value edges only: from a node to a sibling's descendant.
    ///   For Value edges, there must also be an order edge between the copy and the sibling.
    /// - Dominator edges, for value edges only: from a node in a BasicBlock node to
    ///   a descendant of a post-dominating sibling of the BasicBlock.
    fn validate_edge(
        &mut self,
        from: Node,
        from_offset: Port,
        from_optype: &OpType,
        to: Node,
        to_offset: Port,
    ) -> Result<(), ValidationError> {
        let from_parent = self
            .hugr
            .get_parent(from)
            .expect("Root nodes cannot have ports");
        let to_parent = self.hugr.get_parent(to);
        let local = Some(from_parent) == to_parent;

        let is_static = match from_optype.port_kind(from_offset).unwrap() {
            // Inter-graph constant wires do not have restrictions
            EdgeKind::Static(typ) => {
                if let OpType::Const(ops::Const(val)) = &from_optype {
                    typecheck_const(&typ, val).map_err(ValidationError::from)?;
                } else {
                    // If const edges aren't coming from const nodes, they're graph
                    // edges coming from FuncDecl or FuncDefn
                    if !OpTag::Function.is_superset(from_optype.tag()) {
                        return Err(InterGraphEdgeError::InvalidConstSrc {
                            from,
                            from_offset,
                            typ,
                        }
                        .into());
                    };
                };
                true
            }
            ty => {
                if !local && !matches!(ty, EdgeKind::Value(SimpleType::Classic(_))) {
                    return Err(InterGraphEdgeError::NonClassicalData {
                        from,
                        from_offset,
                        to,
                        to_offset,
                        ty,
                    }
                    .into());
                }
                false
            }
        };
        if local {
            return Ok(());
        }

        // To detect either external or dominator edges, we traverse the ancestors
        // of the target until we find either `from_parent` (in the external
        // case), or the parent of `from_parent` (in the dominator case).
        //
        // This search could be sped-up with a pre-computed LCA structure, but
        // for valid Hugrs this search should be very short.
        let from_parent_parent = self.hugr.get_parent(from_parent);
        for (ancestor, ancestor_parent) in
            iter::successors(to_parent, |&p| self.hugr.get_parent(p)).tuple_windows()
        {
            if ancestor_parent == from_parent {
                // External edge.
                if !is_static {
                    // Must have an order edge.
                    self.hugr
                        .graph
                        .get_connections(from.index, ancestor.index)
                        .find(|&(p, _)| {
                            let offset = self.hugr.graph.port_offset(p).unwrap();
                            from_optype.port_kind(offset) == Some(EdgeKind::StateOrder)
                        })
                        .ok_or(InterGraphEdgeError::MissingOrderEdge {
                            from,
                            from_offset,
                            to,
                            to_offset,
                            to_ancestor: ancestor,
                        })?;
                }
                return Ok(());
            } else if Some(ancestor_parent) == from_parent_parent && !is_static {
                // Dominator edge
                let ancestor_parent_op = self.hugr.get_optype(ancestor_parent);
                if ancestor_parent_op.tag() != OpTag::Cfg {
                    return Err(InterGraphEdgeError::NonCFGAncestor {
                        from,
                        from_offset,
                        to,
                        to_offset,
                        ancestor_parent_op: ancestor_parent_op.clone(),
                    }
                    .into());
                }

                // Check domination
                let dominator_tree = match self.dominators.get(&ancestor_parent) {
                    Some(tree) => tree,
                    None => {
                        let tree = self.compute_dominator(ancestor_parent);
                        self.dominators.insert(ancestor_parent, tree);
                        self.dominators.get(&ancestor_parent).unwrap()
                    }
                };
                if !dominator_tree
                    .dominators(ancestor)
                    .map_or(false, |mut ds| ds.any(|n| n == from_parent))
                {
                    return Err(InterGraphEdgeError::NonDominatedAncestor {
                        from,
                        from_offset,
                        to,
                        to_offset,
                        from_parent,
                        ancestor,
                    }
                    .into());
                }

                return Ok(());
            }
        }

        Err(InterGraphEdgeError::NoRelation {
            from,
            from_offset,
            to,
            to_offset,
        }
        .into())
    }
}

/// Errors that can occur while validating a Hugr.
#[derive(Debug, Clone, PartialEq, Eq, Error)]
#[allow(missing_docs)]
pub enum ValidationError {
    /// The root node of the Hugr is not a root in the hierarchy.
    #[error("The root node of the Hugr {node:?} is not a root in the hierarchy.")]
    RootNotRoot { node: Node },
    /// The root node of the Hugr should not have any edges.
    #[error("The root node of the Hugr {node:?} has edges when it should not.")]
    RootWithEdges { node: Node },
    /// The node ports do not match the operation signature.
    #[error("The node {node:?} has an invalid number of ports. The operation {optype:?} cannot have {actual:?} {dir:?} ports. Expected {expected:?}.")]
    WrongNumberOfPorts {
        node: Node,
        optype: OpType,
        actual: usize,
        expected: usize,
        dir: Direction,
    },
    /// A dataflow port is not connected.
    #[error("The node {node:?} has an unconnected port {port:?} of type {port_kind:?}.")]
    UnconnectedPort {
        node: Node,
        port: Port,
        port_kind: EdgeKind,
    },
    /// A linear port is connected to more than one thing.
    #[error("The node {node:?} has a port {port:?} of type {port_kind:?} with more than one connection.")]
    TooManyConnections {
        node: Node,
        port: Port,
        port_kind: EdgeKind,
    },
    /// Connected ports have different types, or non-unifiable types.
    #[error("Connected ports {from_port:?} in node {from:?} and {to_port:?} in node {to:?} have incompatible kinds. Cannot connect {from_kind:?} to {to_kind:?}.")]
    IncompatiblePorts {
        from: Node,
        from_port: Port,
        from_kind: EdgeKind,
        to: Node,
        to_port: Port,
        to_kind: EdgeKind,
    },
    /// The non-root node has no parent.
    #[error("The node {node:?} has no parent.")]
    NoParent { node: Node },
    /// The parent node is not compatible with the child node.
    #[error("The operation {parent_optype:?} cannot contain a {child_optype:?} as a child. Allowed children: {}. In node {child:?} with parent {parent:?}.", allowed_children.description())]
    InvalidParentOp {
        child: Node,
        child_optype: OpType,
        parent: Node,
        parent_optype: OpType,
        allowed_children: OpTag,
    },
    /// Invalid first/second child.
    #[error("A {optype:?} operation cannot be the {position} child of a {parent_optype:?}. Expected {expected}. In parent node {parent:?}")]
    InvalidInitialChild {
        parent: Node,
        parent_optype: OpType,
        optype: OpType,
        expected: OpTag,
        position: &'static str,
    },
    /// The children list has invalid elements.
    #[error(
        "An operation {parent_optype:?} contains invalid children: {source}. In parent {parent:?}, child {child:?}",
        child=source.child(),
    )]
    InvalidChildren {
        parent: Node,
        parent_optype: OpType,
        source: ChildrenValidationError,
    },
    /// The children graph has invalid edges.
    #[error(
        "An operation {parent_optype:?} contains invalid edges between its children: {source}. In parent {parent:?}, edge from {from:?} port {from_port:?} to {to:?} port {to_port:?}",
        from=source.edge().source,
        from_port=source.edge().source_port,
        to=source.edge().target,
        to_port=source.edge().target_port,
    )]
    InvalidEdges {
        parent: Node,
        parent_optype: OpType,
        source: EdgeValidationError,
    },
    /// The node operation is not a container, but has children.
    #[error("The node {node:?} with optype {optype:?} is not a container, but has children.")]
    NonContainerWithChildren { node: Node, optype: OpType },
    /// The node must have children, but has none.
    #[error("The node {node:?} with optype {optype:?} must have children, but has none.")]
    ContainerWithoutChildren { node: Node, optype: OpType },
    /// The children of a node do not form a dag with single source and sink.
    #[error("The children of an operation {optype:?} must form a dag with single source and sink. Loops are not allowed, nor are dangling nodes not in the path between the input and output. In node {node:?}.")]
    NotABoundedDag { node: Node, optype: OpType },
    /// There are invalid inter-graph edges.
    #[error(transparent)]
    InterGraphEdgeError(#[from] InterGraphEdgeError),
    /// Type error for constant values
    #[error("Type error for constant value: {0}.")]
    ConstTypeError(#[from] ConstTypeError),
    /// Missing lift node
    #[error("Resources at target node {to:?} ({to_offset:?}) ({to_resources}) exceed those at source {from:?} ({from_offset:?}) ({from_resources})")]
    TgtExceedsSrcResources {
        from: Node,
        from_offset: Port,
        from_resources: ResourceSet,
        to: Node,
        to_offset: Port,
        to_resources: ResourceSet,
    },
    /// Too many resource requirements coming from src
    #[error("Resources at source node {from:?} ({from_offset:?}) ({from_resources}) exceed those at target {to:?} ({to_offset:?}) ({to_resources})")]
    SrcExceedsTgtResources {
        from: Node,
        from_offset: Port,
        from_resources: ResourceSet,
        to: Node,
        to_offset: Port,
        to_resources: ResourceSet,
    },
}

/// Errors related to the inter-graph edge validations.
#[derive(Debug, Clone, PartialEq, Eq, Error)]
#[allow(missing_docs)]
pub enum InterGraphEdgeError {
    /// Inter-Graph edges can only carry classical data.
    #[error("Inter-graph edges can only carry classical data. In an inter-graph edge from {from:?} ({from_offset:?}) to {to:?} ({to_offset:?}) with type {ty:?}.")]
    NonClassicalData {
        from: Node,
        from_offset: Port,
        to: Node,
        to_offset: Port,
        ty: EdgeKind,
    },
    /// The grandparent of a dominator inter-graph edge must be a CFG container.
    #[error("The grandparent of a dominator inter-graph edge must be a CFG container. Found operation {ancestor_parent_op:?}. In a dominator inter-graph edge from {from:?} ({from_offset:?}) to {to:?} ({to_offset:?}).")]
    NonCFGAncestor {
        from: Node,
        from_offset: Port,
        to: Node,
        to_offset: Port,
        ancestor_parent_op: OpType,
    },
    /// The sibling ancestors of the external inter-graph edge endpoints must be have an order edge between them.
    #[error("Missing state order between the external inter-graph source {from:?} and the ancestor of the target {to_ancestor:?}. In an external inter-graph edge from {from:?} ({from_offset:?}) to {to:?} ({to_offset:?}).")]
    MissingOrderEdge {
        from: Node,
        from_offset: Port,
        to: Node,
        to_offset: Port,
        to_ancestor: Node,
    },
    /// The ancestors of an inter-graph edge are not related.
    #[error("The ancestors of an inter-graph edge are not related. In an inter-graph edge from {from:?} ({from_offset:?}) to {to:?} ({to_offset:?}).")]
    NoRelation {
        from: Node,
        from_offset: Port,
        to: Node,
        to_offset: Port,
    },
    /// The basic block containing the source node does not dominate the basic block containing the target node.
    #[error(" The basic block containing the source node does not dominate the basic block containing the target node in the CFG. Expected node {from_parent:?} to dominate {ancestor:?}. In a dominator inter-graph edge from {from:?} ({from_offset:?}) to {to:?} ({to_offset:?}).")]
    NonDominatedAncestor {
        from: Node,
        from_offset: Port,
        to: Node,
        to_offset: Port,
        from_parent: Node,
        ancestor: Node,
    },
    #[error(
        "Const edge comes from an invalid node type: {from:?} ({from_offset:?}). Edge type: {typ}"
    )]
    InvalidConstSrc {
        from: Node,
        from_offset: Port,
        typ: ClassicType,
    },
}

#[cfg(test)]
mod test {
    use cool_asserts::assert_matches;

    use super::*;
    use crate::builder::{BuildError, ModuleBuilder};
    use crate::builder::{Container, Dataflow, DataflowSubContainer, HugrBuilder};
    use crate::hugr::{HugrError, HugrMut, NodeType};
    use crate::ops::dataflow::IOTrait;
    use crate::ops::{self, ConstValue, LeafOp, OpType};
    use crate::types::{AbstractSignature, ClassicType, Signature};
    use crate::Direction;
    use crate::{type_row, Node};

    const NAT: SimpleType = SimpleType::Classic(ClassicType::i64());
    const B: SimpleType = SimpleType::Classic(ClassicType::bit());
    const Q: SimpleType = SimpleType::Qubit;

    /// Creates a hugr with a single function definition that copies a bit `copies` times.
    ///
    /// Returns the hugr and the node index of the definition.
    fn make_simple_hugr(copies: usize) -> (Hugr, Node) {
        let def_op: OpType = ops::FuncDefn {
            name: "main".into(),
            signature: AbstractSignature::new_df(type_row![B], vec![B; copies]),
        }
        .into();

        let mut b = Hugr::default();
        let root = b.root();

        let def = b.add_op_with_parent(root, NodeType::pure(def_op)).unwrap();
        let _ = add_df_children(&mut b, def, copies);

        (b, def)
    }

    /// Adds an input{B}, copy{B -> B^copies}, and output{B^copies} operation to a dataflow container.
    ///
    /// Returns the node indices of each of the operations.
    fn add_df_children(b: &mut Hugr, parent: Node, copies: usize) -> (Node, Node, Node) {
        let input = b
            .add_op_with_parent(parent, NodeType::pure(ops::Input::new(type_row![B])))
            .unwrap();
        let output = b
            .add_op_with_parent(parent, NodeType::pure(ops::Output::new(vec![B; copies])))
            .unwrap();
        let copy = b
            .add_op_with_parent(
                parent,
                NodeType::pure(LeafOp::Noop {
                    ty: ClassicType::bit().into(),
                }),
            )
            .unwrap();

        b.connect(input, 0, copy, 0).unwrap();
        for i in 0..copies {
            b.connect(copy, 0, output, i).unwrap();
        }

        (input, copy, output)
    }

    /// Adds an input{B}, tag_constant(0, B^pred_size), tag(B^pred_size), and
    /// output{Sum{unit^pred_size}, B} operation to a dataflow container.
    /// Intended to be used to populate a BasicBlock node in a CFG.
    ///
    /// Returns the node indices of each of the operations.
    fn add_block_children(
        b: &mut Hugr,
        parent: Node,
        predicate_size: usize,
    ) -> (Node, Node, Node, Node) {
        let const_op = ops::Const(ConstValue::simple_predicate(0, predicate_size));
        let tag_type = SimpleType::Classic(ClassicType::new_simple_predicate(predicate_size));

        let input = b
            .add_op_with_parent(parent, NodeType::pure(ops::Input::new(type_row![B])))
            .unwrap();
        let output = b
            .add_op_with_parent(
                parent,
                NodeType::pure(ops::Output::new(vec![tag_type.clone(), B])),
            )
            .unwrap();
        let tag_def = b
            .add_op_with_parent(b.root(), NodeType::pure(const_op))
            .unwrap();
        let tag = b
            .add_op_with_parent(
                parent,
                NodeType::pure(ops::LoadConstant {
                    datatype: tag_type.try_into().unwrap(),
                }),
            )
            .unwrap();

        b.connect(tag_def, 0, tag, 0).unwrap();
        b.add_other_edge(input, tag).unwrap();
        b.connect(tag, 0, output, 0).unwrap();
        b.connect(input, 0, output, 1).unwrap();

        (input, tag_def, tag, output)
    }

    #[test]
    fn invalid_root() {
        let declare_op: OpType = ops::FuncDecl {
            name: "main".into(),
            signature: Default::default(),
        }
        .into();

        let mut b = Hugr::default();
        let root = b.root();
        assert_eq!(b.validate(), Ok(()));

        // Add another hierarchy root
        let other = b.add_op(NodeType::pure(ops::Module));
        assert_matches!(
            b.validate(),
            Err(ValidationError::NoParent { node }) => assert_eq!(node, other)
        );
        b.set_parent(other, root).unwrap();
        b.replace_op(other, NodeType::pure(declare_op));
        b.add_ports(other, Direction::Outgoing, 1);
        assert_eq!(b.validate(), Ok(()));

        // Make the hugr root not a hierarchy root
        {
            let mut hugr = b.clone();
            hugr.root = other.index;
            assert_matches!(
                hugr.validate(),
                Err(ValidationError::RootNotRoot { node }) => assert_eq!(node, other)
            );
        }
    }

    #[test]
    fn leaf_root() {
        let leaf_op: OpType = LeafOp::Noop {
            ty: ClassicType::F64.into(),
        }
        .into();

        let b = Hugr::new(leaf_op);
        assert_eq!(b.validate(), Ok(()));
    }

    #[test]
    fn dfg_root() {
        let dfg_op: OpType = ops::DFG {
            signature: AbstractSignature::new_linear(type_row![B]),
        }
        .into();

        let mut b = Hugr::new(dfg_op);
        let root = b.root();
        add_df_children(&mut b, root, 1);
        assert_eq!(b.validate(), Ok(()));
    }

    #[test]
    fn simple_hugr() {
        let b = make_simple_hugr(2).0;
        assert_eq!(b.validate(), Ok(()));
    }

    #[test]
    /// General children restrictions.
    fn children_restrictions() {
        let (mut b, def) = make_simple_hugr(2);
        let root = b.root();
        let (_input, copy, _output) = b
            .hierarchy
            .children(def.index)
            .map_into()
            .collect_tuple()
            .unwrap();

        // Add a definition without children
        let def_sig = AbstractSignature::new_df(type_row![B], type_row![B, B]);
        let new_def = b
            .add_op_with_parent(
                root,
                NodeType::pure(ops::FuncDefn {
                    signature: def_sig,
                    name: "main".into(),
                }),
            )
            .unwrap();
        assert_matches!(
            b.validate(),
            Err(ValidationError::ContainerWithoutChildren { node, .. }) => assert_eq!(node, new_def)
        );

        // Add children to the definition, but move it to be a child of the copy
        add_df_children(&mut b, new_def, 2);
        b.set_parent(new_def, copy).unwrap();
        assert_matches!(
            b.validate(),
            Err(ValidationError::NonContainerWithChildren { node, .. }) => assert_eq!(node, copy)
        );
        b.set_parent(new_def, root).unwrap();

        // After moving the previous definition to a valid place,
        // add an input node to the module subgraph
        let new_input = b
            .add_op_with_parent(root, NodeType::pure(ops::Input::new(type_row![])))
            .unwrap();
        assert_matches!(
            b.validate(),
            Err(ValidationError::InvalidParentOp { parent, child, .. }) => {assert_eq!(parent, root); assert_eq!(child, new_input)}
        );
    }

    #[test]
    /// Validation errors in a dataflow subgraph.
    fn df_children_restrictions() {
        let (mut b, def) = make_simple_hugr(2);
        let (_input, output, copy) = b
            .hierarchy
            .children(def.index)
            .map_into()
            .collect_tuple()
            .unwrap();

        // Replace the output operation of the df subgraph with a copy
        b.replace_op(
            output,
            NodeType::pure(LeafOp::Noop {
                ty: ClassicType::bit().into(),
            }),
        );
        assert_matches!(
            b.validate(),
            Err(ValidationError::InvalidInitialChild { parent, .. }) => assert_eq!(parent, def)
        );

        // Revert it back to an output, but with the wrong number of ports
        b.replace_op(output, NodeType::pure(ops::Output::new(type_row![B])));
        assert_matches!(
            b.validate(),
            Err(ValidationError::InvalidChildren { parent, source: ChildrenValidationError::IOSignatureMismatch { child, .. }, .. })
                => {assert_eq!(parent, def); assert_eq!(child, output.index)}
        );
        b.replace_op(output, NodeType::pure(ops::Output::new(type_row![B, B])));

        // After fixing the output back, replace the copy with an output op
        b.replace_op(copy, NodeType::pure(ops::Output::new(type_row![B, B])));
        assert_matches!(
            b.validate(),
            Err(ValidationError::InvalidChildren { parent, source: ChildrenValidationError::InternalIOChildren { child, .. }, .. })
                => {assert_eq!(parent, def); assert_eq!(child, copy.index)}
        );
    }

    #[test]
    /// Validation errors in a dataflow subgraph.
    fn cfg_children_restrictions() {
        let (mut b, def) = make_simple_hugr(1);
        let (_input, _output, copy) = b
            .hierarchy
            .children(def.index)
            .map_into()
            .collect_tuple()
            .unwrap();

        b.replace_op(
            copy,
            NodeType::pure(ops::CFG {
                inputs: type_row![B],
                outputs: type_row![B],
            }),
        );
        assert_matches!(
            b.validate(),
            Err(ValidationError::ContainerWithoutChildren { .. })
        );
        let cfg = copy;

        // Construct a valid CFG, with one BasicBlock node and one exit node
        let block = b
            .add_op_with_parent(
                cfg,
                NodeType::pure(ops::BasicBlock::DFB {
                    inputs: type_row![B],
                    predicate_variants: vec![type_row![]],
                    other_outputs: type_row![B],
                }),
            )
            .unwrap();
        add_block_children(&mut b, block, 1);
        let exit = b
            .add_op_with_parent(
                cfg,
                NodeType::pure(ops::BasicBlock::Exit {
                    cfg_outputs: type_row![B],
                }),
            )
            .unwrap();
        b.add_other_edge(block, exit).unwrap();
        assert_eq!(b.validate(), Ok(()));

        // Test malformed errors

        // Add an internal exit node
        let exit2 = b
            .add_op_after(
                exit,
                NodeType::pure(ops::BasicBlock::Exit {
                    cfg_outputs: type_row![B],
                }),
            )
            .unwrap();
        assert_matches!(
            b.validate(),
            Err(ValidationError::InvalidChildren { parent, source: ChildrenValidationError::InternalExitChildren { child, .. }, .. })
                => {assert_eq!(parent, cfg); assert_eq!(child, exit2.index)}
        );
        b.remove_node(exit2).unwrap();

        // Change the types in the BasicBlock node to work on qubits instead of bits
        b.replace_op(
            block,
            NodeType::pure(ops::BasicBlock::DFB {
                inputs: type_row![Q],
                predicate_variants: vec![type_row![]],
                other_outputs: type_row![Q],
            }),
        );
        let mut block_children = b.hierarchy.children(block.index);
        let block_input = block_children.next().unwrap().into();
        let block_output = block_children.next_back().unwrap().into();
        b.replace_op(block_input, NodeType::pure(ops::Input::new(type_row![Q])));
        b.replace_op(
            block_output,
            NodeType::pure(ops::Output::new(vec![
                SimpleType::new_simple_predicate(1),
                Q,
            ])),
        );
        assert_matches!(
            b.validate(),
            Err(ValidationError::InvalidEdges { parent, source: EdgeValidationError::CFGEdgeSignatureMismatch { .. }, .. })
                => assert_eq!(parent, cfg)
        );
    }

    #[test]
    fn test_ext_edge() -> Result<(), HugrError> {
        let mut h = Hugr::new(ops::DFG {
            signature: AbstractSignature::new_df(type_row![B, B], type_row![B]),
        });
        let input =
            h.add_op_with_parent(h.root(), NodeType::pure(ops::Input::new(type_row![B, B])))?;
        let output =
            h.add_op_with_parent(h.root(), NodeType::pure(ops::Output::new(type_row![B])))?;
        // Nested DFG B -> B
        let sub_dfg = h.add_op_with_parent(
            h.root(),
            NodeType::pure(ops::DFG {
                signature: AbstractSignature::new_linear(type_row![B]),
            }),
        )?;
        // this Xor has its 2nd input unconnected
        let sub_op = {
            let sub_input =
                h.add_op_with_parent(sub_dfg, NodeType::pure(ops::Input::new(type_row![B])))?;
            let sub_output =
                h.add_op_with_parent(sub_dfg, NodeType::pure(ops::Output::new(type_row![B])))?;
            let sub_op = h.add_op_with_parent(sub_dfg, NodeType::pure(LeafOp::Xor))?;
            h.connect(sub_input, 0, sub_op, 0)?;
            h.connect(sub_op, 0, sub_output, 0)?;
            sub_op
        };

        h.connect(input, 0, sub_dfg, 0)?;
        h.connect(sub_dfg, 0, output, 0)?;

        assert_matches!(h.validate(), Err(ValidationError::UnconnectedPort { .. }));

        h.connect(input, 1, sub_op, 1)?;
        assert_matches!(
            h.validate(),
            Err(ValidationError::InterGraphEdgeError(
                InterGraphEdgeError::MissingOrderEdge { .. }
            ))
        );
        //Order edge. This will need metadata indicating its purpose.
        h.add_other_edge(input, sub_dfg)?;
        h.validate().unwrap();
        Ok(())
    }

    #[test]
    fn test_local_const() -> Result<(), HugrError> {
        let mut h = Hugr::new(ops::DFG {
            signature: AbstractSignature::new_df(type_row![B], type_row![B]),
        });
        let input =
            h.add_op_with_parent(h.root(), NodeType::pure(ops::Input::new(type_row![B])))?;
        let output =
            h.add_op_with_parent(h.root(), NodeType::pure(ops::Output::new(type_row![B])))?;
        let xor = h.add_op_with_parent(h.root(), NodeType::pure(LeafOp::Xor))?;
        h.connect(input, 0, xor, 0)?;
        h.connect(xor, 0, output, 0)?;
        assert_eq!(
            h.validate(),
            Err(ValidationError::UnconnectedPort {
                node: xor,
                port: Port::new_incoming(1),
                port_kind: EdgeKind::Value(B)
            })
        );
        // Second input of Xor from a constant
        let cst = h.add_op_with_parent(
            h.root(),
            NodeType {
                op: ops::Const(ConstValue::Int { width: 1, value: 1 }).into(),
                input_resources: ResourceSet::new(),
            },
        )?;
        let lcst = h.add_op_with_parent(
            h.root(),
<<<<<<< HEAD
            NodeType {
                op: ops::LoadConstant {
                    datatype: ClassicType::Int(1),
                }
                .into(),
                input_resources: ResourceSet::new(),
=======
            ops::LoadConstant {
                datatype: ClassicType::int::<1>(),
>>>>>>> fdec718d
            },
        )?;
        h.connect(cst, 0, lcst, 0)?;
        h.connect(lcst, 0, xor, 1)?;
        // We are missing the edge from Input to LoadConstant, hence:
        assert_matches!(h.validate(), Err(ValidationError::NotABoundedDag { .. }));
        // Now include the LoadConstant node in the causal cone
        h.add_other_edge(input, lcst)?;
        h.validate().unwrap();
        Ok(())
    }

    #[test]
    /// A wire with no resource requirements is wired into a node which has
    /// [A,B] resources required on its inputs and outputs. This could be fixed
    /// by adding a lift node, but for validation this is an error.
    fn missing_lift_node() -> Result<(), BuildError> {
        let mut module_builder = ModuleBuilder::new();
        let mut main = module_builder
            .define_function("main", Signature::new_df(type_row![NAT], type_row![NAT]))?;
        let [main_input] = main.input_wires_arr();

        let inner_sig = AbstractSignature::new_df(type_row![NAT], type_row![NAT])
            // Inner DFG has resource requirements that the wire wont satisfy
            .with_input_resources(ResourceSet::from_iter(["A".into(), "B".into()]));

        let f_builder = main.dfg_builder(inner_sig, [main_input])?;
        let f_inputs = f_builder.input_wires();
        let f_handle = f_builder.finish_with_outputs(f_inputs)?;
        let [f_output] = f_handle.outputs_arr();
        main.finish_with_outputs([f_output])?;
        let handle = module_builder.finish_hugr();

        assert_matches!(handle, Err(ValidationError::TgtExceedsSrcResources { .. }));
        Ok(())
    }

    #[test]
    /// A wire with resource requirement `[A]` is wired into a an output with no
    /// resource req. In the validation resource typechecking, we don't do any
    /// unification, so don't allow open resource variables on the function
    /// signature, so this fails.
    fn too_many_resources() -> Result<(), BuildError> {
        let mut module_builder = ModuleBuilder::new();

        let main_sig = Signature::new_df(type_row![NAT], type_row![NAT]);

        let mut main = module_builder.define_function("main", main_sig)?;
        let [main_input] = main.input_wires_arr();

        let inner_sig = AbstractSignature::new_df(type_row![NAT], type_row![NAT])
            .with_resource_delta(&ResourceSet::singleton(&"A".into()))
            .with_input_resources(ResourceSet::new());

        let f_builder = main.dfg_builder(inner_sig, [main_input])?;
        let f_inputs = f_builder.input_wires();
        let f_handle = f_builder.finish_with_outputs(f_inputs)?;
        let [f_output] = f_handle.outputs_arr();
        main.finish_with_outputs([f_output])?;
        let handle = module_builder.finish_hugr();
        assert_matches!(handle, Err(ValidationError::SrcExceedsTgtResources { .. }));
        Ok(())
    }

    #[test]
    /// A wire with resource requirements `[A]` and another with requirements
    /// `[B]` are both wired into a node which requires its inputs to have
    /// requirements `[A,B]`. A slightly more complex test of the error from
    /// `missing_lift_node`.
    fn resource_mismatch() -> Result<(), BuildError> {
        let mut module_builder = ModuleBuilder::new();

        let all_rs = ResourceSet::from_iter(["A".into(), "B".into()]);

        let main_sig = AbstractSignature::new_df(type_row![], type_row![NAT])
            .with_resource_delta(&all_rs)
            .with_input_resources(ResourceSet::new());

        let mut main = module_builder.define_function("main", main_sig)?;

        let inner_left_sig = AbstractSignature::new_df(type_row![], type_row![NAT])
            .with_input_resources(ResourceSet::singleton(&"A".into()));

        let inner_right_sig = AbstractSignature::new_df(type_row![], type_row![NAT])
            .with_input_resources(ResourceSet::singleton(&"B".into()));

        let inner_mult_sig = AbstractSignature::new_df(type_row![NAT, NAT], type_row![NAT])
            .with_input_resources(all_rs);

        let [left_wire] = main
            .dfg_builder(inner_left_sig, [])?
            .finish_with_outputs([])?
            .outputs_arr();

        let [right_wire] = main
            .dfg_builder(inner_right_sig, [])?
            .finish_with_outputs([])?
            .outputs_arr();

        let builder = main.dfg_builder(inner_mult_sig, [left_wire, right_wire])?;
        let [_left, _right] = builder.input_wires_arr();
        let [output] = builder.finish_with_outputs([])?.outputs_arr();

        main.finish_with_outputs([output])?;
        let handle = module_builder.finish_hugr();
        assert_matches!(handle, Err(ValidationError::TgtExceedsSrcResources { .. }));
        Ok(())
    }
}<|MERGE_RESOLUTION|>--- conflicted
+++ resolved
@@ -1158,17 +1158,12 @@
         )?;
         let lcst = h.add_op_with_parent(
             h.root(),
-<<<<<<< HEAD
             NodeType {
                 op: ops::LoadConstant {
-                    datatype: ClassicType::Int(1),
+                    datatype: ClassicType::int::<1>(),
                 }
                 .into(),
                 input_resources: ResourceSet::new(),
-=======
-            ops::LoadConstant {
-                datatype: ClassicType::int::<1>(),
->>>>>>> fdec718d
             },
         )?;
         h.connect(cst, 0, lcst, 0)?;
