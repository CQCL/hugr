//! HUGR invariant checks.

use std::collections::HashMap;
use std::iter;

use itertools::Itertools;
use petgraph::algo::dominators::{self, Dominators};
use petgraph::visit::{DfsPostOrder, Walker};
use portgraph::{LinkView, PortView};
use thiserror::Error;

#[cfg(feature = "pyo3")]
use pyo3::prelude::*;

use crate::ops::validate::{ChildrenEdgeData, ChildrenValidationError, EdgeValidationError};
use crate::ops::{OpTag, OpTrait, OpType, ValidateOp};
use crate::resource::validate::{ResourceError, ResourceValidator};
use crate::types::{ClassicType, EdgeKind, SimpleType};
use crate::{Direction, Hugr, Node, Port};

use super::views::{HierarchyView, HugrView, SiblingGraph};
<<<<<<< HEAD
=======
use super::NodeType;
>>>>>>> 033a805c

/// Structure keeping track of pre-computed information used in the validation
/// process.
///
/// TODO: Consider implementing updatable dominator trees and storing it in the
/// Hugr to avoid recomputing it every time.
struct ValidationContext<'a> {
    hugr: &'a Hugr,
    /// Dominator tree for each CFG region, using the container node as index.
    dominators: HashMap<Node, Dominators<Node>>,
    /// Context for the resource validation.
    resource_validator: ResourceValidator,
}

impl Hugr {
    /// Check the validity of the HUGR.
    pub fn validate(&self) -> Result<(), ValidationError> {
        let mut validator = ValidationContext::new(self);
        validator.validate()
    }
}

impl<'a> ValidationContext<'a> {
    /// Create a new validation context.
    pub fn new(hugr: &'a Hugr) -> Self {
        Self {
            hugr,
            dominators: HashMap::new(),
            resource_validator: ResourceValidator::new(hugr),
        }
    }

    /// Check the validity of the HUGR.
    pub fn validate(&mut self) -> Result<(), ValidationError> {
        // Root node must be a root in the hierarchy.
        if !self.hugr.hierarchy.is_root(self.hugr.root) {
            return Err(ValidationError::RootNotRoot {
                node: self.hugr.root(),
            });
        }

        // Node-specific checks
        for node in self.hugr.graph.nodes_iter().map_into() {
            self.validate_node(node)?;
        }

        Ok(())
    }

    /// Compute the dominator tree for a CFG region, identified by its container
    /// node.
    ///
    /// The results of this computation should be cached in `self.dominators`.
    /// We don't do it here to avoid mutable borrows.
    fn compute_dominator(&self, parent: Node) -> Dominators<Node> {
        let region: SiblingGraph = SiblingGraph::new(self.hugr, parent);
        let entry_node = self.hugr.children(parent).next().unwrap();
        dominators::simple_fast(&region, entry_node)
    }

    /// Check the constraints on a single node.
    ///
    /// This includes:
    /// - Matching the number of ports with the signature
    /// - Dataflow ports are correct. See `validate_df_port`
    fn validate_node(&mut self, node: Node) -> Result<(), ValidationError> {
        let node_type = self.hugr.get_nodetype(node);
        let op_type = &node_type.op;

        // The Hugr can have only one root node.
        if node == self.hugr.root() {
            // The root node has no edges.
            if self.hugr.graph.num_outputs(node.index) + self.hugr.graph.num_inputs(node.index) != 0
            {
                return Err(ValidationError::RootWithEdges { node });
            }
        } else {
            let Some(parent) = self.hugr.get_parent(node) else {
                return Err(ValidationError::NoParent { node });
            };

            let parent_optype = self.hugr.get_optype(parent);
            let allowed_children = parent_optype.validity_flags().allowed_children;
            if !allowed_children.is_superset(op_type.tag()) {
                return Err(ValidationError::InvalidParentOp {
                    child: node,
                    child_optype: op_type.clone(),
                    parent,
                    parent_optype: parent_optype.clone(),
                    allowed_children,
                });
            }

            for dir in Direction::BOTH {
                // Check that we have the correct amount of ports and edges.
                let num_ports = self.hugr.graph.num_ports(node.index, dir);
                if num_ports != op_type.port_count(dir) {
                    return Err(ValidationError::WrongNumberOfPorts {
                        node,
                        optype: op_type.clone(),
                        actual: num_ports,
                        expected: op_type.port_count(dir),
                        dir,
                    });
                }

                // Check port connections
                for (i, port_index) in self.hugr.graph.ports(node.index, dir).enumerate() {
                    let port = Port::new(dir, i);
                    self.validate_port(node, port, port_index, op_type)?;
                }
            }
        }

        // Check operation-specific constraints
        self.validate_operation(node, node_type)?;

        // If this is a container with I/O nodes, check that the resources they
        // define match the resources of the container.
        if let Some([input, output]) = self.hugr.get_io(node) {
            self.resource_validator
                .validate_io_resources(node, input, output)?;
        }

        Ok(())
    }

    /// Check whether a port is valid.
    /// - Input ports and output linear ports must be connected
    /// - The linked port must have a compatible type.
    fn validate_port(
        &mut self,
        node: Node,
        port: Port,
        port_index: portgraph::PortIndex,
        op_type: &OpType,
    ) -> Result<(), ValidationError> {
        let port_kind = op_type.port_kind(port).unwrap();
        let dir = port.direction();

        let mut links = self.hugr.graph.port_links(port_index).peekable();
        let must_be_connected = match dir {
            // Incoming ports must be connected, except for state order ports, branch case nodes,
            // and CFG nodes.
            Direction::Incoming => {
                port_kind != EdgeKind::StateOrder
                    && port_kind != EdgeKind::ControlFlow
                    && op_type.tag() != OpTag::Case
            }
            // Linear dataflow values must be connected.
            Direction::Outgoing => port_kind.is_linear(),
        };
        if must_be_connected && links.peek().is_none() {
            return Err(ValidationError::UnconnectedPort {
                node,
                port,
                port_kind,
            });
        }

        // Avoid double checking connected port types.
        if dir == Direction::Incoming {
            return Ok(());
        }

        let mut link_cnt = 0;
        for (_, link) in links {
            link_cnt += 1;
            if port_kind.is_linear() && link_cnt > 1 {
                return Err(ValidationError::TooManyConnections {
                    node,
                    port,
                    port_kind,
                });
            }

            let other_node: Node = self.hugr.graph.port_node(link).unwrap().into();
            let other_offset = self.hugr.graph.port_offset(link).unwrap().into();

            self.resource_validator
                .check_resources_compatible(&(node, port), &(other_node, other_offset))?;

            let other_op = self.hugr.get_optype(other_node);
            let Some(other_kind) = other_op.port_kind(other_offset) else {
                // The number of ports in `other_node` does not match the operation definition.
                // This should be caught by `validate_node`.
                return Err(self.validate_node(other_node).unwrap_err());
            };
            // TODO: We will require some "unifiable" comparison instead of strict equality, to allow for pre-type inference hugrs.
            if other_kind != port_kind {
                return Err(ValidationError::IncompatiblePorts {
                    from: node,
                    from_port: port,
                    from_kind: port_kind,
                    to: other_node,
                    to_port: other_offset,
                    to_kind: other_kind,
                });
            }

            self.validate_edge(node, port, op_type, other_node, other_offset)?;
        }

        Ok(())
    }

    /// Check operation-specific constraints.
    ///
    /// These are flags defined for each operation type as an [`OpValidityFlags`] object.
    fn validate_operation(&self, node: Node, node_type: &NodeType) -> Result<(), ValidationError> {
        let op_type = &node_type.op;
        let flags = op_type.validity_flags();

        if self.hugr.hierarchy.child_count(node.index) > 0 {
            if flags.allowed_children.is_empty() {
                return Err(ValidationError::NonContainerWithChildren {
                    node,
                    optype: op_type.clone(),
                });
            }

            let all_children = self.hugr.children(node);
            let mut first_two_children = all_children.clone().take(2);
            let first_child = self.hugr.get_optype(first_two_children.next().unwrap());
            if !flags.allowed_first_child.is_superset(first_child.tag()) {
                return Err(ValidationError::InvalidInitialChild {
                    parent: node,
                    parent_optype: op_type.clone(),
                    optype: first_child.clone(),
                    expected: flags.allowed_first_child,
                    position: "first",
                });
            }

            if let Some(second_child) = first_two_children
                .next()
                .map(|child| self.hugr.get_optype(child))
            {
                if !flags.allowed_second_child.is_superset(second_child.tag()) {
                    return Err(ValidationError::InvalidInitialChild {
                        parent: node,
                        parent_optype: op_type.clone(),
                        optype: second_child.clone(),
                        expected: flags.allowed_second_child,
                        position: "second",
                    });
                }
            }
            // Additional validations running over the full list of children optypes
            let children_optypes = all_children.map(|c| (c.index, self.hugr.get_optype(c)));
            if let Err(source) = op_type.validate_children(children_optypes) {
                return Err(ValidationError::InvalidChildren {
                    parent: node,
                    parent_optype: op_type.clone(),
                    source,
                });
            }

            // Additional validations running over the edges of the contained graph
            if let Some(edge_check) = flags.edge_check {
                for source in self.hugr.hierarchy.children(node.index) {
                    for target in self.hugr.graph.output_neighbours(source) {
                        if self.hugr.hierarchy.parent(target) != Some(node.index) {
                            continue;
                        }
                        let source_op = self.hugr.get_optype(source.into());
                        let target_op = self.hugr.get_optype(target.into());
                        for (source_port, target_port) in
                            self.hugr.graph.get_connections(source, target)
                        {
                            let edge_data = ChildrenEdgeData {
                                source,
                                target,
                                source_port: self.hugr.graph.port_offset(source_port).unwrap(),
                                target_port: self.hugr.graph.port_offset(target_port).unwrap(),
                                source_op: source_op.clone(),
                                target_op: target_op.clone(),
                            };
                            if let Err(source) = edge_check(edge_data) {
                                return Err(ValidationError::InvalidEdges {
                                    parent: node,
                                    parent_optype: op_type.clone(),
                                    source,
                                });
                            }
                        }
                    }
                }
            }

            if flags.requires_dag {
                self.validate_children_dag(node, op_type)?;
            }
        } else if flags.requires_children {
            return Err(ValidationError::ContainerWithoutChildren {
                node,
                optype: op_type.clone(),
            });
        }

        Ok(())
    }

    /// Ensure that the children of a node form a direct acyclic graph with a
    /// single source and source. That is, their edges do not form cycles in the
    /// graph and there are no dangling nodes.
    ///
    /// Inter-graph edges are ignored. Only internal dataflow, constant, or
    /// state order edges are considered.
    fn validate_children_dag(&self, parent: Node, op_type: &OpType) -> Result<(), ValidationError> {
        if !self.hugr.hierarchy.has_children(parent.index) {
            // No children, nothing to do
            return Ok(());
        };

        let region: SiblingGraph = SiblingGraph::new(self.hugr, parent);
        let entry_node = self.hugr.children(parent).next().unwrap();

        let postorder = DfsPostOrder::new(&region, entry_node);
        let nodes_visited = postorder.iter(&region).filter(|n| *n != parent).count();
        // Local ScopedDefn's should not be reachable from the Input node, so discount them
        let non_defn_count = self
            .hugr
            .children(parent)
            .filter(|n| !OpTag::ScopedDefn.is_superset(self.hugr.get_optype(*n).tag()))
            .count();
        if nodes_visited != non_defn_count {
            return Err(ValidationError::NotABoundedDag {
                node: parent,
                optype: op_type.clone(),
            });
        }

        Ok(())
    }

    /// Check the edge is valid, i.e. the source/target nodes are at appropriate
    /// positions in the hierarchy for some locality:
    /// - Local edges, of any kind;
    /// - External edges, for static and value edges only: from a node to a sibling's descendant.
    ///   For Value edges, there must also be an order edge between the copy and the sibling.
    /// - Dominator edges, for value edges only: from a node in a BasicBlock node to
    ///   a descendant of a post-dominating sibling of the BasicBlock.
    fn validate_edge(
        &mut self,
        from: Node,
        from_offset: Port,
        from_optype: &OpType,
        to: Node,
        to_offset: Port,
    ) -> Result<(), ValidationError> {
        let from_parent = self
            .hugr
            .get_parent(from)
            .expect("Root nodes cannot have ports");
        let to_parent = self.hugr.get_parent(to);
        let local = Some(from_parent) == to_parent;

        let is_static = match from_optype.port_kind(from_offset).unwrap() {
            EdgeKind::Static(typ) => {
                if !(OpTag::Const.is_superset(from_optype.tag())
                    || OpTag::Function.is_superset(from_optype.tag()))
                {
                    return Err(InterGraphEdgeError::InvalidConstSrc {
                        from,
                        from_offset,
                        typ,
                    }
                    .into());
                };
                true
            }
            ty => {
                if !local && !matches!(ty, EdgeKind::Value(SimpleType::Classic(_))) {
                    return Err(InterGraphEdgeError::NonClassicalData {
                        from,
                        from_offset,
                        to,
                        to_offset,
                        ty,
                    }
                    .into());
                }
                false
            }
        };
        if local {
            return Ok(());
        }

        // To detect either external or dominator edges, we traverse the ancestors
        // of the target until we find either `from_parent` (in the external
        // case), or the parent of `from_parent` (in the dominator case).
        //
        // This search could be sped-up with a pre-computed LCA structure, but
        // for valid Hugrs this search should be very short.
        let from_parent_parent = self.hugr.get_parent(from_parent);
        for (ancestor, ancestor_parent) in
            iter::successors(to_parent, |&p| self.hugr.get_parent(p)).tuple_windows()
        {
            if ancestor_parent == from_parent {
                // External edge.
                if !is_static {
                    // Must have an order edge.
                    self.hugr
                        .graph
                        .get_connections(from.index, ancestor.index)
                        .find(|&(p, _)| {
                            let offset = self.hugr.graph.port_offset(p).unwrap();
                            from_optype.port_kind(offset) == Some(EdgeKind::StateOrder)
                        })
                        .ok_or(InterGraphEdgeError::MissingOrderEdge {
                            from,
                            from_offset,
                            to,
                            to_offset,
                            to_ancestor: ancestor,
                        })?;
                }
                return Ok(());
            } else if Some(ancestor_parent) == from_parent_parent && !is_static {
                // Dominator edge
                let ancestor_parent_op = self.hugr.get_optype(ancestor_parent);
                if ancestor_parent_op.tag() != OpTag::Cfg {
                    return Err(InterGraphEdgeError::NonCFGAncestor {
                        from,
                        from_offset,
                        to,
                        to_offset,
                        ancestor_parent_op: ancestor_parent_op.clone(),
                    }
                    .into());
                }

                // Check domination
                let dominator_tree = match self.dominators.get(&ancestor_parent) {
                    Some(tree) => tree,
                    None => {
                        let tree = self.compute_dominator(ancestor_parent);
                        self.dominators.insert(ancestor_parent, tree);
                        self.dominators.get(&ancestor_parent).unwrap()
                    }
                };
                if !dominator_tree
                    .dominators(ancestor)
                    .map_or(false, |mut ds| ds.any(|n| n == from_parent))
                {
                    return Err(InterGraphEdgeError::NonDominatedAncestor {
                        from,
                        from_offset,
                        to,
                        to_offset,
                        from_parent,
                        ancestor,
                    }
                    .into());
                }

                return Ok(());
            }
        }

        Err(InterGraphEdgeError::NoRelation {
            from,
            from_offset,
            to,
            to_offset,
        }
        .into())
    }
}

/// Errors that can occur while validating a Hugr.
#[derive(Debug, Clone, PartialEq, Error)]
#[allow(missing_docs)]
pub enum ValidationError {
    /// The root node of the Hugr is not a root in the hierarchy.
    #[error("The root node of the Hugr {node:?} is not a root in the hierarchy.")]
    RootNotRoot { node: Node },
    /// The root node of the Hugr should not have any edges.
    #[error("The root node of the Hugr {node:?} has edges when it should not.")]
    RootWithEdges { node: Node },
    /// The node ports do not match the operation signature.
    #[error("The node {node:?} has an invalid number of ports. The operation {optype:?} cannot have {actual:?} {dir:?} ports. Expected {expected:?}.")]
    WrongNumberOfPorts {
        node: Node,
        optype: OpType,
        actual: usize,
        expected: usize,
        dir: Direction,
    },
    /// A dataflow port is not connected.
    #[error("The node {node:?} has an unconnected port {port:?} of type {port_kind:?}.")]
    UnconnectedPort {
        node: Node,
        port: Port,
        port_kind: EdgeKind,
    },
    /// A linear port is connected to more than one thing.
    #[error("The node {node:?} has a port {port:?} of type {port_kind:?} with more than one connection.")]
    TooManyConnections {
        node: Node,
        port: Port,
        port_kind: EdgeKind,
    },
    /// Connected ports have different types, or non-unifiable types.
    #[error("Connected ports {from_port:?} in node {from:?} and {to_port:?} in node {to:?} have incompatible kinds. Cannot connect {from_kind:?} to {to_kind:?}.")]
    IncompatiblePorts {
        from: Node,
        from_port: Port,
        from_kind: EdgeKind,
        to: Node,
        to_port: Port,
        to_kind: EdgeKind,
    },
    /// The non-root node has no parent.
    #[error("The node {node:?} has no parent.")]
    NoParent { node: Node },
    /// The parent node is not compatible with the child node.
    #[error("The operation {parent_optype:?} cannot contain a {child_optype:?} as a child. Allowed children: {}. In node {child:?} with parent {parent:?}.", allowed_children.description())]
    InvalidParentOp {
        child: Node,
        child_optype: OpType,
        parent: Node,
        parent_optype: OpType,
        allowed_children: OpTag,
    },
    /// Invalid first/second child.
    #[error("A {optype:?} operation cannot be the {position} child of a {parent_optype:?}. Expected {expected}. In parent node {parent:?}")]
    InvalidInitialChild {
        parent: Node,
        parent_optype: OpType,
        optype: OpType,
        expected: OpTag,
        position: &'static str,
    },
    /// The children list has invalid elements.
    #[error(
        "An operation {parent_optype:?} contains invalid children: {source}. In parent {parent:?}, child {child:?}",
        child=source.child(),
    )]
    InvalidChildren {
        parent: Node,
        parent_optype: OpType,
        source: ChildrenValidationError,
    },
    /// The children graph has invalid edges.
    #[error(
        "An operation {parent_optype:?} contains invalid edges between its children: {source}. In parent {parent:?}, edge from {from:?} port {from_port:?} to {to:?} port {to_port:?}",
        from=source.edge().source,
        from_port=source.edge().source_port,
        to=source.edge().target,
        to_port=source.edge().target_port,
    )]
    InvalidEdges {
        parent: Node,
        parent_optype: OpType,
        source: EdgeValidationError,
    },
    /// The node operation is not a container, but has children.
    #[error("The node {node:?} with optype {optype:?} is not a container, but has children.")]
    NonContainerWithChildren { node: Node, optype: OpType },
    /// The node must have children, but has none.
    #[error("The node {node:?} with optype {optype:?} must have children, but has none.")]
    ContainerWithoutChildren { node: Node, optype: OpType },
    /// The children of a node do not form a dag with single source and sink.
    #[error("The children of an operation {optype:?} must form a dag with single source and sink. Loops are not allowed, nor are dangling nodes not in the path between the input and output. In node {node:?}.")]
    NotABoundedDag { node: Node, optype: OpType },
    /// There are invalid inter-graph edges.
    #[error(transparent)]
    InterGraphEdgeError(#[from] InterGraphEdgeError),
    /// There are errors in the resource declarations.
    #[error(transparent)]
    ResourceError(#[from] ResourceError),
}

#[cfg(feature = "pyo3")]
impl From<ValidationError> for PyErr {
    fn from(err: ValidationError) -> Self {
        // We may want to define more specific python-level errors at some point.
        PyErr::new::<pyo3::exceptions::PyRuntimeError, _>(err.to_string())
    }
}

/// Errors related to the inter-graph edge validations.
#[derive(Debug, Clone, PartialEq, Error)]
#[allow(missing_docs)]
pub enum InterGraphEdgeError {
    /// Inter-Graph edges can only carry classical data.
    #[error("Inter-graph edges can only carry classical data. In an inter-graph edge from {from:?} ({from_offset:?}) to {to:?} ({to_offset:?}) with type {ty:?}.")]
    NonClassicalData {
        from: Node,
        from_offset: Port,
        to: Node,
        to_offset: Port,
        ty: EdgeKind,
    },
    /// The grandparent of a dominator inter-graph edge must be a CFG container.
    #[error("The grandparent of a dominator inter-graph edge must be a CFG container. Found operation {ancestor_parent_op:?}. In a dominator inter-graph edge from {from:?} ({from_offset:?}) to {to:?} ({to_offset:?}).")]
    NonCFGAncestor {
        from: Node,
        from_offset: Port,
        to: Node,
        to_offset: Port,
        ancestor_parent_op: OpType,
    },
    /// The sibling ancestors of the external inter-graph edge endpoints must be have an order edge between them.
    #[error("Missing state order between the external inter-graph source {from:?} and the ancestor of the target {to_ancestor:?}. In an external inter-graph edge from {from:?} ({from_offset:?}) to {to:?} ({to_offset:?}).")]
    MissingOrderEdge {
        from: Node,
        from_offset: Port,
        to: Node,
        to_offset: Port,
        to_ancestor: Node,
    },
    /// The ancestors of an inter-graph edge are not related.
    #[error("The ancestors of an inter-graph edge are not related. In an inter-graph edge from {from:?} ({from_offset:?}) to {to:?} ({to_offset:?}).")]
    NoRelation {
        from: Node,
        from_offset: Port,
        to: Node,
        to_offset: Port,
    },
    /// The basic block containing the source node does not dominate the basic block containing the target node.
    #[error(" The basic block containing the source node does not dominate the basic block containing the target node in the CFG. Expected node {from_parent:?} to dominate {ancestor:?}. In a dominator inter-graph edge from {from:?} ({from_offset:?}) to {to:?} ({to_offset:?}).")]
    NonDominatedAncestor {
        from: Node,
        from_offset: Port,
        to: Node,
        to_offset: Port,
        from_parent: Node,
        ancestor: Node,
    },
    #[error(
        "Const edge comes from an invalid node type: {from:?} ({from_offset:?}). Edge type: {typ}"
    )]
    InvalidConstSrc {
        from: Node,
        from_offset: Port,
        typ: ClassicType,
    },
}

#[cfg(test)]
mod test {
    use cool_asserts::assert_matches;

    use super::*;
    use crate::builder::{
        BuildError, Container, DFGBuilder, Dataflow, DataflowHugr, DataflowSubContainer,
        HugrBuilder, ModuleBuilder,
    };
    use crate::hugr::{HugrError, HugrInternalsMut, NodeType};
    use crate::ops::dataflow::IOTrait;
    use crate::ops::{self, LeafOp, OpType};
    use crate::resource::ResourceSet;
    use crate::types::{AbstractSignature, ClassicType, HashableType};
    use crate::Direction;
    use crate::{type_row, Node};

    const NAT: SimpleType = SimpleType::Classic(ClassicType::i64());
    const B: SimpleType = SimpleType::Classic(ClassicType::usize());
    const Q: SimpleType = SimpleType::Qubit;

    /// Creates a hugr with a single function definition that copies a bit `copies` times.
    ///
    /// Returns the hugr and the node index of the definition.
    fn make_simple_hugr(copies: usize) -> (Hugr, Node) {
        let def_op: OpType = ops::FuncDefn {
            name: "main".into(),
            signature: AbstractSignature::new_df(type_row![B], vec![B; copies]),
        }
        .into();

        let mut b = Hugr::default();
        let root = b.root();

        let def = b.add_op_with_parent(root, def_op).unwrap();
        let _ = add_df_children(&mut b, def, copies);

        (b, def)
    }

    /// Adds an input{B}, copy{B -> B^copies}, and output{B^copies} operation to a dataflow container.
    ///
    /// Returns the node indices of each of the operations.
    fn add_df_children(b: &mut Hugr, parent: Node, copies: usize) -> (Node, Node, Node) {
        let input = b
            .add_op_with_parent(parent, ops::Input::new(type_row![B]))
            .unwrap();
        let output = b
            .add_op_with_parent(parent, ops::Output::new(vec![B; copies]))
            .unwrap();
        let copy = b
            .add_op_with_parent(
                parent,
                LeafOp::Noop {
                    ty: ClassicType::usize().into(),
                },
            )
            .unwrap();

        b.connect(input, 0, copy, 0).unwrap();
        for i in 0..copies {
            b.connect(copy, 0, output, i).unwrap();
        }

        (input, copy, output)
    }

    /// Adds an input{B}, tag_constant(0, B^pred_size), tag(B^pred_size), and
    /// output{Sum{unit^pred_size}, B} operation to a dataflow container.
    /// Intended to be used to populate a BasicBlock node in a CFG.
    ///
    /// Returns the node indices of each of the operations.
    fn add_block_children(
        b: &mut Hugr,
        parent: Node,
        predicate_size: usize,
    ) -> (Node, Node, Node, Node) {
        let const_op = ops::Const::simple_predicate(0, predicate_size);
        let tag_type = SimpleType::Classic(ClassicType::new_simple_predicate(predicate_size));

        let input = b
            .add_op_with_parent(parent, ops::Input::new(type_row![B]))
            .unwrap();
        let output = b
            .add_op_with_parent(parent, ops::Output::new(vec![tag_type.clone(), B]))
            .unwrap();
        let tag_def = b.add_op_with_parent(b.root(), const_op).unwrap();
        let tag = b
            .add_op_with_parent(
                parent,
                ops::LoadConstant {
                    datatype: tag_type.try_into().unwrap(),
                },
            )
            .unwrap();

        b.connect(tag_def, 0, tag, 0).unwrap();
        b.add_other_edge(input, tag).unwrap();
        b.connect(tag, 0, output, 0).unwrap();
        b.connect(input, 0, output, 1).unwrap();

        (input, tag_def, tag, output)
    }

    #[test]
    fn invalid_root() {
        let declare_op: OpType = ops::FuncDecl {
            name: "main".into(),
            signature: Default::default(),
        }
        .into();

        let mut b = Hugr::default();
        let root = b.root();
        assert_eq!(b.validate(), Ok(()));

        // Add another hierarchy root
        let other = b.add_op(ops::Module);
        assert_matches!(
            b.validate(),
            Err(ValidationError::NoParent { node }) => assert_eq!(node, other)
        );
        b.set_parent(other, root).unwrap();
        b.replace_op(other, NodeType::pure(declare_op));
        b.add_ports(other, Direction::Outgoing, 1);
        assert_eq!(b.validate(), Ok(()));

        // Make the hugr root not a hierarchy root
        {
            let mut hugr = b.clone();
            hugr.root = other.index;
            assert_matches!(
                hugr.validate(),
                Err(ValidationError::RootNotRoot { node }) => assert_eq!(node, other)
            );
        }
    }

    #[test]
    fn leaf_root() {
        let leaf_op: OpType = LeafOp::Noop {
            ty: HashableType::USize.into(),
        }
        .into();

        let b = Hugr::new(NodeType::pure(leaf_op));
        assert_eq!(b.validate(), Ok(()));
    }

    #[test]
    fn dfg_root() {
        let dfg_op: OpType = ops::DFG {
            signature: AbstractSignature::new_linear(type_row![B]),
        }
        .into();

        let mut b = Hugr::new(NodeType::pure(dfg_op));
        let root = b.root();
        add_df_children(&mut b, root, 1);
        assert_eq!(b.validate(), Ok(()));
    }

    #[test]
    fn simple_hugr() {
        let b = make_simple_hugr(2).0;
        assert_eq!(b.validate(), Ok(()));
    }

    #[test]
    /// General children restrictions.
    fn children_restrictions() {
        let (mut b, def) = make_simple_hugr(2);
        let root = b.root();
        let (_input, copy, _output) = b
            .hierarchy
            .children(def.index)
            .map_into()
            .collect_tuple()
            .unwrap();

        // Add a definition without children
        let def_sig = AbstractSignature::new_df(type_row![B], type_row![B, B]);
        let new_def = b
            .add_op_with_parent(
                root,
                ops::FuncDefn {
                    signature: def_sig,
                    name: "main".into(),
                },
            )
            .unwrap();
        assert_matches!(
            b.validate(),
            Err(ValidationError::ContainerWithoutChildren { node, .. }) => assert_eq!(node, new_def)
        );

        // Add children to the definition, but move it to be a child of the copy
        add_df_children(&mut b, new_def, 2);
        b.set_parent(new_def, copy).unwrap();
        assert_matches!(
            b.validate(),
            Err(ValidationError::NonContainerWithChildren { node, .. }) => assert_eq!(node, copy)
        );
        b.set_parent(new_def, root).unwrap();

        // After moving the previous definition to a valid place,
        // add an input node to the module subgraph
        let new_input = b
            .add_op_with_parent(root, ops::Input::new(type_row![]))
            .unwrap();
        assert_matches!(
            b.validate(),
            Err(ValidationError::InvalidParentOp { parent, child, .. }) => {assert_eq!(parent, root); assert_eq!(child, new_input)}
        );
    }

    #[test]
    /// Validation errors in a dataflow subgraph.
    fn df_children_restrictions() {
        let (mut b, def) = make_simple_hugr(2);
        let (_input, output, copy) = b
            .hierarchy
            .children(def.index)
            .map_into()
            .collect_tuple()
            .unwrap();

        // Replace the output operation of the df subgraph with a copy
        b.replace_op(
            output,
            NodeType::pure(LeafOp::Noop {
                ty: ClassicType::usize().into(),
            }),
        );
        assert_matches!(
            b.validate(),
            Err(ValidationError::InvalidInitialChild { parent, .. }) => assert_eq!(parent, def)
        );

        // Revert it back to an output, but with the wrong number of ports
        b.replace_op(output, NodeType::pure(ops::Output::new(type_row![B])));
        assert_matches!(
            b.validate(),
            Err(ValidationError::InvalidChildren { parent, source: ChildrenValidationError::IOSignatureMismatch { child, .. }, .. })
                => {assert_eq!(parent, def); assert_eq!(child, output.index)}
        );
        b.replace_op(output, NodeType::pure(ops::Output::new(type_row![B, B])));

        // After fixing the output back, replace the copy with an output op
        b.replace_op(copy, NodeType::pure(ops::Output::new(type_row![B, B])));
        assert_matches!(
            b.validate(),
            Err(ValidationError::InvalidChildren { parent, source: ChildrenValidationError::InternalIOChildren { child, .. }, .. })
                => {assert_eq!(parent, def); assert_eq!(child, copy.index)}
        );
    }

    #[test]
    /// Validation errors in a dataflow subgraph.
    fn cfg_children_restrictions() {
        let (mut b, def) = make_simple_hugr(1);
        let (_input, _output, copy) = b
            .hierarchy
            .children(def.index)
            .map_into()
            .collect_tuple()
            .unwrap();

        b.replace_op(
            copy,
            NodeType::pure(ops::CFG {
                inputs: type_row![B],
                outputs: type_row![B],
            }),
        );
        assert_matches!(
            b.validate(),
            Err(ValidationError::ContainerWithoutChildren { .. })
        );
        let cfg = copy;

        // Construct a valid CFG, with one BasicBlock node and one exit node
        let block = b
            .add_op_with_parent(
                cfg,
                ops::BasicBlock::DFB {
                    inputs: type_row![B],
                    predicate_variants: vec![type_row![]],
                    other_outputs: type_row![B],
                },
            )
            .unwrap();
        add_block_children(&mut b, block, 1);
        let exit = b
            .add_op_with_parent(
                cfg,
                ops::BasicBlock::Exit {
                    cfg_outputs: type_row![B],
                },
            )
            .unwrap();
        b.add_other_edge(block, exit).unwrap();
        assert_eq!(b.validate(), Ok(()));

        // Test malformed errors

        // Add an internal exit node
        let exit2 = b
            .add_op_after(
                exit,
                ops::BasicBlock::Exit {
                    cfg_outputs: type_row![B],
                },
            )
            .unwrap();
        assert_matches!(
            b.validate(),
            Err(ValidationError::InvalidChildren { parent, source: ChildrenValidationError::InternalExitChildren { child, .. }, .. })
                => {assert_eq!(parent, cfg); assert_eq!(child, exit2.index)}
        );
        b.remove_node(exit2).unwrap();

        // Change the types in the BasicBlock node to work on qubits instead of bits
        b.replace_op(
            block,
            NodeType::pure(ops::BasicBlock::DFB {
                inputs: type_row![Q],
                predicate_variants: vec![type_row![]],
                other_outputs: type_row![Q],
            }),
        );
        let mut block_children = b.hierarchy.children(block.index);
        let block_input = block_children.next().unwrap().into();
        let block_output = block_children.next_back().unwrap().into();
        b.replace_op(block_input, NodeType::pure(ops::Input::new(type_row![Q])));
        b.replace_op(
            block_output,
            NodeType::pure(ops::Output::new(vec![
                SimpleType::new_simple_predicate(1),
                Q,
            ])),
        );
        assert_matches!(
            b.validate(),
            Err(ValidationError::InvalidEdges { parent, source: EdgeValidationError::CFGEdgeSignatureMismatch { .. }, .. })
                => assert_eq!(parent, cfg)
        );
    }

    #[test]
    fn test_ext_edge() -> Result<(), HugrError> {
        let mut h = Hugr::new(NodeType::pure(ops::DFG {
            signature: AbstractSignature::new_df(type_row![B, B], type_row![B]),
        }));
        let input = h.add_op_with_parent(h.root(), ops::Input::new(type_row![B, B]))?;
        let output = h.add_op_with_parent(h.root(), ops::Output::new(type_row![B]))?;
        // Nested DFG B -> B
        let sub_dfg = h.add_op_with_parent(
            h.root(),
            ops::DFG {
                signature: AbstractSignature::new_linear(type_row![B]),
            },
        )?;
        // this Xor has its 2nd input unconnected
        let sub_op = {
            let sub_input = h.add_op_with_parent(sub_dfg, ops::Input::new(type_row![B]))?;
            let sub_output = h.add_op_with_parent(sub_dfg, ops::Output::new(type_row![B]))?;
            let sub_op = h.add_op_with_parent(sub_dfg, LeafOp::Xor)?;
            h.connect(sub_input, 0, sub_op, 0)?;
            h.connect(sub_op, 0, sub_output, 0)?;
            sub_op
        };

        h.connect(input, 0, sub_dfg, 0)?;
        h.connect(sub_dfg, 0, output, 0)?;

        assert_matches!(h.validate(), Err(ValidationError::UnconnectedPort { .. }));

        h.connect(input, 1, sub_op, 1)?;
        assert_matches!(
            h.validate(),
            Err(ValidationError::InterGraphEdgeError(
                InterGraphEdgeError::MissingOrderEdge { .. }
            ))
        );
        //Order edge. This will need metadata indicating its purpose.
        h.add_other_edge(input, sub_dfg)?;
        h.validate().unwrap();
        Ok(())
    }

    #[test]
    fn test_local_const() -> Result<(), HugrError> {
        let mut h = Hugr::new(NodeType::pure(ops::DFG {
            signature: AbstractSignature::new_df(type_row![B], type_row![B]),
        }));
        let input = h.add_op_with_parent(h.root(), ops::Input::new(type_row![B]))?;
        let output = h.add_op_with_parent(h.root(), ops::Output::new(type_row![B]))?;
        let xor = h.add_op_with_parent(h.root(), LeafOp::Xor)?;
        h.connect(input, 0, xor, 0)?;
        h.connect(xor, 0, output, 0)?;
        assert_eq!(
            h.validate(),
            Err(ValidationError::UnconnectedPort {
                node: xor,
                port: Port::new_incoming(1),
                port_kind: EdgeKind::Value(B)
            })
        );
        // Second input of Xor from a constant
        let cst = h.add_op_with_parent(h.root(), ops::Const::usize(1).unwrap())?;
        let lcst = h.add_op_with_parent(
            h.root(),
            ops::LoadConstant {
                datatype: ClassicType::usize(),
            },
        )?;
        h.connect(cst, 0, lcst, 0)?;
        h.connect(lcst, 0, xor, 1)?;
        // We are missing the edge from Input to LoadConstant, hence:
        assert_matches!(h.validate(), Err(ValidationError::NotABoundedDag { .. }));
        // Now include the LoadConstant node in the causal cone
        h.add_other_edge(input, lcst)?;
        h.validate().unwrap();
        Ok(())
    }

    #[test]
    /// A wire with no resource requirements is wired into a node which has
    /// [A,B] resources required on its inputs and outputs. This could be fixed
    /// by adding a lift node, but for validation this is an error.
    fn missing_lift_node() -> Result<(), BuildError> {
        let mut module_builder = ModuleBuilder::new();
        let mut main = module_builder.define_function(
            "main",
            AbstractSignature::new_df(type_row![NAT], type_row![NAT]).pure(),
        )?;
        let [main_input] = main.input_wires_arr();

        let inner_sig = AbstractSignature::new_df(type_row![NAT], type_row![NAT])
            // Inner DFG has resource requirements that the wire wont satisfy
            .with_input_resources(ResourceSet::from_iter(["A".into(), "B".into()]));

        let f_builder = main.dfg_builder(
            inner_sig.signature,
            Some(inner_sig.input_resources),
            [main_input],
        )?;
        let f_inputs = f_builder.input_wires();
        let f_handle = f_builder.finish_with_outputs(f_inputs)?;
        let [f_output] = f_handle.outputs_arr();
        main.finish_with_outputs([f_output])?;
        let handle = module_builder.finish_hugr();

        assert_matches!(
            handle,
            Err(ValidationError::ResourceError(
                ResourceError::TgtExceedsSrcResources { .. }
            ))
        );
        Ok(())
    }

    #[test]
    /// A wire with resource requirement `[A]` is wired into a an output with no
    /// resource req. In the validation resource typechecking, we don't do any
    /// unification, so don't allow open resource variables on the function
    /// signature, so this fails.
    fn too_many_resources() -> Result<(), BuildError> {
        let mut module_builder = ModuleBuilder::new();

        let main_sig = AbstractSignature::new_df(type_row![NAT], type_row![NAT]).pure();

        let mut main = module_builder.define_function("main", main_sig)?;
        let [main_input] = main.input_wires_arr();

        let inner_sig = AbstractSignature::new_df(type_row![NAT], type_row![NAT])
            .with_resource_delta(&ResourceSet::singleton(&"A".into()))
            .with_input_resources(ResourceSet::new());

        let f_builder = main.dfg_builder(
            inner_sig.signature,
            Some(inner_sig.input_resources),
            [main_input],
        )?;
        let f_inputs = f_builder.input_wires();
        let f_handle = f_builder.finish_with_outputs(f_inputs)?;
        let [f_output] = f_handle.outputs_arr();
        main.finish_with_outputs([f_output])?;
        let handle = module_builder.finish_hugr();
        assert_matches!(
            handle,
            Err(ValidationError::ResourceError(
                ResourceError::SrcExceedsTgtResources { .. }
            ))
        );
        Ok(())
    }

    #[test]
    /// A wire with resource requirements `[A]` and another with requirements
    /// `[B]` are both wired into a node which requires its inputs to have
    /// requirements `[A,B]`. A slightly more complex test of the error from
    /// `missing_lift_node`.
    fn resource_mismatch() -> Result<(), BuildError> {
        let mut module_builder = ModuleBuilder::new();

        let all_rs = ResourceSet::from_iter(["A".into(), "B".into()]);

        let main_sig = AbstractSignature::new_df(type_row![], type_row![NAT])
            .with_resource_delta(&all_rs)
            .with_input_resources(ResourceSet::new());

        let mut main = module_builder.define_function("main", main_sig)?;

        let inner_left_sig = AbstractSignature::new_df(type_row![], type_row![NAT])
            .with_input_resources(ResourceSet::singleton(&"A".into()));

        let inner_right_sig = AbstractSignature::new_df(type_row![], type_row![NAT])
            .with_input_resources(ResourceSet::singleton(&"B".into()));

        let inner_mult_sig = AbstractSignature::new_df(type_row![NAT, NAT], type_row![NAT])
            .with_input_resources(all_rs);

        let [left_wire] = main
            .dfg_builder(
                inner_left_sig.signature,
                Some(inner_left_sig.input_resources),
                [],
            )?
            .finish_with_outputs([])?
            .outputs_arr();

        let [right_wire] = main
            .dfg_builder(
                inner_right_sig.signature,
                Some(inner_right_sig.input_resources),
                [],
            )?
            .finish_with_outputs([])?
            .outputs_arr();

        let builder = main.dfg_builder(
            inner_mult_sig.signature,
            Some(inner_mult_sig.input_resources),
            [left_wire, right_wire],
        )?;
        let [_left, _right] = builder.input_wires_arr();
        let [output] = builder.finish_with_outputs([])?.outputs_arr();

        main.finish_with_outputs([output])?;
        let handle = module_builder.finish_hugr();
        assert_matches!(
            handle,
            Err(ValidationError::ResourceError(
                ResourceError::TgtExceedsSrcResources { .. }
            ))
        );
        Ok(())
    }

    #[test]
    fn parent_signature_mismatch() -> Result<(), BuildError> {
        let main_signature = AbstractSignature::new_df(type_row![NAT], type_row![NAT])
            .with_resource_delta(&ResourceSet::singleton(&"R".into()));

        let builder = DFGBuilder::new(main_signature)?;
        let [w] = builder.input_wires_arr();
        let hugr = builder.finish_hugr_with_outputs([w]);

        assert_matches!(
            hugr,
            Err(BuildError::InvalidHUGR(ValidationError::ResourceError(
                ResourceError::TgtExceedsSrcResources { .. }
            )))
        );
        Ok(())
    }
}<|MERGE_RESOLUTION|>--- conflicted
+++ resolved
@@ -19,10 +19,7 @@
 use crate::{Direction, Hugr, Node, Port};
 
 use super::views::{HierarchyView, HugrView, SiblingGraph};
-<<<<<<< HEAD
-=======
 use super::NodeType;
->>>>>>> 033a805c
 
 /// Structure keeping track of pre-computed information used in the validation
 /// process.
