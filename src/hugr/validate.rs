//! HUGR invariant checks.

use std::collections::HashMap;
use std::iter;

use itertools::Itertools;
use petgraph::algo::dominators::{self, Dominators};
use petgraph::visit::{Topo, Walker};
use portgraph::{LinkView, PortView};
use thiserror::Error;

#[cfg(feature = "pyo3")]
use pyo3::{create_exception, exceptions::PyException, PyErr};

use crate::extension::SignatureError;
use crate::extension::{
    validate::{ExtensionError, ExtensionValidator},
    ExtensionRegistry, ExtensionSolution, InferExtensionError,
};

use crate::ops::validate::{ChildrenEdgeData, ChildrenValidationError, EdgeValidationError};
use crate::ops::{OpTag, OpTrait, OpType, ValidateOp};
use crate::types::{EdgeKind, Type};
use crate::{Direction, Hugr, Node, Port};

use super::views::{HierarchyView, HugrView, SiblingGraph};
use super::NodeType;

/// Structure keeping track of pre-computed information used in the validation
/// process.
///
/// TODO: Consider implementing updatable dominator trees and storing it in the
/// Hugr to avoid recomputing it every time.
struct ValidationContext<'a, 'b> {
    hugr: &'a Hugr,
    /// Dominator tree for each CFG region, using the container node as index.
    dominators: HashMap<Node, Dominators<Node>>,
    /// Context for the extension validation.
    extension_validator: ExtensionValidator,
    /// Registry of available Extensions
    extension_registry: &'b ExtensionRegistry,
}

impl Hugr {
    /// Check the validity of the HUGR, assuming that it has no open extension
    /// variables.
    /// TODO: Add a version of validation which allows for open extension
    /// variables (see github issue #457)
    pub fn validate(&self, extension_registry: &ExtensionRegistry) -> Result<(), ValidationError> {
        self.validate_with_extension_closure(HashMap::new(), extension_registry)
    }

    /// Check the validity of a hugr, taking an argument of a closure for the
    /// free extension variables
    pub fn validate_with_extension_closure(
        &self,
        closure: ExtensionSolution,
        extension_registry: &ExtensionRegistry,
    ) -> Result<(), ValidationError> {
        let mut validator = ValidationContext::new(self, closure, extension_registry);
        validator.validate()
    }
}

impl<'a, 'b> ValidationContext<'a, 'b> {
    /// Create a new validation context.
    pub fn new(
        hugr: &'a Hugr,
        extension_closure: ExtensionSolution,
        extension_registry: &'b ExtensionRegistry,
    ) -> Self {
        Self {
            hugr,
            dominators: HashMap::new(),
            extension_validator: ExtensionValidator::new(hugr, extension_closure),
            extension_registry,
        }
    }

    /// Check the validity of the HUGR.
    pub fn validate(&mut self) -> Result<(), ValidationError> {
        // Root node must be a root in the hierarchy.
        if !self.hugr.hierarchy.is_root(self.hugr.root) {
            return Err(ValidationError::RootNotRoot {
                node: self.hugr.root(),
            });
        }

        // Node-specific checks
        for node in self.hugr.graph.nodes_iter().map_into() {
            self.validate_node(node)?;
        }

        Ok(())
    }

    /// Compute the dominator tree for a CFG region, identified by its container
    /// node.
    ///
    /// The results of this computation should be cached in `self.dominators`.
    /// We don't do it here to avoid mutable borrows.
    fn compute_dominator(&self, parent: Node) -> Dominators<Node> {
        let region: SiblingGraph = SiblingGraph::try_new(self.hugr, parent).unwrap();
        let entry_node = self.hugr.children(parent).next().unwrap();
        dominators::simple_fast(&region.as_petgraph(), entry_node)
    }

    /// Check the constraints on a single node.
    ///
    /// This includes:
    /// - Matching the number of ports with the signature
    /// - Dataflow ports are correct. See `validate_df_port`
    fn validate_node(&mut self, node: Node) -> Result<(), ValidationError> {
        let node_type = self.hugr.get_nodetype(node);
        let op_type = &node_type.op;

        // The Hugr can have only one root node.
        if node == self.hugr.root() {
            // The root node has no edges.
            if self.hugr.graph.num_outputs(node.index) + self.hugr.graph.num_inputs(node.index) != 0
            {
                return Err(ValidationError::RootWithEdges { node });
            }
        } else {
            let Some(parent) = self.hugr.get_parent(node) else {
                return Err(ValidationError::NoParent { node });
            };

            let parent_optype = self.hugr.get_optype(parent);
            let allowed_children = parent_optype.validity_flags().allowed_children;
            if !allowed_children.is_superset(op_type.tag()) {
                return Err(ValidationError::InvalidParentOp {
                    child: node,
                    child_optype: op_type.clone(),
                    parent,
                    parent_optype: parent_optype.clone(),
                    allowed_children,
                });
            }

            for dir in Direction::BOTH {
                // Check that we have the correct amount of ports and edges.
                let num_ports = self.hugr.graph.num_ports(node.index, dir);
                if num_ports != op_type.port_count(dir) {
                    return Err(ValidationError::WrongNumberOfPorts {
                        node,
                        optype: op_type.clone(),
                        actual: num_ports,
                        expected: op_type.port_count(dir),
                        dir,
                    });
                }

                // Check port connections
                for (i, port_index) in self.hugr.graph.ports(node.index, dir).enumerate() {
                    let port = Port::new(dir, i);
                    self.validate_port(node, port, port_index, op_type)?;
                }
            }
        }

        // Check operation-specific constraints. Firstly that type args are correct
        // (Good to call `resolve_extension_ops` immediately before this
        //   - see https://github.com/CQCL-DEV/hugr/issues/508 )
        if let OpType::LeafOp(crate::ops::LeafOp::CustomOp(b)) = op_type {
            for arg in b.args() {
                arg.validate(self.extension_registry)
                    .map_err(|cause| ValidationError::SignatureError { node, cause })?;
            }
        }
        // Secondly that the node has correct children
        self.validate_children(node, node_type)?;

        // If this is a container with I/O nodes, check that the extension they
        // define match the extensions of the container.
        if let Some([input, output]) = self.hugr.get_io(node) {
            self.extension_validator
                .validate_io_extensions(node, input, output)?;
        }

        Ok(())
    }

    /// Check whether a port is valid.
    /// - Input ports and output linear ports must be connected
    /// - The linked port must have a compatible type.
    fn validate_port(
        &mut self,
        node: Node,
        port: Port,
        port_index: portgraph::PortIndex,
        op_type: &OpType,
    ) -> Result<(), ValidationError> {
        let port_kind = op_type.port_kind(port).unwrap();
        let dir = port.direction();

        let mut links = self.hugr.graph.port_links(port_index).peekable();
        let must_be_connected = match dir {
            // Incoming ports must be connected, except for state order ports, branch case nodes,
            // and CFG nodes.
            Direction::Incoming => {
                port_kind != EdgeKind::StateOrder
                    && port_kind != EdgeKind::ControlFlow
                    && op_type.tag() != OpTag::Case
            }
            // Linear dataflow values must be connected.
            Direction::Outgoing => port_kind.is_linear(),
        };
        if must_be_connected && links.peek().is_none() {
            return Err(ValidationError::UnconnectedPort {
                node,
                port,
                port_kind,
            });
        }

        // Avoid double checking connected port types.
        if dir == Direction::Incoming {
            return Ok(());
        }

        match &port_kind {
            EdgeKind::Value(ty) | EdgeKind::Static(ty) => ty
                .validate(self.extension_registry)
                .map_err(|cause| ValidationError::SignatureError { node, cause })?,
            _ => (),
        }

        let mut link_cnt = 0;
        for (_, link) in links {
            link_cnt += 1;
            if port_kind.is_linear() && link_cnt > 1 {
                return Err(ValidationError::TooManyConnections {
                    node,
                    port,
                    port_kind,
                });
            }

            let other_node: Node = self.hugr.graph.port_node(link).unwrap().into();
            let other_offset = self.hugr.graph.port_offset(link).unwrap().into();

            self.extension_validator
                .check_extensions_compatible(&(node, port), &(other_node, other_offset))?;

            let other_op = self.hugr.get_optype(other_node);
            let Some(other_kind) = other_op.port_kind(other_offset) else {
                // The number of ports in `other_node` does not match the operation definition.
                // This should be caught by `validate_node`.
                return Err(self.validate_node(other_node).unwrap_err());
            };
            // TODO: We will require some "unifiable" comparison instead of strict equality, to allow for pre-type inference hugrs.
            if other_kind != port_kind {
                return Err(ValidationError::IncompatiblePorts {
                    from: node,
                    from_port: port,
                    from_kind: port_kind,
                    to: other_node,
                    to_port: other_offset,
                    to_kind: other_kind,
                });
            }

            self.validate_edge(node, port, op_type, other_node, other_offset)?;
        }

        Ok(())
    }

    /// Check operation-specific constraints.
    ///
    /// These are flags defined for each operation type as an [`OpValidityFlags`] object.
    fn validate_children(&self, node: Node, node_type: &NodeType) -> Result<(), ValidationError> {
        let op_type = &node_type.op;
        let flags = op_type.validity_flags();

        if self.hugr.hierarchy.child_count(node.index) > 0 {
            if flags.allowed_children.is_empty() {
                return Err(ValidationError::NonContainerWithChildren {
                    node,
                    optype: op_type.clone(),
                });
            }

            let all_children = self.hugr.children(node);
            let mut first_two_children = all_children.clone().take(2);
            let first_child = self.hugr.get_optype(first_two_children.next().unwrap());
            if !flags.allowed_first_child.is_superset(first_child.tag()) {
                return Err(ValidationError::InvalidInitialChild {
                    parent: node,
                    parent_optype: op_type.clone(),
                    optype: first_child.clone(),
                    expected: flags.allowed_first_child,
                    position: "first",
                });
            }

            if let Some(second_child) = first_two_children
                .next()
                .map(|child| self.hugr.get_optype(child))
            {
                if !flags.allowed_second_child.is_superset(second_child.tag()) {
                    return Err(ValidationError::InvalidInitialChild {
                        parent: node,
                        parent_optype: op_type.clone(),
                        optype: second_child.clone(),
                        expected: flags.allowed_second_child,
                        position: "second",
                    });
                }
            }
            // Additional validations running over the full list of children optypes
            let children_optypes = all_children.map(|c| (c.index, self.hugr.get_optype(c)));
            if let Err(source) = op_type.validate_op_children(children_optypes) {
                return Err(ValidationError::InvalidChildren {
                    parent: node,
                    parent_optype: op_type.clone(),
                    source,
                });
            }

            // Additional validations running over the edges of the contained graph
            if let Some(edge_check) = flags.edge_check {
                for source in self.hugr.hierarchy.children(node.index) {
                    for target in self.hugr.graph.output_neighbours(source) {
                        if self.hugr.hierarchy.parent(target) != Some(node.index) {
                            continue;
                        }
                        let source_op = self.hugr.get_optype(source.into());
                        let target_op = self.hugr.get_optype(target.into());
                        for (source_port, target_port) in
                            self.hugr.graph.get_connections(source, target)
                        {
                            let edge_data = ChildrenEdgeData {
                                source,
                                target,
                                source_port: self.hugr.graph.port_offset(source_port).unwrap(),
                                target_port: self.hugr.graph.port_offset(target_port).unwrap(),
                                source_op: source_op.clone(),
                                target_op: target_op.clone(),
                            };
                            if let Err(source) = edge_check(edge_data) {
                                return Err(ValidationError::InvalidEdges {
                                    parent: node,
                                    parent_optype: op_type.clone(),
                                    source,
                                });
                            }
                        }
                    }
                }
            }

            if flags.requires_dag {
                self.validate_children_dag(node, op_type)?;
            }
        } else if flags.requires_children {
            return Err(ValidationError::ContainerWithoutChildren {
                node,
                optype: op_type.clone(),
            });
        }

        Ok(())
    }

    /// Ensure that the children of a node form a directed acyclic graph.
    ///
    /// Inter-graph edges are ignored. Only internal dataflow, constant, or
    /// state order edges are considered.
    fn validate_children_dag(&self, parent: Node, op_type: &OpType) -> Result<(), ValidationError> {
        if !self.hugr.hierarchy.has_children(parent.index) {
            // No children, nothing to do
            return Ok(());
        };

        let region: SiblingGraph = SiblingGraph::try_new(self.hugr, parent).unwrap();
        let postorder = Topo::new(&region.as_petgraph());
        let nodes_visited = postorder
            .iter(&region.as_petgraph())
            .filter(|n| *n != parent)
            .count();
        let node_count = self.hugr.children(parent).count();
        if nodes_visited != node_count {
            return Err(ValidationError::NotADag {
                node: parent,
                optype: op_type.clone(),
            });
        }

        Ok(())
    }

    /// Check the edge is valid, i.e. the source/target nodes are at appropriate
    /// positions in the hierarchy for some locality:
    /// - Local edges, of any kind;
    /// - External edges, for static and value edges only: from a node to a sibling's descendant.
    ///   For Value edges, there must also be an order edge between the copy and the sibling.
    /// - Dominator edges, for value edges only: from a node in a BasicBlock node to
    ///   a descendant of a post-dominating sibling of the BasicBlock.
    fn validate_edge(
        &mut self,
        from: Node,
        from_offset: Port,
        from_optype: &OpType,
        to: Node,
        to_offset: Port,
    ) -> Result<(), ValidationError> {
        let from_parent = self
            .hugr
            .get_parent(from)
            .expect("Root nodes cannot have ports");
        let to_parent = self.hugr.get_parent(to);
        let local = Some(from_parent) == to_parent;

        let is_static = match from_optype.port_kind(from_offset).unwrap() {
            EdgeKind::Static(typ) => {
                if !(OpTag::Const.is_superset(from_optype.tag())
                    || OpTag::Function.is_superset(from_optype.tag()))
                {
                    return Err(InterGraphEdgeError::InvalidConstSrc {
                        from,
                        from_offset,
                        typ,
                    }
                    .into());
                };
                true
            }
            ty => {
                if !local && !matches!(&ty, EdgeKind::Value(t) if t.copyable()) {
                    return Err(InterGraphEdgeError::NonCopyableData {
                        from,
                        from_offset,
                        to,
                        to_offset,
                        ty,
                    }
                    .into());
                }
                false
            }
        };
        if local {
            return Ok(());
        }

        // To detect either external or dominator edges, we traverse the ancestors
        // of the target until we find either `from_parent` (in the external
        // case), or the parent of `from_parent` (in the dominator case).
        //
        // This search could be sped-up with a pre-computed LCA structure, but
        // for valid Hugrs this search should be very short.
        let from_parent_parent = self.hugr.get_parent(from_parent);
        for (ancestor, ancestor_parent) in
            iter::successors(to_parent, |&p| self.hugr.get_parent(p)).tuple_windows()
        {
            if ancestor_parent == from_parent {
                // External edge.
                if !is_static {
                    // Must have an order edge.
                    self.hugr
                        .graph
                        .get_connections(from.index, ancestor.index)
                        .find(|&(p, _)| {
                            let offset = self.hugr.graph.port_offset(p).unwrap();
                            from_optype.port_kind(offset) == Some(EdgeKind::StateOrder)
                        })
                        .ok_or(InterGraphEdgeError::MissingOrderEdge {
                            from,
                            from_offset,
                            to,
                            to_offset,
                            to_ancestor: ancestor,
                        })?;
                }
                return Ok(());
            } else if Some(ancestor_parent) == from_parent_parent && !is_static {
                // Dominator edge
                let ancestor_parent_op = self.hugr.get_optype(ancestor_parent);
                if ancestor_parent_op.tag() != OpTag::Cfg {
                    return Err(InterGraphEdgeError::NonCFGAncestor {
                        from,
                        from_offset,
                        to,
                        to_offset,
                        ancestor_parent_op: ancestor_parent_op.clone(),
                    }
                    .into());
                }

                // Check domination
                let dominator_tree = match self.dominators.get(&ancestor_parent) {
                    Some(tree) => tree,
                    None => {
                        let tree = self.compute_dominator(ancestor_parent);
                        self.dominators.insert(ancestor_parent, tree);
                        self.dominators.get(&ancestor_parent).unwrap()
                    }
                };
                if !dominator_tree
                    .dominators(ancestor)
                    .map_or(false, |mut ds| ds.any(|n| n == from_parent))
                {
                    return Err(InterGraphEdgeError::NonDominatedAncestor {
                        from,
                        from_offset,
                        to,
                        to_offset,
                        from_parent,
                        ancestor,
                    }
                    .into());
                }

                return Ok(());
            }
        }

        Err(InterGraphEdgeError::NoRelation {
            from,
            from_offset,
            to,
            to_offset,
        }
        .into())
    }
}

/// Errors that can occur while validating a Hugr.
#[derive(Debug, Clone, PartialEq, Error)]
#[allow(missing_docs)]
pub enum ValidationError {
    /// The root node of the Hugr is not a root in the hierarchy.
    #[error("The root node of the Hugr {node:?} is not a root in the hierarchy.")]
    RootNotRoot { node: Node },
    /// The root node of the Hugr should not have any edges.
    #[error("The root node of the Hugr {node:?} has edges when it should not.")]
    RootWithEdges { node: Node },
    /// The node ports do not match the operation signature.
    #[error("The node {node:?} has an invalid number of ports. The operation {optype:?} cannot have {actual:?} {dir:?} ports. Expected {expected:?}.")]
    WrongNumberOfPorts {
        node: Node,
        optype: OpType,
        actual: usize,
        expected: usize,
        dir: Direction,
    },
    /// A dataflow port is not connected.
    #[error("The node {node:?} has an unconnected port {port:?} of type {port_kind:?}.")]
    UnconnectedPort {
        node: Node,
        port: Port,
        port_kind: EdgeKind,
    },
    /// A linear port is connected to more than one thing.
    #[error("The node {node:?} has a port {port:?} of type {port_kind:?} with more than one connection.")]
    TooManyConnections {
        node: Node,
        port: Port,
        port_kind: EdgeKind,
    },
    /// Connected ports have different types, or non-unifiable types.
    #[error("Connected ports {from_port:?} in node {from:?} and {to_port:?} in node {to:?} have incompatible kinds. Cannot connect {from_kind:?} to {to_kind:?}.")]
    IncompatiblePorts {
        from: Node,
        from_port: Port,
        from_kind: EdgeKind,
        to: Node,
        to_port: Port,
        to_kind: EdgeKind,
    },
    /// The non-root node has no parent.
    #[error("The node {node:?} has no parent.")]
    NoParent { node: Node },
    /// The parent node is not compatible with the child node.
    #[error("The operation {parent_optype:?} cannot contain a {child_optype:?} as a child. Allowed children: {}. In node {child:?} with parent {parent:?}.", allowed_children.description())]
    InvalidParentOp {
        child: Node,
        child_optype: OpType,
        parent: Node,
        parent_optype: OpType,
        allowed_children: OpTag,
    },
    /// Invalid first/second child.
    #[error("A {optype:?} operation cannot be the {position} child of a {parent_optype:?}. Expected {expected}. In parent node {parent:?}")]
    InvalidInitialChild {
        parent: Node,
        parent_optype: OpType,
        optype: OpType,
        expected: OpTag,
        position: &'static str,
    },
    /// The children list has invalid elements.
    #[error(
        "An operation {parent_optype:?} contains invalid children: {source}. In parent {parent:?}, child {child:?}",
        child=source.child(),
    )]
    InvalidChildren {
        parent: Node,
        parent_optype: OpType,
        source: ChildrenValidationError,
    },
    /// The children graph has invalid edges.
    #[error(
        "An operation {parent_optype:?} contains invalid edges between its children: {source}. In parent {parent:?}, edge from {from:?} port {from_port:?} to {to:?} port {to_port:?}",
        from=source.edge().source,
        from_port=source.edge().source_port,
        to=source.edge().target,
        to_port=source.edge().target_port,
    )]
    InvalidEdges {
        parent: Node,
        parent_optype: OpType,
        source: EdgeValidationError,
    },
    /// The node operation is not a container, but has children.
    #[error("The node {node:?} with optype {optype:?} is not a container, but has children.")]
    NonContainerWithChildren { node: Node, optype: OpType },
    /// The node must have children, but has none.
    #[error("The node {node:?} with optype {optype:?} must have children, but has none.")]
    ContainerWithoutChildren { node: Node, optype: OpType },
    /// The children of a node do not form a DAG.
    #[error("The children of an operation {optype:?} must form a DAG. Loops are not allowed. In node {node:?}.")]
    NotADag { node: Node, optype: OpType },
    /// There are invalid inter-graph edges.
    #[error(transparent)]
    InterGraphEdgeError(#[from] InterGraphEdgeError),
    /// There are errors in the extension declarations.
    #[error(transparent)]
    ExtensionError(#[from] ExtensionError),
    #[error(transparent)]
    CantInfer(#[from] InferExtensionError),
    /// Error in a node signature
    #[error("Error in signature of node {node:?}: {cause}")]
    SignatureError { node: Node, cause: SignatureError },
}

#[cfg(feature = "pyo3")]
create_exception!(
    pyrs,
    PyValidationError,
    PyException,
    "Errors that can occur while validating a Hugr"
);

#[cfg(feature = "pyo3")]
impl From<ValidationError> for PyErr {
    fn from(err: ValidationError) -> Self {
        PyValidationError::new_err(err.to_string())
    }
}

/// Errors related to the inter-graph edge validations.
#[derive(Debug, Clone, PartialEq, Error)]
#[allow(missing_docs)]
pub enum InterGraphEdgeError {
    /// Inter-Graph edges can only carry copyable data.
    #[error("Inter-graph edges can only carry copyable data. In an inter-graph edge from {from:?} ({from_offset:?}) to {to:?} ({to_offset:?}) with type {ty:?}.")]
    NonCopyableData {
        from: Node,
        from_offset: Port,
        to: Node,
        to_offset: Port,
        ty: EdgeKind,
    },
    /// The grandparent of a dominator inter-graph edge must be a CFG container.
    #[error("The grandparent of a dominator inter-graph edge must be a CFG container. Found operation {ancestor_parent_op:?}. In a dominator inter-graph edge from {from:?} ({from_offset:?}) to {to:?} ({to_offset:?}).")]
    NonCFGAncestor {
        from: Node,
        from_offset: Port,
        to: Node,
        to_offset: Port,
        ancestor_parent_op: OpType,
    },
    /// The sibling ancestors of the external inter-graph edge endpoints must be have an order edge between them.
    #[error("Missing state order between the external inter-graph source {from:?} and the ancestor of the target {to_ancestor:?}. In an external inter-graph edge from {from:?} ({from_offset:?}) to {to:?} ({to_offset:?}).")]
    MissingOrderEdge {
        from: Node,
        from_offset: Port,
        to: Node,
        to_offset: Port,
        to_ancestor: Node,
    },
    /// The ancestors of an inter-graph edge are not related.
    #[error("The ancestors of an inter-graph edge are not related. In an inter-graph edge from {from:?} ({from_offset:?}) to {to:?} ({to_offset:?}).")]
    NoRelation {
        from: Node,
        from_offset: Port,
        to: Node,
        to_offset: Port,
    },
    /// The basic block containing the source node does not dominate the basic block containing the target node.
    #[error(" The basic block containing the source node does not dominate the basic block containing the target node in the CFG. Expected node {from_parent:?} to dominate {ancestor:?}. In a dominator inter-graph edge from {from:?} ({from_offset:?}) to {to:?} ({to_offset:?}).")]
    NonDominatedAncestor {
        from: Node,
        from_offset: Port,
        to: Node,
        to_offset: Port,
        from_parent: Node,
        ancestor: Node,
    },
    #[error(
        "Const edge comes from an invalid node type: {from:?} ({from_offset:?}). Edge type: {typ}"
    )]
    InvalidConstSrc {
        from: Node,
        from_offset: Port,
        typ: Type,
    },
}

#[cfg(test)]
mod test {
    use cool_asserts::assert_matches;

    use super::*;
    use crate::builder::test::closed_dfg_root_hugr;
    use crate::builder::{BuildError, Container, Dataflow, DataflowSubContainer, ModuleBuilder};
    use crate::extension::prelude::{BOOL_T, PRELUDE, USIZE_T};
    use crate::extension::{
        Extension, ExtensionId, ExtensionSet, TypeDefBound, EMPTY_REG, PRELUDE_REGISTRY,
    };
    use crate::hugr::hugrmut::sealed::HugrMutInternals;
    use crate::hugr::{HugrError, HugrMut, NodeType};
    use crate::macros::const_extension_ids;
    use crate::ops::dataflow::IOTrait;
    use crate::ops::{self, LeafOp, OpType};
    use crate::std_extensions::logic;
    use crate::std_extensions::logic::test::{and_op, not_op};
    use crate::types::type_param::{TypeArg, TypeArgError, TypeParam};
    use crate::types::{CustomType, FunctionType, Type, TypeBound, TypeRow};
    use crate::{type_row, Direction, Node};

    const NAT: Type = crate::extension::prelude::USIZE_T;
    const Q: Type = crate::extension::prelude::QB_T;

    /// Creates a hugr with a single function definition that copies a bit `copies` times.
    ///
    /// Returns the hugr and the node index of the definition.
    fn make_simple_hugr(copies: usize) -> (Hugr, Node) {
        let def_op: OpType = ops::FuncDefn {
            name: "main".into(),
            signature: FunctionType::new(type_row![BOOL_T], vec![BOOL_T; copies]),
        }
        .into();

        let mut b = Hugr::default();
        let root = b.root();

        let def = b.add_op_with_parent(root, def_op).unwrap();
        let _ = add_df_children(&mut b, def, copies);

        (b, def)
    }

    /// Adds an input{BOOL_T}, copy{BOOL_T -> BOOL_T^copies}, and output{BOOL_T^copies} operation to a dataflow container.
    ///
    /// Returns the node indices of each of the operations.
    fn add_df_children(b: &mut Hugr, parent: Node, copies: usize) -> (Node, Node, Node) {
        let input = b
            .add_op_with_parent(parent, ops::Input::new(type_row![BOOL_T]))
            .unwrap();
        let output = b
            .add_op_with_parent(parent, ops::Output::new(vec![BOOL_T; copies]))
            .unwrap();
        let copy = b
            .add_op_with_parent(parent, LeafOp::Noop { ty: BOOL_T })
            .unwrap();

        b.connect(input, 0, copy, 0).unwrap();
        for i in 0..copies {
            b.connect(copy, 0, output, i).unwrap();
        }

        (input, copy, output)
    }

    /// Adds an input{BOOL_T}, tag_constant(0, BOOL_T^pred_size), tag(BOOL_T^pred_size), and
    /// output{Sum{unit^pred_size}, BOOL_T} operation to a dataflow container.
    /// Intended to be used to populate a BasicBlock node in a CFG.
    ///
    /// Returns the node indices of each of the operations.
    fn add_block_children(
        b: &mut Hugr,
        parent: Node,
        choice_size: usize,
    ) -> (Node, Node, Node, Node) {
        let const_op = ops::Const::unit_choice(0, choice_size as u8);
        let tag_type = Type::new_unit_choice(choice_size as u8);

        let input = b
            .add_op_with_parent(parent, ops::Input::new(type_row![BOOL_T]))
            .unwrap();
        let output = b
            .add_op_with_parent(parent, ops::Output::new(vec![tag_type.clone(), BOOL_T]))
            .unwrap();
        let tag_def = b.add_op_with_parent(b.root(), const_op).unwrap();
        let tag = b
            .add_op_with_parent(parent, ops::LoadConstant { datatype: tag_type })
            .unwrap();

        b.connect(tag_def, 0, tag, 0).unwrap();
        b.add_other_edge(input, tag).unwrap();
        b.connect(tag, 0, output, 0).unwrap();
        b.connect(input, 0, output, 1).unwrap();

        (input, tag_def, tag, output)
    }

    #[test]
    fn invalid_root() {
        let declare_op: OpType = ops::FuncDecl {
            name: "main".into(),
            signature: Default::default(),
        }
        .into();

        let mut b = Hugr::default();
        let root = b.root();
        assert_eq!(b.validate(&EMPTY_REG), Ok(()));

        // Add another hierarchy root
        let other = b.add_op(ops::Module);
        assert_matches!(
            b.validate(&EMPTY_REG),
            Err(ValidationError::NoParent { node }) => assert_eq!(node, other)
        );
        b.set_parent(other, root).unwrap();
        b.replace_op(other, NodeType::pure(declare_op)).unwrap();
        b.add_ports(other, Direction::Outgoing, 1);
        assert_eq!(b.validate(&EMPTY_REG), Ok(()));

        // Make the hugr root not a hierarchy root
        {
            let mut hugr = b.clone();
            hugr.root = other.index;
            assert_matches!(
                hugr.validate(&EMPTY_REG),
                Err(ValidationError::RootNotRoot { node }) => assert_eq!(node, other)
            );
        }
    }

    #[test]
    fn leaf_root() {
        let leaf_op: OpType = LeafOp::Noop { ty: USIZE_T }.into();

        let b = Hugr::new(NodeType::pure(leaf_op));
        assert_eq!(b.validate(&EMPTY_REG), Ok(()));
    }

    #[test]
    fn dfg_root() {
        let dfg_op: OpType = ops::DFG {
            signature: FunctionType::new_linear(type_row![BOOL_T]),
        }
        .into();

        let mut b = Hugr::new(NodeType::pure(dfg_op));
        let root = b.root();
        add_df_children(&mut b, root, 1);
        assert_eq!(b.validate(&EMPTY_REG), Ok(()));
    }

    #[test]
    fn simple_hugr() {
        let b = make_simple_hugr(2).0;
        assert_eq!(b.validate(&EMPTY_REG), Ok(()));
    }

    #[test]
    /// General children restrictions.
    fn children_restrictions() {
        let (mut b, def) = make_simple_hugr(2);
        let root = b.root();
        let (_input, copy, _output) = b
            .hierarchy
            .children(def.index)
            .map_into()
            .collect_tuple()
            .unwrap();

        // Add a definition without children
        let def_sig = FunctionType::new(type_row![BOOL_T], type_row![BOOL_T, BOOL_T]);
        let new_def = b
            .add_op_with_parent(
                root,
                ops::FuncDefn {
                    signature: def_sig,
                    name: "main".into(),
                },
            )
            .unwrap();
        assert_matches!(
            b.validate(&EMPTY_REG),
            Err(ValidationError::ContainerWithoutChildren { node, .. }) => assert_eq!(node, new_def)
        );

        // Add children to the definition, but move it to be a child of the copy
        add_df_children(&mut b, new_def, 2);
        b.set_parent(new_def, copy).unwrap();
        assert_matches!(
            b.validate(&EMPTY_REG),
            Err(ValidationError::NonContainerWithChildren { node, .. }) => assert_eq!(node, copy)
        );
        b.set_parent(new_def, root).unwrap();

        // After moving the previous definition to a valid place,
        // add an input node to the module subgraph
        let new_input = b
            .add_op_with_parent(root, ops::Input::new(type_row![]))
            .unwrap();
        assert_matches!(
            b.validate(&EMPTY_REG),
            Err(ValidationError::InvalidParentOp { parent, child, .. }) => {assert_eq!(parent, root); assert_eq!(child, new_input)}
        );
    }

    #[test]
    /// Validation errors in a dataflow subgraph.
    fn df_children_restrictions() {
        let (mut b, def) = make_simple_hugr(2);
        let (_input, output, copy) = b
            .hierarchy
            .children(def.index)
            .map_into()
            .collect_tuple()
            .unwrap();

        // Replace the output operation of the df subgraph with a copy
        b.replace_op(output, NodeType::pure(LeafOp::Noop { ty: NAT }))
            .unwrap();
        assert_matches!(
            b.validate(&EMPTY_REG),
            Err(ValidationError::InvalidInitialChild { parent, .. }) => assert_eq!(parent, def)
        );

        // Revert it back to an output, but with the wrong number of ports
        b.replace_op(output, NodeType::pure(ops::Output::new(type_row![BOOL_T])))
            .unwrap();
        assert_matches!(
            b.validate(&EMPTY_REG),
            Err(ValidationError::InvalidChildren { parent, source: ChildrenValidationError::IOSignatureMismatch { child, .. }, .. })
                => {assert_eq!(parent, def); assert_eq!(child, output.index)}
        );
        b.replace_op(
            output,
            NodeType::pure(ops::Output::new(type_row![BOOL_T, BOOL_T])),
        )
        .unwrap();

        // After fixing the output back, replace the copy with an output op
        b.replace_op(
            copy,
            NodeType::pure(ops::Output::new(type_row![BOOL_T, BOOL_T])),
        )
        .unwrap();
        assert_matches!(
            b.validate(&EMPTY_REG),
            Err(ValidationError::InvalidChildren { parent, source: ChildrenValidationError::InternalIOChildren { child, .. }, .. })
                => {assert_eq!(parent, def); assert_eq!(child, copy.index)}
        );
    }

    #[test]
    /// Validation errors in a dataflow subgraph.
    fn cfg_children_restrictions() {
        let (mut b, def) = make_simple_hugr(1);
        let (_input, _output, copy) = b
            .hierarchy
            .children(def.index)
            .map_into()
            .collect_tuple()
            .unwrap();

        b.replace_op(
            copy,
            NodeType::pure(ops::CFG {
                signature: FunctionType::new(type_row![BOOL_T], type_row![BOOL_T]),
            }),
        )
        .unwrap();
        assert_matches!(
            b.validate(&EMPTY_REG),
            Err(ValidationError::ContainerWithoutChildren { .. })
        );
        let cfg = copy;

        // Construct a valid CFG, with one BasicBlock node and one exit node
        let block = b
            .add_op_with_parent(
                cfg,
                ops::BasicBlock::DFB {
                    inputs: type_row![BOOL_T],
                    choice_variants: vec![type_row![]],
                    other_outputs: type_row![BOOL_T],
                    extension_delta: ExtensionSet::new(),
                },
            )
            .unwrap();
        add_block_children(&mut b, block, 1);
        let exit = b
            .add_op_with_parent(
                cfg,
                ops::BasicBlock::Exit {
                    cfg_outputs: type_row![BOOL_T],
                },
            )
            .unwrap();
        b.add_other_edge(block, exit).unwrap();
        assert_eq!(b.validate(&EMPTY_REG), Ok(()));

        // Test malformed errors

        // Add an internal exit node
        let exit2 = b
            .add_op_after(
                exit,
                ops::BasicBlock::Exit {
                    cfg_outputs: type_row![BOOL_T],
                },
            )
            .unwrap();
        assert_matches!(
            b.validate(&EMPTY_REG),
            Err(ValidationError::InvalidChildren { parent, source: ChildrenValidationError::InternalExitChildren { child, .. }, .. })
                => {assert_eq!(parent, cfg); assert_eq!(child, exit2.index)}
        );
        b.remove_node(exit2).unwrap();

        // Change the types in the BasicBlock node to work on qubits instead of bits
        b.replace_op(
            block,
            NodeType::pure(ops::BasicBlock::DFB {
                inputs: type_row![Q],
                choice_variants: vec![type_row![]],
                other_outputs: type_row![Q],
                extension_delta: ExtensionSet::new(),
            }),
        )
        .unwrap();
        let mut block_children = b.hierarchy.children(block.index);
        let block_input = block_children.next().unwrap().into();
        let block_output = block_children.next_back().unwrap().into();
        b.replace_op(block_input, NodeType::pure(ops::Input::new(type_row![Q])))
            .unwrap();
        b.replace_op(
            block_output,
<<<<<<< HEAD
            NodeType::pure(ops::Output::new(type_row![Type::new_unit_choice(1), Q])),
        );
=======
            NodeType::pure(ops::Output::new(type_row![
                Type::new_simple_predicate(1),
                Q
            ])),
        )
        .unwrap();
>>>>>>> 2c17ad6e
        assert_matches!(
            b.validate(&EMPTY_REG),
            Err(ValidationError::InvalidEdges { parent, source: EdgeValidationError::CFGEdgeSignatureMismatch { .. }, .. })
                => assert_eq!(parent, cfg)
        );
    }

    #[test]
    fn test_ext_edge() -> Result<(), HugrError> {
        let mut h = closed_dfg_root_hugr(FunctionType::new(
            type_row![BOOL_T, BOOL_T],
            type_row![BOOL_T],
        ));
        let [input, output] = h.get_io(h.root()).unwrap();

        // Nested DFG BOOL_T -> BOOL_T
        let sub_dfg = h.add_op_with_parent(
            h.root(),
            ops::DFG {
                signature: FunctionType::new_linear(type_row![BOOL_T]),
            },
        )?;
        // this Xor has its 2nd input unconnected
        let sub_op = {
            let sub_input = h.add_op_with_parent(sub_dfg, ops::Input::new(type_row![BOOL_T]))?;
            let sub_output = h.add_op_with_parent(sub_dfg, ops::Output::new(type_row![BOOL_T]))?;
            let sub_op = h.add_op_with_parent(sub_dfg, and_op())?;
            h.connect(sub_input, 0, sub_op, 0)?;
            h.connect(sub_op, 0, sub_output, 0)?;
            sub_op
        };

        h.connect(input, 0, sub_dfg, 0)?;
        h.connect(sub_dfg, 0, output, 0)?;

        assert_matches!(
            h.infer_and_validate(&EMPTY_REG),
            Err(ValidationError::UnconnectedPort { .. })
        );

        h.connect(input, 1, sub_op, 1)?;
        assert_matches!(
            h.infer_and_validate(&EMPTY_REG),
            Err(ValidationError::InterGraphEdgeError(
                InterGraphEdgeError::MissingOrderEdge { .. }
            ))
        );
        //Order edge. This will need metadata indicating its purpose.
        h.add_other_edge(input, sub_dfg)?;
        h.infer_and_validate(&EMPTY_REG).unwrap();
        Ok(())
    }

    const_extension_ids! {
        const XA: ExtensionId = "A";
        const XB: ExtensionId = "BOOL_EXT";
    }

    #[test]
    fn test_local_const() -> Result<(), HugrError> {
        let mut h = closed_dfg_root_hugr(FunctionType::new(type_row![BOOL_T], type_row![BOOL_T]));
        let [input, output] = h.get_io(h.root()).unwrap();
        let and = h.add_op_with_parent(h.root(), and_op())?;
        h.connect(input, 0, and, 0)?;
        h.connect(and, 0, output, 0)?;
        assert_eq!(
            h.infer_and_validate(&EMPTY_REG),
            Err(ValidationError::UnconnectedPort {
                node: and,
                port: Port::new_incoming(1),
                port_kind: EdgeKind::Value(BOOL_T)
            })
        );
        let const_op: ops::Const = logic::EXTENSION
            .get_value(logic::TRUE_NAME)
            .unwrap()
            .typed_value()
            .clone();
        // Second input of Xor from a constant
        let cst = h.add_op_with_parent(h.root(), const_op)?;
        let lcst = h.add_op_with_parent(h.root(), ops::LoadConstant { datatype: BOOL_T })?;
        h.connect(cst, 0, lcst, 0)?;
        h.connect(lcst, 0, and, 1)?;
        // There is no edge from Input to LoadConstant, but that's OK:
        h.infer_and_validate(&EMPTY_REG).unwrap();
        Ok(())
    }

    #[test]
    /// A wire with no extension requirements is wired into a node which has
    /// [A,BOOL_T] extensions required on its inputs and outputs. This could be fixed
    /// by adding a lift node, but for validation this is an error.
    fn missing_lift_node() -> Result<(), BuildError> {
        let mut module_builder = ModuleBuilder::new();
        let mut main = module_builder.define_function(
            "main",
            FunctionType::new(type_row![NAT], type_row![NAT]).pure(),
        )?;
        let [main_input] = main.input_wires_arr();

        let inner_sig = FunctionType::new(type_row![NAT], type_row![NAT])
            // Inner DFG has extension requirements that the wire wont satisfy
            .with_input_extensions(ExtensionSet::from_iter([XA, XB]));

        let f_builder = main.dfg_builder(
            inner_sig.signature,
            Some(inner_sig.input_extensions),
            [main_input],
        )?;
        let f_inputs = f_builder.input_wires();
        let f_handle = f_builder.finish_with_outputs(f_inputs)?;
        let [f_output] = f_handle.outputs_arr();
        main.finish_with_outputs([f_output])?;
        let handle = module_builder.hugr().validate(&PRELUDE_REGISTRY);

        assert_matches!(
            handle,
            Err(ValidationError::ExtensionError(
                ExtensionError::TgtExceedsSrcExtensionsAtPort { .. }
            ))
        );
        Ok(())
    }

    #[test]
    /// A wire with extension requirement `[A]` is wired into a an output with no
    /// extension req. In the validation extension typechecking, we don't do any
    /// unification, so don't allow open extension variables on the function
    /// signature, so this fails.
    fn too_many_extension() -> Result<(), BuildError> {
        let mut module_builder = ModuleBuilder::new();

        let main_sig = FunctionType::new(type_row![NAT], type_row![NAT]).pure();

        let mut main = module_builder.define_function("main", main_sig)?;
        let [main_input] = main.input_wires_arr();

        let inner_sig = FunctionType::new(type_row![NAT], type_row![NAT])
            .with_extension_delta(&ExtensionSet::singleton(&XA))
            .with_input_extensions(ExtensionSet::new());

        let f_builder = main.dfg_builder(
            inner_sig.signature,
            Some(inner_sig.input_extensions),
            [main_input],
        )?;
        let f_inputs = f_builder.input_wires();
        let f_handle = f_builder.finish_with_outputs(f_inputs)?;
        let [f_output] = f_handle.outputs_arr();
        main.finish_with_outputs([f_output])?;
        let handle = module_builder.hugr().validate(&PRELUDE_REGISTRY);
        assert_matches!(
            handle,
            Err(ValidationError::ExtensionError(
                ExtensionError::SrcExceedsTgtExtensionsAtPort { .. }
            ))
        );
        Ok(())
    }

    #[test]
    /// A wire with extension requirements `[A]` and another with requirements
    /// `[BOOL_T]` are both wired into a node which requires its inputs to have
    /// requirements `[A,BOOL_T]`. A slightly more complex test of the error from
    /// `missing_lift_node`.
    fn extensions_mismatch() -> Result<(), BuildError> {
        let mut module_builder = ModuleBuilder::new();

        let all_rs = ExtensionSet::from_iter([XA, XB]);

        let main_sig = FunctionType::new(type_row![], type_row![NAT])
            .with_extension_delta(&all_rs)
            .with_input_extensions(ExtensionSet::new());

        let mut main = module_builder.define_function("main", main_sig)?;

        let inner_left_sig = FunctionType::new(type_row![], type_row![NAT])
            .with_input_extensions(ExtensionSet::singleton(&XA));

        let inner_right_sig = FunctionType::new(type_row![], type_row![NAT])
            .with_input_extensions(ExtensionSet::singleton(&XB));

        let inner_mult_sig =
            FunctionType::new(type_row![NAT, NAT], type_row![NAT]).with_input_extensions(all_rs);

        let [left_wire] = main
            .dfg_builder(
                inner_left_sig.signature,
                Some(inner_left_sig.input_extensions),
                [],
            )?
            .finish_with_outputs([])?
            .outputs_arr();

        let [right_wire] = main
            .dfg_builder(
                inner_right_sig.signature,
                Some(inner_right_sig.input_extensions),
                [],
            )?
            .finish_with_outputs([])?
            .outputs_arr();

        let builder = main.dfg_builder(
            inner_mult_sig.signature,
            Some(inner_mult_sig.input_extensions),
            [left_wire, right_wire],
        )?;
        let [_left, _right] = builder.input_wires_arr();
        let [output] = builder.finish_with_outputs([])?.outputs_arr();

        main.finish_with_outputs([output])?;
        let handle = module_builder.hugr().validate(&PRELUDE_REGISTRY);
        assert_matches!(
            handle,
            Err(ValidationError::ExtensionError(
                ExtensionError::ParentIOExtensionMismatch { .. }
            ))
        );
        Ok(())
    }

    #[test]
    fn parent_signature_mismatch() -> Result<(), BuildError> {
        let rs = ExtensionSet::singleton(&XA);

        let main_signature =
            FunctionType::new(type_row![NAT], type_row![NAT]).with_extension_delta(&rs);

        let mut hugr = Hugr::new(NodeType::pure(ops::DFG {
            signature: main_signature,
        }));
        let input = hugr.add_node_with_parent(
            hugr.root(),
            NodeType::pure(ops::Input {
                types: type_row![NAT],
            }),
        )?;
        let output = hugr.add_node_with_parent(
            hugr.root(),
            NodeType::new(
                ops::Output {
                    types: type_row![NAT],
                },
                rs,
            ),
        )?;
        hugr.connect(input, 0, output, 0)?;

        assert_matches!(
            hugr.validate(&PRELUDE_REGISTRY),
            Err(ValidationError::ExtensionError(
                ExtensionError::TgtExceedsSrcExtensionsAtPort { .. }
            ))
        );
        Ok(())
    }

    #[test]
    fn dfg_with_cycles() -> Result<(), HugrError> {
        let mut h = closed_dfg_root_hugr(FunctionType::new(
            type_row![BOOL_T, BOOL_T],
            type_row![BOOL_T],
        ));
        let [input, output] = h.get_io(h.root()).unwrap();
        let and = h.add_op_with_parent(h.root(), and_op())?;
        let not1 = h.add_op_with_parent(h.root(), not_op())?;
        let not2 = h.add_op_with_parent(h.root(), not_op())?;
        h.connect(input, 0, and, 0)?;
        h.connect(and, 0, not1, 0)?;
        h.connect(not1, 0, and, 1)?;
        h.connect(input, 1, not2, 0)?;
        h.connect(not2, 0, output, 0)?;
        // The graph contains a cycle:
        assert_matches!(h.validate(&EMPTY_REG), Err(ValidationError::NotADag { .. }));
        Ok(())
    }

    fn identity_hugr_with_type(t: Type) -> (Hugr, Node) {
        let mut b = Hugr::default();
        let row: TypeRow = vec![t].into();

        let def = b
            .add_op_with_parent(
                b.root(),
                ops::FuncDefn {
                    name: "main".into(),
                    signature: FunctionType::new(row.clone(), row.clone()),
                },
            )
            .unwrap();

        let input = b
            .add_op_with_parent(def, ops::Input::new(row.clone()))
            .unwrap();
        let output = b.add_op_with_parent(def, ops::Output::new(row)).unwrap();
        b.connect(input, 0, output, 0).unwrap();
        (b, def)
    }
    #[test]
    fn unregistered_extension() {
        let (h, def) = identity_hugr_with_type(USIZE_T);
        assert_eq!(
            h.validate(&EMPTY_REG),
            Err(ValidationError::SignatureError {
                node: def,
                cause: SignatureError::ExtensionNotFound(PRELUDE.name.clone())
            })
        );
        h.validate(&PRELUDE_REGISTRY).unwrap();
    }

    #[test]
    fn invalid_types() {
        let name: ExtensionId = "MyExt".try_into().unwrap();
        let mut e = Extension::new(name.clone());
        e.add_type(
            "MyContainer".into(),
            vec![TypeParam::Type(TypeBound::Copyable)],
            "".into(),
            TypeDefBound::Explicit(TypeBound::Any),
        )
        .unwrap();
        let reg: ExtensionRegistry = [e, PRELUDE.to_owned()].into();

        let validate_to_sig_error = |t: CustomType| {
            let (h, def) = identity_hugr_with_type(Type::new_extension(t));
            match h.validate(&reg) {
                Err(ValidationError::SignatureError { node, cause }) if node == def => cause,
                e => panic!("Expected SignatureError at def node, got {:?}", e),
            }
        };

        let valid = Type::new_extension(CustomType::new(
            "MyContainer",
            vec![TypeArg::Type { ty: USIZE_T }],
            name.clone(),
            TypeBound::Any,
        ));
        assert_eq!(
            identity_hugr_with_type(valid.clone()).0.validate(&reg),
            Ok(())
        );

        // valid is Any, so is not allowed as an element of an outer MyContainer.
        let element_outside_bound = CustomType::new(
            "MyContainer",
            vec![TypeArg::Type { ty: valid.clone() }],
            name.clone(),
            TypeBound::Any,
        );
        assert_eq!(
            validate_to_sig_error(element_outside_bound),
            SignatureError::TypeArgMismatch(TypeArgError::TypeMismatch {
                param: TypeParam::Type(TypeBound::Copyable),
                arg: TypeArg::Type { ty: valid }
            })
        );

        let bad_bound = CustomType::new(
            "MyContainer",
            vec![TypeArg::Type { ty: USIZE_T }],
            name.clone(),
            TypeBound::Copyable,
        );
        assert_eq!(
            validate_to_sig_error(bad_bound.clone()),
            SignatureError::WrongBound {
                actual: TypeBound::Copyable,
                expected: TypeBound::Any
            }
        );

        // bad_bound claims to be Copyable, which is valid as an element for the outer MyContainer.
        let nested = CustomType::new(
            "MyContainer",
            vec![TypeArg::Type {
                ty: Type::new_extension(bad_bound),
            }],
            name.clone(),
            TypeBound::Any,
        );
        assert_eq!(
            validate_to_sig_error(nested),
            SignatureError::WrongBound {
                actual: TypeBound::Copyable,
                expected: TypeBound::Any
            }
        );

        let too_many_type_args = CustomType::new(
            "MyContainer",
            vec![TypeArg::Type { ty: USIZE_T }, TypeArg::BoundedNat { n: 3 }],
            name.clone(),
            TypeBound::Any,
        );
        assert_eq!(
            validate_to_sig_error(too_many_type_args),
            SignatureError::TypeArgMismatch(TypeArgError::WrongNumberArgs(2, 1))
        );
    }
}<|MERGE_RESOLUTION|>--- conflicted
+++ resolved
@@ -1047,17 +1047,9 @@
             .unwrap();
         b.replace_op(
             block_output,
-<<<<<<< HEAD
             NodeType::pure(ops::Output::new(type_row![Type::new_unit_choice(1), Q])),
-        );
-=======
-            NodeType::pure(ops::Output::new(type_row![
-                Type::new_simple_predicate(1),
-                Q
-            ])),
         )
         .unwrap();
->>>>>>> 2c17ad6e
         assert_matches!(
             b.validate(&EMPTY_REG),
             Err(ValidationError::InvalidEdges { parent, source: EdgeValidationError::CFGEdgeSignatureMismatch { .. }, .. })
