//! HUGR invariant checks.

use std::collections::HashMap;
use std::iter;

use itertools::Itertools;
use petgraph::algo::dominators::{self, Dominators};
use petgraph::visit::{DfsPostOrder, Walker};
use portgraph::{LinkView, PortView};
use thiserror::Error;

#[cfg(feature = "pyo3")]
use pyo3::prelude::*;

use crate::ops::validate::{ChildrenEdgeData, ChildrenValidationError, EdgeValidationError};
use crate::ops::OpTag;
use crate::ops::{OpTrait, OpType, ValidateOp};
use crate::resource::ResourceSet;
use crate::types::{ClassicType, EdgeKind, SimpleType};
use crate::{Direction, Hugr, Node, Port};

use super::region::{FlatRegionView, Region};
use super::view::HugrView;

/// Structure keeping track of pre-computed information used in the validation
/// process.
///
/// TODO: Consider implementing updatable dominator trees and storing it in the
/// Hugr to avoid recomputing it every time.
struct ValidationContext<'a> {
    hugr: &'a Hugr,
    /// Dominator tree for each CFG region, using the container node as index.
    dominators: HashMap<Node, Dominators<Node>>,
    /// Resource requirements associated with each edge
    resources: HashMap<(Node, Direction), ResourceSet>,
}

impl Hugr {
    /// Check the validity of the HUGR.
    pub fn validate(&self) -> Result<(), ValidationError> {
        let mut validator = ValidationContext::new(self);
        validator.validate()
    }
}

impl<'a> ValidationContext<'a> {
    /// Create a new validation context.
    pub fn new(hugr: &'a Hugr) -> Self {
        Self {
            hugr,
            dominators: HashMap::new(),
            resources: HashMap::new(),
        }
    }

    /// Check the validity of the HUGR.
    pub fn validate(&mut self) -> Result<(), ValidationError> {
        // Root node must be a root in the hierarchy.
        if !self.hugr.hierarchy.is_root(self.hugr.root) {
            return Err(ValidationError::RootNotRoot {
                node: self.hugr.root(),
            });
        }

        for node in self.hugr.graph.nodes_iter().map_into() {
            self.gather_resources(&node)?;
        }

        // Node-specific checks
        for node in self.hugr.graph.nodes_iter().map_into() {
            self.validate_node(node)?;
        }

        Ok(())
    }

    /// Use the signature supplied by a dataflow node to work out the
    /// resource requirements for all of its input and output edges, then put
    /// those requirements in the ValidationContext
    fn gather_resources(&mut self, node: &Node) -> Result<(), ValidationError> {
        let node_type = self.hugr.get_nodetype(*node);

        match node_type.signature() {
            // Require that input resources are specified on every node for this check
            None => return Err(ValidationError::MissingInputResources(*node)),
            Some(sig) => {
                for dir in Direction::BOTH {
                    assert!(self
                        .resources
                        .insert((*node, dir), sig.get_resources(&dir))
                        .is_none());
                }
            }
        }
        Ok(())
    }

    /// Compute the dominator tree for a CFG region, identified by its container
    /// node.
    ///
    /// The results of this computation should be cached in `self.dominators`.
    /// We don't do it here to avoid mutable borrows.
    fn compute_dominator(&self, parent: Node) -> Dominators<Node> {
        let region = FlatRegionView::new(self.hugr, parent);
        let entry_node = self.hugr.children(parent).next().unwrap();
        dominators::simple_fast(&region, entry_node)
    }

    /// Check the constraints on a single node.
    ///
    /// This includes:
    /// - Matching the number of ports with the signature
    /// - Dataflow ports are correct. See `validate_df_port`
    fn validate_node(&mut self, node: Node) -> Result<(), ValidationError> {
        let op_type = self.hugr.get_optype(node);

        // The Hugr can have only one root node.
        if node == self.hugr.root() {
            // The root node has no edges.
            if self.hugr.graph.num_outputs(node.index) + self.hugr.graph.num_inputs(node.index) != 0
            {
                return Err(ValidationError::RootWithEdges { node });
            }
        } else {
            let Some(parent) = self.hugr.get_parent(node) else {
                return Err(ValidationError::NoParent { node });
            };

            let parent_optype = self.hugr.get_optype(parent);
            let allowed_children = parent_optype.validity_flags().allowed_children;
            if !allowed_children.is_superset(op_type.tag()) {
                return Err(ValidationError::InvalidParentOp {
                    child: node,
                    child_optype: op_type.clone(),
                    parent,
                    parent_optype: parent_optype.clone(),
                    allowed_children,
                });
            }

            for dir in Direction::BOTH {
                // Check that we have the correct amount of ports and edges.
                let num_ports = self.hugr.graph.num_ports(node.index, dir);
                if num_ports != op_type.port_count(dir) {
                    return Err(ValidationError::WrongNumberOfPorts {
                        node,
                        optype: op_type.clone(),
                        actual: num_ports,
                        expected: op_type.port_count(dir),
                        dir,
                    });
                }

                // Check port connections
                for (i, port_index) in self.hugr.graph.ports(node.index, dir).enumerate() {
                    let port = Port::new(dir, i);
                    self.validate_port(node, port, port_index, op_type)?;
                }
            }
        }

        // Check operation-specific constraints
        self.validate_operation(node, op_type)?;

        Ok(())
    }

    /// Check that two `PortIndex` have compatible resource requirements,
    /// according to the information accumulated by `gather_resources`.
    ///
    /// This resource checking assumes that free resource variables
    ///   (e.g. implicit lifting of `A -> B` to `[R]A -> [R]B`)
    /// and adding of lift nodes
    ///   (i.e. those which transform an edge from `A` to `[R]A`)
    /// has already been done.
    fn check_resources_compatible(
        &self,
        src: &(Node, Port),
        tgt: &(Node, Port),
    ) -> Result<(), ValidationError> {
        let rs_src = self.resources.get(&(src.0, Direction::Outgoing)).unwrap();
        let rs_tgt = self.resources.get(&(tgt.0, Direction::Incoming)).unwrap();

        if rs_src == rs_tgt {
            Ok(())
        } else if rs_src.is_subset(rs_tgt) {
            // The extra resource requirements reside in the target node.
            // If so, we can fix this mismatch with a lift node
            Err(ValidationError::TgtExceedsSrcResources {
                from: src.0,
                from_offset: src.1,
                from_resources: rs_src.clone(),
                to: tgt.0,
                to_offset: tgt.1,
                to_resources: rs_tgt.clone(),
            })
        } else {
            Err(ValidationError::SrcExceedsTgtResources {
                from: src.0,
                from_offset: src.1,
                from_resources: rs_src.clone(),
                to: tgt.0,
                to_offset: tgt.1,
                to_resources: rs_tgt.clone(),
            })
        }
    }

    /// Check whether a port is valid.
    /// - Input ports and output linear ports must be connected
    /// - The linked port must have a compatible type.
    fn validate_port(
        &mut self,
        node: Node,
        port: Port,
        port_index: portgraph::PortIndex,
        op_type: &OpType,
    ) -> Result<(), ValidationError> {
        let port_kind = op_type.port_kind(port).unwrap();
        let dir = port.direction();

        let mut links = self.hugr.graph.port_links(port_index).peekable();
        let must_be_connected = match dir {
            // Incoming ports must be connected, except for state order ports, branch case nodes,
            // and CFG nodes.
            Direction::Incoming => {
                port_kind != EdgeKind::StateOrder
                    && port_kind != EdgeKind::ControlFlow
                    && op_type.tag() != OpTag::Case
            }
            // Linear dataflow values must be connected.
            Direction::Outgoing => port_kind.is_linear(),
        };
        if must_be_connected && links.peek().is_none() {
            return Err(ValidationError::UnconnectedPort {
                node,
                port,
                port_kind,
            });
        }

        // Avoid double checking connected port types.
        if dir == Direction::Incoming {
            return Ok(());
        }

        let mut link_cnt = 0;
        for (_, link) in links {
            link_cnt += 1;
            if port_kind.is_linear() && link_cnt > 1 {
                return Err(ValidationError::TooManyConnections {
                    node,
                    port,
                    port_kind,
                });
            }

            let other_node: Node = self.hugr.graph.port_node(link).unwrap().into();
            let other_offset = self.hugr.graph.port_offset(link).unwrap().into();

            self.check_resources_compatible(&(node, port), &(other_node, other_offset))?;

            let other_op = self.hugr.get_optype(other_node);
            let Some(other_kind) = other_op.port_kind(other_offset) else {
                // The number of ports in `other_node` does not match the operation definition.
                // This should be caught by `validate_node`.
                return Err(self.validate_node(other_node).unwrap_err());
            };
            // TODO: We will require some "unifiable" comparison instead of strict equality, to allow for pre-type inference hugrs.
            if other_kind != port_kind {
                return Err(ValidationError::IncompatiblePorts {
                    from: node,
                    from_port: port,
                    from_kind: port_kind,
                    to: other_node,
                    to_port: other_offset,
                    to_kind: other_kind,
                });
            }

            self.validate_edge(node, port, op_type, other_node, other_offset)?;
        }

        Ok(())
    }

    /// Check operation-specific constraints.
    ///
    /// These are flags defined for each operation type as an [`OpValidityFlags`] object.
    fn validate_operation(&self, node: Node, op_type: &OpType) -> Result<(), ValidationError> {
        let flags = op_type.validity_flags();

        if self.hugr.hierarchy.child_count(node.index) > 0 {
            if flags.allowed_children.is_empty() {
                return Err(ValidationError::NonContainerWithChildren {
                    node,
                    optype: op_type.clone(),
                });
            }

            let all_children = self.hugr.children(node);
            let mut first_two_children = all_children.clone().take(2);
            let first_child = self.hugr.get_optype(first_two_children.next().unwrap());
            if !flags.allowed_first_child.is_superset(first_child.tag()) {
                return Err(ValidationError::InvalidInitialChild {
                    parent: node,
                    parent_optype: op_type.clone(),
                    optype: first_child.clone(),
                    expected: flags.allowed_first_child,
                    position: "first",
                });
            }

            if let Some(second_child) = first_two_children
                .next()
                .map(|child| self.hugr.get_optype(child))
            {
                if !flags.allowed_second_child.is_superset(second_child.tag()) {
                    return Err(ValidationError::InvalidInitialChild {
                        parent: node,
                        parent_optype: op_type.clone(),
                        optype: second_child.clone(),
                        expected: flags.allowed_second_child,
                        position: "second",
                    });
                }
            }
            // Additional validations running over the full list of children optypes
            let children_optypes = all_children.map(|c| (c.index, self.hugr.get_optype(c)));
            if let Err(source) = op_type.validate_children(children_optypes) {
                return Err(ValidationError::InvalidChildren {
                    parent: node,
                    parent_optype: op_type.clone(),
                    source,
                });
            }

            // Additional validations running over the edges of the contained graph
            if let Some(edge_check) = flags.edge_check {
                for source in self.hugr.hierarchy.children(node.index) {
                    for target in self.hugr.graph.output_neighbours(source) {
                        if self.hugr.hierarchy.parent(target) != Some(node.index) {
                            continue;
                        }
                        let source_op = self.hugr.get_optype(source.into());
                        let target_op = self.hugr.get_optype(target.into());
                        for (source_port, target_port) in
                            self.hugr.graph.get_connections(source, target)
                        {
                            let edge_data = ChildrenEdgeData {
                                source,
                                target,
                                source_port: self.hugr.graph.port_offset(source_port).unwrap(),
                                target_port: self.hugr.graph.port_offset(target_port).unwrap(),
                                source_op: source_op.clone(),
                                target_op: target_op.clone(),
                            };
                            if let Err(source) = edge_check(edge_data) {
                                return Err(ValidationError::InvalidEdges {
                                    parent: node,
                                    parent_optype: op_type.clone(),
                                    source,
                                });
                            }
                        }
                    }
                }
            }

            if flags.requires_dag {
                self.validate_children_dag(node, op_type)?;
            }
        } else if flags.requires_children {
            return Err(ValidationError::ContainerWithoutChildren {
                node,
                optype: op_type.clone(),
            });
        }

        Ok(())
    }

    /// Ensure that the children of a node form a direct acyclic graph with a
    /// single source and source. That is, their edges do not form cycles in the
    /// graph and there are no dangling nodes.
    ///
    /// Inter-graph edges are ignored. Only internal dataflow, constant, or
    /// state order edges are considered.
    fn validate_children_dag(&self, parent: Node, op_type: &OpType) -> Result<(), ValidationError> {
        if !self.hugr.hierarchy.has_children(parent.index) {
            // No children, nothing to do
            return Ok(());
        };

        let region = FlatRegionView::new(self.hugr, parent);
        let entry_node = self.hugr.children(parent).next().unwrap();

        let postorder = DfsPostOrder::new(&region, entry_node);
        let nodes_visited = postorder.iter(&region).filter(|n| *n != parent).count();
        // Local ScopedDefn's should not be reachable from the Input node, so discount them
        let non_defn_count = self
            .hugr
            .children(parent)
            .filter(|n| !OpTag::ScopedDefn.is_superset(self.hugr.get_optype(*n).tag()))
            .count();
        if nodes_visited != non_defn_count {
            return Err(ValidationError::NotABoundedDag {
                node: parent,
                optype: op_type.clone(),
            });
        }

        Ok(())
    }

    /// Check the edge is valid, i.e. the source/target nodes are at appropriate
    /// positions in the hierarchy for some locality:
    /// - Local edges, of any kind;
    /// - External edges, for static and value edges only: from a node to a sibling's descendant.
    ///   For Value edges, there must also be an order edge between the copy and the sibling.
    /// - Dominator edges, for value edges only: from a node in a BasicBlock node to
    ///   a descendant of a post-dominating sibling of the BasicBlock.
    fn validate_edge(
        &mut self,
        from: Node,
        from_offset: Port,
        from_optype: &OpType,
        to: Node,
        to_offset: Port,
    ) -> Result<(), ValidationError> {
        let from_parent = self
            .hugr
            .get_parent(from)
            .expect("Root nodes cannot have ports");
        let to_parent = self.hugr.get_parent(to);
        let local = Some(from_parent) == to_parent;

        let is_static = match from_optype.port_kind(from_offset).unwrap() {
            EdgeKind::Static(typ) => {
<<<<<<< HEAD
                if let OpType::Const(ops::Const(val)) = &from_optype {
                    typecheck_const(&typ, val).map_err(ValidationError::from)?;
                } else {
                    // If const edges aren't coming from const nodes, they're graph
                    // edges coming from FuncDecl or FuncDefn
                    if !OpTag::Function.is_superset(from_optype.tag()) {
                        return Err(InterGraphEdgeError::InvalidConstSrc {
                            from,
                            from_offset,
                            typ,
                        }
                        .into());
                    };
=======
                if !(OpTag::Const.is_superset(from_optype.tag())
                    || OpTag::Function.is_superset(from_optype.tag()))
                {
                    return Err(InterGraphEdgeError::InvalidConstSrc {
                        from,
                        from_offset,
                        typ,
                    }
                    .into());
>>>>>>> 8f2a6020
                };
                true
            }
            ty => {
                if !local && !matches!(ty, EdgeKind::Value(SimpleType::Classic(_))) {
                    return Err(InterGraphEdgeError::NonClassicalData {
                        from,
                        from_offset,
                        to,
                        to_offset,
                        ty,
                    }
                    .into());
                }
                false
            }
        };
        if local {
            return Ok(());
        }

        // To detect either external or dominator edges, we traverse the ancestors
        // of the target until we find either `from_parent` (in the external
        // case), or the parent of `from_parent` (in the dominator case).
        //
        // This search could be sped-up with a pre-computed LCA structure, but
        // for valid Hugrs this search should be very short.
        let from_parent_parent = self.hugr.get_parent(from_parent);
        for (ancestor, ancestor_parent) in
            iter::successors(to_parent, |&p| self.hugr.get_parent(p)).tuple_windows()
        {
            if ancestor_parent == from_parent {
                // External edge.
                if !is_static {
                    // Must have an order edge.
                    self.hugr
                        .graph
                        .get_connections(from.index, ancestor.index)
                        .find(|&(p, _)| {
                            let offset = self.hugr.graph.port_offset(p).unwrap();
                            from_optype.port_kind(offset) == Some(EdgeKind::StateOrder)
                        })
                        .ok_or(InterGraphEdgeError::MissingOrderEdge {
                            from,
                            from_offset,
                            to,
                            to_offset,
                            to_ancestor: ancestor,
                        })?;
                }
                return Ok(());
            } else if Some(ancestor_parent) == from_parent_parent && !is_static {
                // Dominator edge
                let ancestor_parent_op = self.hugr.get_optype(ancestor_parent);
                if ancestor_parent_op.tag() != OpTag::Cfg {
                    return Err(InterGraphEdgeError::NonCFGAncestor {
                        from,
                        from_offset,
                        to,
                        to_offset,
                        ancestor_parent_op: ancestor_parent_op.clone(),
                    }
                    .into());
                }

                // Check domination
                let dominator_tree = match self.dominators.get(&ancestor_parent) {
                    Some(tree) => tree,
                    None => {
                        let tree = self.compute_dominator(ancestor_parent);
                        self.dominators.insert(ancestor_parent, tree);
                        self.dominators.get(&ancestor_parent).unwrap()
                    }
                };
                if !dominator_tree
                    .dominators(ancestor)
                    .map_or(false, |mut ds| ds.any(|n| n == from_parent))
                {
                    return Err(InterGraphEdgeError::NonDominatedAncestor {
                        from,
                        from_offset,
                        to,
                        to_offset,
                        from_parent,
                        ancestor,
                    }
                    .into());
                }

                return Ok(());
            }
        }

        Err(InterGraphEdgeError::NoRelation {
            from,
            from_offset,
            to,
            to_offset,
        }
        .into())
    }
}

/// Errors that can occur while validating a Hugr.
#[derive(Debug, Clone, PartialEq, Error)]
#[allow(missing_docs)]
pub enum ValidationError {
    /// The root node of the Hugr is not a root in the hierarchy.
    #[error("The root node of the Hugr {node:?} is not a root in the hierarchy.")]
    RootNotRoot { node: Node },
    /// The root node of the Hugr should not have any edges.
    #[error("The root node of the Hugr {node:?} has edges when it should not.")]
    RootWithEdges { node: Node },
    /// The node ports do not match the operation signature.
    #[error("The node {node:?} has an invalid number of ports. The operation {optype:?} cannot have {actual:?} {dir:?} ports. Expected {expected:?}.")]
    WrongNumberOfPorts {
        node: Node,
        optype: OpType,
        actual: usize,
        expected: usize,
        dir: Direction,
    },
    /// A dataflow port is not connected.
    #[error("The node {node:?} has an unconnected port {port:?} of type {port_kind:?}.")]
    UnconnectedPort {
        node: Node,
        port: Port,
        port_kind: EdgeKind,
    },
    /// A linear port is connected to more than one thing.
    #[error("The node {node:?} has a port {port:?} of type {port_kind:?} with more than one connection.")]
    TooManyConnections {
        node: Node,
        port: Port,
        port_kind: EdgeKind,
    },
    /// Connected ports have different types, or non-unifiable types.
    #[error("Connected ports {from_port:?} in node {from:?} and {to_port:?} in node {to:?} have incompatible kinds. Cannot connect {from_kind:?} to {to_kind:?}.")]
    IncompatiblePorts {
        from: Node,
        from_port: Port,
        from_kind: EdgeKind,
        to: Node,
        to_port: Port,
        to_kind: EdgeKind,
    },
    /// The non-root node has no parent.
    #[error("The node {node:?} has no parent.")]
    NoParent { node: Node },
    /// The parent node is not compatible with the child node.
    #[error("The operation {parent_optype:?} cannot contain a {child_optype:?} as a child. Allowed children: {}. In node {child:?} with parent {parent:?}.", allowed_children.description())]
    InvalidParentOp {
        child: Node,
        child_optype: OpType,
        parent: Node,
        parent_optype: OpType,
        allowed_children: OpTag,
    },
    /// Invalid first/second child.
    #[error("A {optype:?} operation cannot be the {position} child of a {parent_optype:?}. Expected {expected}. In parent node {parent:?}")]
    InvalidInitialChild {
        parent: Node,
        parent_optype: OpType,
        optype: OpType,
        expected: OpTag,
        position: &'static str,
    },
    /// The children list has invalid elements.
    #[error(
        "An operation {parent_optype:?} contains invalid children: {source}. In parent {parent:?}, child {child:?}",
        child=source.child(),
    )]
    InvalidChildren {
        parent: Node,
        parent_optype: OpType,
        source: ChildrenValidationError,
    },
    /// The children graph has invalid edges.
    #[error(
        "An operation {parent_optype:?} contains invalid edges between its children: {source}. In parent {parent:?}, edge from {from:?} port {from_port:?} to {to:?} port {to_port:?}",
        from=source.edge().source,
        from_port=source.edge().source_port,
        to=source.edge().target,
        to_port=source.edge().target_port,
    )]
    InvalidEdges {
        parent: Node,
        parent_optype: OpType,
        source: EdgeValidationError,
    },
    /// The node operation is not a container, but has children.
    #[error("The node {node:?} with optype {optype:?} is not a container, but has children.")]
    NonContainerWithChildren { node: Node, optype: OpType },
    /// The node must have children, but has none.
    #[error("The node {node:?} with optype {optype:?} must have children, but has none.")]
    ContainerWithoutChildren { node: Node, optype: OpType },
    /// The children of a node do not form a dag with single source and sink.
    #[error("The children of an operation {optype:?} must form a dag with single source and sink. Loops are not allowed, nor are dangling nodes not in the path between the input and output. In node {node:?}.")]
    NotABoundedDag { node: Node, optype: OpType },
    /// There are invalid inter-graph edges.
    #[error(transparent)]
    InterGraphEdgeError(#[from] InterGraphEdgeError),
    /// Missing lift node
    #[error("Resources at target node {to:?} ({to_offset:?}) ({to_resources}) exceed those at source {from:?} ({from_offset:?}) ({from_resources})")]
    TgtExceedsSrcResources {
        from: Node,
        from_offset: Port,
        from_resources: ResourceSet,
        to: Node,
        to_offset: Port,
        to_resources: ResourceSet,
    },
    /// Too many resource requirements coming from src
    #[error("Resources at source node {from:?} ({from_offset:?}) ({from_resources}) exceed those at target {to:?} ({to_offset:?}) ({to_resources})")]
    SrcExceedsTgtResources {
        from: Node,
        from_offset: Port,
        from_resources: ResourceSet,
        to: Node,
        to_offset: Port,
        to_resources: ResourceSet,
    },
    #[error("Missing input resources for node {0:?}")]
    MissingInputResources(Node),
}

#[cfg(feature = "pyo3")]
impl From<ValidationError> for PyErr {
    fn from(err: ValidationError) -> Self {
        // We may want to define more specific python-level errors at some point.
        PyErr::new::<pyo3::exceptions::PyRuntimeError, _>(err.to_string())
    }
}

/// Errors related to the inter-graph edge validations.
#[derive(Debug, Clone, PartialEq, Error)]
#[allow(missing_docs)]
pub enum InterGraphEdgeError {
    /// Inter-Graph edges can only carry classical data.
    #[error("Inter-graph edges can only carry classical data. In an inter-graph edge from {from:?} ({from_offset:?}) to {to:?} ({to_offset:?}) with type {ty:?}.")]
    NonClassicalData {
        from: Node,
        from_offset: Port,
        to: Node,
        to_offset: Port,
        ty: EdgeKind,
    },
    /// The grandparent of a dominator inter-graph edge must be a CFG container.
    #[error("The grandparent of a dominator inter-graph edge must be a CFG container. Found operation {ancestor_parent_op:?}. In a dominator inter-graph edge from {from:?} ({from_offset:?}) to {to:?} ({to_offset:?}).")]
    NonCFGAncestor {
        from: Node,
        from_offset: Port,
        to: Node,
        to_offset: Port,
        ancestor_parent_op: OpType,
    },
    /// The sibling ancestors of the external inter-graph edge endpoints must be have an order edge between them.
    #[error("Missing state order between the external inter-graph source {from:?} and the ancestor of the target {to_ancestor:?}. In an external inter-graph edge from {from:?} ({from_offset:?}) to {to:?} ({to_offset:?}).")]
    MissingOrderEdge {
        from: Node,
        from_offset: Port,
        to: Node,
        to_offset: Port,
        to_ancestor: Node,
    },
    /// The ancestors of an inter-graph edge are not related.
    #[error("The ancestors of an inter-graph edge are not related. In an inter-graph edge from {from:?} ({from_offset:?}) to {to:?} ({to_offset:?}).")]
    NoRelation {
        from: Node,
        from_offset: Port,
        to: Node,
        to_offset: Port,
    },
    /// The basic block containing the source node does not dominate the basic block containing the target node.
    #[error(" The basic block containing the source node does not dominate the basic block containing the target node in the CFG. Expected node {from_parent:?} to dominate {ancestor:?}. In a dominator inter-graph edge from {from:?} ({from_offset:?}) to {to:?} ({to_offset:?}).")]
    NonDominatedAncestor {
        from: Node,
        from_offset: Port,
        to: Node,
        to_offset: Port,
        from_parent: Node,
        ancestor: Node,
    },
    #[error(
        "Const edge comes from an invalid node type: {from:?} ({from_offset:?}). Edge type: {typ}"
    )]
    InvalidConstSrc {
        from: Node,
        from_offset: Port,
        typ: ClassicType,
    },
}

#[cfg(test)]
mod test {
    use cool_asserts::assert_matches;

    use super::*;
    use crate::builder::{BuildError, ModuleBuilder};
    use crate::builder::{Container, Dataflow, DataflowSubContainer, HugrBuilder};
    use crate::hugr::{HugrError, HugrMut, NodeType};
    use crate::ops::dataflow::IOTrait;
    use crate::ops::{self, ConstValue, LeafOp, OpType};
    use crate::types::{AbstractSignature, ClassicType};
    use crate::Direction;
    use crate::{type_row, Node};

    const NAT: SimpleType = SimpleType::Classic(ClassicType::i64());
    const B: SimpleType = SimpleType::Classic(ClassicType::bit());
    const Q: SimpleType = SimpleType::Qubit;

    /// Creates a hugr with a single function definition that copies a bit `copies` times.
    ///
    /// Returns the hugr and the node index of the definition.
    fn make_simple_hugr(copies: usize) -> (Hugr, Node) {
        let def_op: OpType = ops::FuncDefn {
            name: "main".into(),
            signature: AbstractSignature::new_df(type_row![B], vec![B; copies]),
        }
        .into();

        let mut b = Hugr::default();
        let root = b.root();

        let def = b.add_op_with_parent(root, def_op).unwrap();
        let _ = add_df_children(&mut b, def, copies);

        (b, def)
    }

    /// Adds an input{B}, copy{B -> B^copies}, and output{B^copies} operation to a dataflow container.
    ///
    /// Returns the node indices of each of the operations.
    fn add_df_children(b: &mut Hugr, parent: Node, copies: usize) -> (Node, Node, Node) {
        let input = b
            .add_op_with_parent(parent, ops::Input::new(type_row![B]))
            .unwrap();
        let output = b
            .add_op_with_parent(parent, ops::Output::new(vec![B; copies]))
            .unwrap();
        let copy = b
            .add_op_with_parent(
                parent,
                LeafOp::Noop {
                    ty: ClassicType::bit().into(),
                },
            )
            .unwrap();

        b.connect(input, 0, copy, 0).unwrap();
        for i in 0..copies {
            b.connect(copy, 0, output, i).unwrap();
        }

        (input, copy, output)
    }

    /// Adds an input{B}, tag_constant(0, B^pred_size), tag(B^pred_size), and
    /// output{Sum{unit^pred_size}, B} operation to a dataflow container.
    /// Intended to be used to populate a BasicBlock node in a CFG.
    ///
    /// Returns the node indices of each of the operations.
    fn add_block_children(
        b: &mut Hugr,
        parent: Node,
        predicate_size: usize,
    ) -> (Node, Node, Node, Node) {
        let const_op = ops::Const::new(ConstValue::simple_predicate(0, predicate_size)).unwrap();
        let tag_type = SimpleType::Classic(ClassicType::new_simple_predicate(predicate_size));

        let input = b
            .add_op_with_parent(parent, ops::Input::new(type_row![B]))
            .unwrap();
        let output = b
            .add_op_with_parent(parent, ops::Output::new(vec![tag_type.clone(), B]))
            .unwrap();
        let tag_def = b.add_op_with_parent(b.root(), const_op).unwrap();
        let tag = b
            .add_op_with_parent(
                parent,
                ops::LoadConstant {
                    datatype: tag_type.try_into().unwrap(),
                },
            )
            .unwrap();

        b.connect(tag_def, 0, tag, 0).unwrap();
        b.add_other_edge(input, tag).unwrap();
        b.connect(tag, 0, output, 0).unwrap();
        b.connect(input, 0, output, 1).unwrap();

        (input, tag_def, tag, output)
    }

    #[test]
    fn invalid_root() {
        let declare_op: OpType = ops::FuncDecl {
            name: "main".into(),
            signature: Default::default(),
        }
        .into();

        let mut b = Hugr::default();
        let root = b.root();
        assert_eq!(b.validate(), Ok(()));

        // Add another hierarchy root
        let other = b.add_op(ops::Module);
        assert_matches!(
            b.validate(),
            Err(ValidationError::NoParent { node }) => assert_eq!(node, other)
        );
        b.set_parent(other, root).unwrap();
        b.replace_op(other, NodeType::pure(declare_op));
        b.add_ports(other, Direction::Outgoing, 1);
        assert_eq!(b.validate(), Ok(()));

        // Make the hugr root not a hierarchy root
        {
            let mut hugr = b.clone();
            hugr.root = other.index;
            assert_matches!(
                hugr.validate(),
                Err(ValidationError::RootNotRoot { node }) => assert_eq!(node, other)
            );
        }
    }

    #[test]
    fn leaf_root() {
        let leaf_op: OpType = LeafOp::Noop {
            ty: ClassicType::F64.into(),
        }
        .into();

        let b = Hugr::new(NodeType::pure(leaf_op));
        assert_eq!(b.validate(), Ok(()));
    }

    #[test]
    fn dfg_root() {
        let dfg_op: OpType = ops::DFG {
            signature: AbstractSignature::new_linear(type_row![B]),
        }
        .into();

        let mut b = Hugr::new(NodeType::pure(dfg_op));
        let root = b.root();
        add_df_children(&mut b, root, 1);
        assert_eq!(b.validate(), Ok(()));
    }

    #[test]
    fn simple_hugr() {
        let b = make_simple_hugr(2).0;
        assert_eq!(b.validate(), Ok(()));
    }

    #[test]
    /// General children restrictions.
    fn children_restrictions() {
        let (mut b, def) = make_simple_hugr(2);
        let root = b.root();
        let (_input, copy, _output) = b
            .hierarchy
            .children(def.index)
            .map_into()
            .collect_tuple()
            .unwrap();

        // Add a definition without children
        let def_sig = AbstractSignature::new_df(type_row![B], type_row![B, B]);
        let new_def = b
            .add_op_with_parent(
                root,
                ops::FuncDefn {
                    signature: def_sig,
                    name: "main".into(),
                },
            )
            .unwrap();
        assert_matches!(
            b.validate(),
            Err(ValidationError::ContainerWithoutChildren { node, .. }) => assert_eq!(node, new_def)
        );

        // Add children to the definition, but move it to be a child of the copy
        add_df_children(&mut b, new_def, 2);
        b.set_parent(new_def, copy).unwrap();
        assert_matches!(
            b.validate(),
            Err(ValidationError::NonContainerWithChildren { node, .. }) => assert_eq!(node, copy)
        );
        b.set_parent(new_def, root).unwrap();

        // After moving the previous definition to a valid place,
        // add an input node to the module subgraph
        let new_input = b
            .add_op_with_parent(root, ops::Input::new(type_row![]))
            .unwrap();
        assert_matches!(
            b.validate(),
            Err(ValidationError::InvalidParentOp { parent, child, .. }) => {assert_eq!(parent, root); assert_eq!(child, new_input)}
        );
    }

    #[test]
    /// Validation errors in a dataflow subgraph.
    fn df_children_restrictions() {
        let (mut b, def) = make_simple_hugr(2);
        let (_input, output, copy) = b
            .hierarchy
            .children(def.index)
            .map_into()
            .collect_tuple()
            .unwrap();

        // Replace the output operation of the df subgraph with a copy
        b.replace_op(
            output,
            NodeType::pure(LeafOp::Noop {
                ty: ClassicType::bit().into(),
            }),
        );
        assert_matches!(
            b.validate(),
            Err(ValidationError::InvalidInitialChild { parent, .. }) => assert_eq!(parent, def)
        );

        // Revert it back to an output, but with the wrong number of ports
        b.replace_op(output, NodeType::pure(ops::Output::new(type_row![B])));
        assert_matches!(
            b.validate(),
            Err(ValidationError::InvalidChildren { parent, source: ChildrenValidationError::IOSignatureMismatch { child, .. }, .. })
                => {assert_eq!(parent, def); assert_eq!(child, output.index)}
        );
        b.replace_op(output, NodeType::pure(ops::Output::new(type_row![B, B])));

        // After fixing the output back, replace the copy with an output op
        b.replace_op(copy, NodeType::pure(ops::Output::new(type_row![B, B])));
        assert_matches!(
            b.validate(),
            Err(ValidationError::InvalidChildren { parent, source: ChildrenValidationError::InternalIOChildren { child, .. }, .. })
                => {assert_eq!(parent, def); assert_eq!(child, copy.index)}
        );
    }

    #[test]
    /// Validation errors in a dataflow subgraph.
    fn cfg_children_restrictions() {
        let (mut b, def) = make_simple_hugr(1);
        let (_input, _output, copy) = b
            .hierarchy
            .children(def.index)
            .map_into()
            .collect_tuple()
            .unwrap();

        b.replace_op(
            copy,
            NodeType::pure(ops::CFG {
                inputs: type_row![B],
                outputs: type_row![B],
            }),
        );
        assert_matches!(
            b.validate(),
            Err(ValidationError::ContainerWithoutChildren { .. })
        );
        let cfg = copy;

        // Construct a valid CFG, with one BasicBlock node and one exit node
        let block = b
            .add_op_with_parent(
                cfg,
                ops::BasicBlock::DFB {
                    inputs: type_row![B],
                    predicate_variants: vec![type_row![]],
                    other_outputs: type_row![B],
                },
            )
            .unwrap();
        add_block_children(&mut b, block, 1);
        let exit = b
            .add_op_with_parent(
                cfg,
                ops::BasicBlock::Exit {
                    cfg_outputs: type_row![B],
                },
            )
            .unwrap();
        b.add_other_edge(block, exit).unwrap();
        assert_eq!(b.validate(), Ok(()));

        // Test malformed errors

        // Add an internal exit node
        let exit2 = b
            .add_op_after(
                exit,
                ops::BasicBlock::Exit {
                    cfg_outputs: type_row![B],
                },
            )
            .unwrap();
        assert_matches!(
            b.validate(),
            Err(ValidationError::InvalidChildren { parent, source: ChildrenValidationError::InternalExitChildren { child, .. }, .. })
                => {assert_eq!(parent, cfg); assert_eq!(child, exit2.index)}
        );
        b.remove_node(exit2).unwrap();

        // Change the types in the BasicBlock node to work on qubits instead of bits
        b.replace_op(
            block,
            NodeType::pure(ops::BasicBlock::DFB {
                inputs: type_row![Q],
                predicate_variants: vec![type_row![]],
                other_outputs: type_row![Q],
            }),
        );
        let mut block_children = b.hierarchy.children(block.index);
        let block_input = block_children.next().unwrap().into();
        let block_output = block_children.next_back().unwrap().into();
        b.replace_op(block_input, NodeType::pure(ops::Input::new(type_row![Q])));
        b.replace_op(
            block_output,
            NodeType::pure(ops::Output::new(vec![
                SimpleType::new_simple_predicate(1),
                Q,
            ])),
        );
        assert_matches!(
            b.validate(),
            Err(ValidationError::InvalidEdges { parent, source: EdgeValidationError::CFGEdgeSignatureMismatch { .. }, .. })
                => assert_eq!(parent, cfg)
        );
    }

    #[test]
    fn test_ext_edge() -> Result<(), HugrError> {
        let mut h = Hugr::new(NodeType::pure(ops::DFG {
            signature: AbstractSignature::new_df(type_row![B, B], type_row![B]),
        }));
        let input = h.add_op_with_parent(h.root(), ops::Input::new(type_row![B, B]))?;
        let output = h.add_op_with_parent(h.root(), ops::Output::new(type_row![B]))?;
        // Nested DFG B -> B
        let sub_dfg = h.add_op_with_parent(
            h.root(),
            ops::DFG {
                signature: AbstractSignature::new_linear(type_row![B]),
            },
        )?;
        // this Xor has its 2nd input unconnected
        let sub_op = {
            let sub_input = h.add_op_with_parent(sub_dfg, ops::Input::new(type_row![B]))?;
            let sub_output = h.add_op_with_parent(sub_dfg, ops::Output::new(type_row![B]))?;
            let sub_op = h.add_op_with_parent(sub_dfg, LeafOp::Xor)?;
            h.connect(sub_input, 0, sub_op, 0)?;
            h.connect(sub_op, 0, sub_output, 0)?;
            sub_op
        };

        h.connect(input, 0, sub_dfg, 0)?;
        h.connect(sub_dfg, 0, output, 0)?;

        assert_matches!(h.validate(), Err(ValidationError::UnconnectedPort { .. }));

        h.connect(input, 1, sub_op, 1)?;
        assert_matches!(
            h.validate(),
            Err(ValidationError::InterGraphEdgeError(
                InterGraphEdgeError::MissingOrderEdge { .. }
            ))
        );
        //Order edge. This will need metadata indicating its purpose.
        h.add_other_edge(input, sub_dfg)?;
        h.validate().unwrap();
        Ok(())
    }

    #[test]
    fn test_local_const() -> Result<(), HugrError> {
        let mut h = Hugr::new(NodeType::pure(ops::DFG {
            signature: AbstractSignature::new_df(type_row![B], type_row![B]),
        }));
        let input = h.add_op_with_parent(h.root(), ops::Input::new(type_row![B]))?;
        let output = h.add_op_with_parent(h.root(), ops::Output::new(type_row![B]))?;
        let xor = h.add_op_with_parent(h.root(), LeafOp::Xor)?;
        h.connect(input, 0, xor, 0)?;
        h.connect(xor, 0, output, 0)?;
        assert_eq!(
            h.validate(),
            Err(ValidationError::UnconnectedPort {
                node: xor,
                port: Port::new_incoming(1),
                port_kind: EdgeKind::Value(B)
            })
        );
        // Second input of Xor from a constant
        let cst = h.add_op_with_parent(
            h.root(),
            ops::Const::new(ConstValue::Int { width: 1, value: 1 }).unwrap(),
        )?;
        let lcst = h.add_op_with_parent(
            h.root(),
            ops::LoadConstant {
                datatype: ClassicType::int::<1>(),
            },
        )?;
        h.connect(cst, 0, lcst, 0)?;
        h.connect(lcst, 0, xor, 1)?;
        // We are missing the edge from Input to LoadConstant, hence:
        assert_matches!(h.validate(), Err(ValidationError::NotABoundedDag { .. }));
        // Now include the LoadConstant node in the causal cone
        h.add_other_edge(input, lcst)?;
        h.validate().unwrap();
        Ok(())
    }

    #[test]
    /// A wire with no resource requirements is wired into a node which has
    /// [A,B] resources required on its inputs and outputs. This could be fixed
    /// by adding a lift node, but for validation this is an error.
    fn missing_lift_node() -> Result<(), BuildError> {
        let mut module_builder = ModuleBuilder::new();
        let mut main = module_builder.define_function(
            "main",
            AbstractSignature::new_df(type_row![NAT], type_row![NAT]).pure(),
        )?;
        let [main_input] = main.input_wires_arr();

        let inner_sig = AbstractSignature::new_df(type_row![NAT], type_row![NAT])
            // Inner DFG has resource requirements that the wire wont satisfy
            .with_input_resources(ResourceSet::from_iter(["A".into(), "B".into()]));

        let f_builder = main.dfg_builder(
            inner_sig.signature,
            Some(inner_sig.input_resources),
            [main_input],
        )?;
        let f_inputs = f_builder.input_wires();
        let f_handle = f_builder.finish_with_outputs(f_inputs)?;
        let [f_output] = f_handle.outputs_arr();
        main.finish_with_outputs([f_output])?;
        let handle = module_builder.finish_hugr();

        assert_matches!(handle, Err(ValidationError::TgtExceedsSrcResources { .. }));
        Ok(())
    }

    #[test]
    /// A wire with resource requirement `[A]` is wired into a an output with no
    /// resource req. In the validation resource typechecking, we don't do any
    /// unification, so don't allow open resource variables on the function
    /// signature, so this fails.
    fn too_many_resources() -> Result<(), BuildError> {
        let mut module_builder = ModuleBuilder::new();

        let main_sig = AbstractSignature::new_df(type_row![NAT], type_row![NAT]).pure();

        let mut main = module_builder.define_function("main", main_sig)?;
        let [main_input] = main.input_wires_arr();

        let inner_sig = AbstractSignature::new_df(type_row![NAT], type_row![NAT])
            .with_resource_delta(&ResourceSet::singleton(&"A".into()))
            .with_input_resources(ResourceSet::new());

        let f_builder = main.dfg_builder(
            inner_sig.signature,
            Some(inner_sig.input_resources),
            [main_input],
        )?;
        let f_inputs = f_builder.input_wires();
        let f_handle = f_builder.finish_with_outputs(f_inputs)?;
        let [f_output] = f_handle.outputs_arr();
        main.finish_with_outputs([f_output])?;
        let handle = module_builder.finish_hugr();
        assert_matches!(handle, Err(ValidationError::SrcExceedsTgtResources { .. }));
        Ok(())
    }

    #[test]
    /// A wire with resource requirements `[A]` and another with requirements
    /// `[B]` are both wired into a node which requires its inputs to have
    /// requirements `[A,B]`. A slightly more complex test of the error from
    /// `missing_lift_node`.
    fn resource_mismatch() -> Result<(), BuildError> {
        let mut module_builder = ModuleBuilder::new();

        let all_rs = ResourceSet::from_iter(["A".into(), "B".into()]);

        let main_sig = AbstractSignature::new_df(type_row![], type_row![NAT])
            .with_resource_delta(&all_rs)
            .with_input_resources(ResourceSet::new());

        let mut main = module_builder.define_function("main", main_sig)?;

        let inner_left_sig = AbstractSignature::new_df(type_row![], type_row![NAT])
            .with_input_resources(ResourceSet::singleton(&"A".into()));

        let inner_right_sig = AbstractSignature::new_df(type_row![], type_row![NAT])
            .with_input_resources(ResourceSet::singleton(&"B".into()));

        let inner_mult_sig = AbstractSignature::new_df(type_row![NAT, NAT], type_row![NAT])
            .with_input_resources(all_rs);

        let [left_wire] = main
            .dfg_builder(
                inner_left_sig.signature,
                Some(inner_left_sig.input_resources),
                [],
            )?
            .finish_with_outputs([])?
            .outputs_arr();

        let [right_wire] = main
            .dfg_builder(
                inner_right_sig.signature,
                Some(inner_right_sig.input_resources),
                [],
            )?
            .finish_with_outputs([])?
            .outputs_arr();

        let builder = main.dfg_builder(
            inner_mult_sig.signature,
            Some(inner_mult_sig.input_resources),
            [left_wire, right_wire],
        )?;
        let [_left, _right] = builder.input_wires_arr();
        let [output] = builder.finish_with_outputs([])?.outputs_arr();

        main.finish_with_outputs([output])?;
        let handle = module_builder.finish_hugr();
        assert_matches!(handle, Err(ValidationError::TgtExceedsSrcResources { .. }));
        Ok(())
    }
}<|MERGE_RESOLUTION|>--- conflicted
+++ resolved
@@ -437,21 +437,6 @@
 
         let is_static = match from_optype.port_kind(from_offset).unwrap() {
             EdgeKind::Static(typ) => {
-<<<<<<< HEAD
-                if let OpType::Const(ops::Const(val)) = &from_optype {
-                    typecheck_const(&typ, val).map_err(ValidationError::from)?;
-                } else {
-                    // If const edges aren't coming from const nodes, they're graph
-                    // edges coming from FuncDecl or FuncDefn
-                    if !OpTag::Function.is_superset(from_optype.tag()) {
-                        return Err(InterGraphEdgeError::InvalidConstSrc {
-                            from,
-                            from_offset,
-                            typ,
-                        }
-                        .into());
-                    };
-=======
                 if !(OpTag::Const.is_superset(from_optype.tag())
                     || OpTag::Function.is_superset(from_optype.tag()))
                 {
@@ -461,7 +446,6 @@
                         typ,
                     }
                     .into());
->>>>>>> 8f2a6020
                 };
                 true
             }
