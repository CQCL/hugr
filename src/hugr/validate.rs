--- conflicted
+++ resolved
@@ -161,49 +161,40 @@
             }
         }
 
-<<<<<<< HEAD
-        // Check operation-specific constraints. Firstly that type args are correct
-        // (Good to call `resolve_extension_ops` immediately before this
-        //   - see https://github.com/CQCL-DEV/hugr/issues/508 )
+        // Check operation-specific constraints.
+        // TODO make a separate method for this (perhaps producing Result<(), SignatureError>)
         match op_type {
             OpType::LeafOp(crate::ops::LeafOp::CustomOp(b)) => {
-=======
-        // Check operation-specific constraints.
-        if let OpType::LeafOp(crate::ops::LeafOp::CustomOp(b)) = op_type {
-            // Check TypeArgs are valid (in themselves, not necessarily wrt the TypeParams)
-            for arg in b.args() {
->>>>>>> 573041de
-                // Hugrs are monomorphic, so no type variables in scope
-                b.args()
-                    .iter()
-                    .try_for_each(|arg| arg.validate(self.extension_registry, &[]))
-            }
-<<<<<<< HEAD
+                // Check TypeArgs are valid (in themselves, not necessarily wrt the TypeParams)
+                for arg in b.args() {
+                    // Hugrs are monomorphic, so no type variables in scope
+                    arg.validate(self.extension_registry, &[])
+                        .map_err(|cause| ValidationError::SignatureError { node, cause })?;
+                }
+                // Try to resolve serialized names to actual OpDefs in Extensions.
+                let e: Option<ExtensionOp>;
+                let ext_op = match &**b {
+                    ExternalOp::Opaque(op) => {
+                        // If resolve_extension_ops has been called first, this would always return Ok(None)
+                        e = resolve_opaque_op(node, op, self.extension_registry)?;
+                        e.as_ref()
+                    }
+                    ExternalOp::Extension(ext) => Some(ext),
+                };
+                // If successful, check TypeArgs are valid for the declared TypeParams
+                if let Some(ext_op) = ext_op {
+                    ext_op
+                        .def()
+                        .check_args(ext_op.args())
+                        .map_err(|cause| ValidationError::SignatureError { node, cause })?;
+                }
+            }
             OpType::LeafOp(crate::ops::LeafOp::TypeApply { ta }) => {
                 ta.validate(self.extension_registry)
-            }
-            _ => Ok(()),
-=======
-            // Try to resolve serialized names to actual OpDefs in Extensions.
-            let e: Option<ExtensionOp>;
-            let ext_op = match &**b {
-                ExternalOp::Opaque(op) => {
-                    // If resolve_extension_ops has been called first, this would always return Ok(None)
-                    e = resolve_opaque_op(node, op, self.extension_registry)?;
-                    e.as_ref()
-                }
-                ExternalOp::Extension(ext) => Some(ext),
-            };
-            // If successful, check TypeArgs are valid for the declared TypeParams
-            if let Some(ext_op) = ext_op {
-                ext_op
-                    .def()
-                    .check_args(ext_op.args())
                     .map_err(|cause| ValidationError::SignatureError { node, cause })?;
             }
->>>>>>> 573041de
-        }
-        .map_err(|cause| ValidationError::SignatureError { node, cause })?;
+            _ => (),
+        }
         // Secondly that the node has correct children
         self.validate_children(node, node_type)?;
 
