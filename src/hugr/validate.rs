--- conflicted
+++ resolved
@@ -295,11 +295,7 @@
             let all_children = self.hugr.children(node);
             let mut first_two_children = all_children.clone().take(2);
             let first_child = self.hugr.get_optype(first_two_children.next().unwrap());
-<<<<<<< HEAD
-            if !flags.allowed_first_child.contains(first_child.op.tag()) {
-=======
-            if !flags.allowed_first_child.is_superset(first_child.tag()) {
->>>>>>> b9896b3e
+            if !flags.allowed_first_child.is_superset(first_child.op.tag()) {
                 return Err(ValidationError::InvalidInitialChild {
                     parent: node,
                     parent_optype: optype.clone(),
@@ -399,11 +395,7 @@
         let non_defn_count = self
             .hugr
             .children(parent)
-<<<<<<< HEAD
-            .filter(|n| !OpTag::ScopedDefn.contains(self.hugr.get_optype(*n).op.tag()))
-=======
-            .filter(|n| !OpTag::ScopedDefn.is_superset(self.hugr.get_optype(*n).tag()))
->>>>>>> b9896b3e
+            .filter(|n| !OpTag::ScopedDefn.is_superset(self.hugr.get_optype(*n).op.tag()))
             .count();
         if nodes_visited != non_defn_count {
             return Err(ValidationError::NotABoundedDag {
@@ -507,11 +499,7 @@
             } else if Some(ancestor_parent) == from_parent_parent && !is_static {
                 // Dominator edge
                 let ancestor_parent_op = self.hugr.get_optype(ancestor_parent);
-<<<<<<< HEAD
-                if ancestor_parent_op.op.tag() == OpTag::Cfg {
-=======
-                if ancestor_parent_op.tag() != OpTag::Cfg {
->>>>>>> b9896b3e
+                if ancestor_parent_op.op.tag() != OpTag::Cfg {
                     return Err(InterGraphEdgeError::NonCFGAncestor {
                         from,
                         from_offset,
@@ -1263,7 +1251,7 @@
             .with_input_resources(ResourceSet::singleton(&"B".into()));
 
         let inner_mult_sig = AbstractSignature::new_df(type_row![NAT, NAT], type_row![NAT])
-            .with_input_resources(all_rs.clone());
+            .with_input_resources(all_rs);
 
         let [left_wire] = main
             .dfg_builder(inner_left_sig, [])?
