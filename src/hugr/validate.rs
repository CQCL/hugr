//! HUGR invariant checks.

use std::collections::HashMap;
use std::iter;

use itertools::Itertools;
use petgraph::algo::dominators::{self, Dominators};
use petgraph::visit::{DfsPostOrder, Walker};
use portgraph::{LinkView, PortView};
use thiserror::Error;

#[cfg(feature = "pyo3")]
use pyo3::prelude::*;

use crate::extension::validate::{ExtensionError, ExtensionValidator};
use crate::ops::validate::{ChildrenEdgeData, ChildrenValidationError, EdgeValidationError};
use crate::ops::{OpTag, OpTrait, OpType, ValidateOp};
use crate::types::{EdgeKind, Type};
use crate::{Direction, Hugr, Node, Port};

use super::views::{HierarchyView, HugrView, SiblingGraph};
use super::NodeType;

/// Structure keeping track of pre-computed information used in the validation
/// process.
///
/// TODO: Consider implementing updatable dominator trees and storing it in the
/// Hugr to avoid recomputing it every time.
struct ValidationContext<'a> {
    hugr: &'a Hugr,
    /// Dominator tree for each CFG region, using the container node as index.
    dominators: HashMap<Node, Dominators<Node>>,
    /// Context for the resource validation.
    extension_validator: ExtensionValidator,
}

impl Hugr {
    /// Check the validity of the HUGR.
    pub fn validate(&self) -> Result<(), ValidationError> {
        let mut validator = ValidationContext::new(self);
        validator.validate()
    }
}

impl<'a> ValidationContext<'a> {
    /// Create a new validation context.
    pub fn new(hugr: &'a Hugr) -> Self {
        Self {
            hugr,
            dominators: HashMap::new(),
            extension_validator: ExtensionValidator::new(hugr),
        }
    }

    /// Check the validity of the HUGR.
    pub fn validate(&mut self) -> Result<(), ValidationError> {
        // Root node must be a root in the hierarchy.
        if !self.hugr.hierarchy.is_root(self.hugr.root) {
            return Err(ValidationError::RootNotRoot {
                node: self.hugr.root(),
            });
        }

        // Node-specific checks
        for node in self.hugr.graph.nodes_iter().map_into() {
            self.validate_node(node)?;
        }

        Ok(())
    }

    /// Compute the dominator tree for a CFG region, identified by its container
    /// node.
    ///
    /// The results of this computation should be cached in `self.dominators`.
    /// We don't do it here to avoid mutable borrows.
    fn compute_dominator(&self, parent: Node) -> Dominators<Node> {
        let region: SiblingGraph = SiblingGraph::new(self.hugr, parent);
        let entry_node = self.hugr.children(parent).next().unwrap();
        dominators::simple_fast(&region, entry_node)
    }

    /// Check the constraints on a single node.
    ///
    /// This includes:
    /// - Matching the number of ports with the signature
    /// - Dataflow ports are correct. See `validate_df_port`
    fn validate_node(&mut self, node: Node) -> Result<(), ValidationError> {
        let node_type = self.hugr.get_nodetype(node);
        let op_type = &node_type.op;

        // The Hugr can have only one root node.
        if node == self.hugr.root() {
            // The root node has no edges.
            if self.hugr.graph.num_outputs(node.index) + self.hugr.graph.num_inputs(node.index) != 0
            {
                return Err(ValidationError::RootWithEdges { node });
            }
        } else {
            let Some(parent) = self.hugr.get_parent(node) else {
                return Err(ValidationError::NoParent { node });
            };

            let parent_optype = self.hugr.get_optype(parent);
            let allowed_children = parent_optype.validity_flags().allowed_children;
            if !allowed_children.is_superset(op_type.tag()) {
                return Err(ValidationError::InvalidParentOp {
                    child: node,
                    child_optype: op_type.clone(),
                    parent,
                    parent_optype: parent_optype.clone(),
                    allowed_children,
                });
            }

            for dir in Direction::BOTH {
                // Check that we have the correct amount of ports and edges.
                let num_ports = self.hugr.graph.num_ports(node.index, dir);
                if num_ports != op_type.port_count(dir) {
                    return Err(ValidationError::WrongNumberOfPorts {
                        node,
                        optype: op_type.clone(),
                        actual: num_ports,
                        expected: op_type.port_count(dir),
                        dir,
                    });
                }

                // Check port connections
                for (i, port_index) in self.hugr.graph.ports(node.index, dir).enumerate() {
                    let port = Port::new(dir, i);
                    self.validate_port(node, port, port_index, op_type)?;
                }
            }
        }

        // Check operation-specific constraints
        self.validate_operation(node, node_type)?;

        // If this is a container with I/O nodes, check that the resources they
        // define match the resources of the container.
        if let Some([input, output]) = self.hugr.get_io(node) {
            self.extension_validator
                .validate_io_extensions(node, input, output)?;
        }

        Ok(())
    }

    /// Check whether a port is valid.
    /// - Input ports and output linear ports must be connected
    /// - The linked port must have a compatible type.
    fn validate_port(
        &mut self,
        node: Node,
        port: Port,
        port_index: portgraph::PortIndex,
        op_type: &OpType,
    ) -> Result<(), ValidationError> {
        let port_kind = op_type.port_kind(port).unwrap();
        let dir = port.direction();

        let mut links = self.hugr.graph.port_links(port_index).peekable();
        let must_be_connected = match dir {
            // Incoming ports must be connected, except for state order ports, branch case nodes,
            // and CFG nodes.
            Direction::Incoming => {
                port_kind != EdgeKind::StateOrder
                    && port_kind != EdgeKind::ControlFlow
                    && op_type.tag() != OpTag::Case
            }
            // Linear dataflow values must be connected.
            Direction::Outgoing => port_kind.is_linear(),
        };
        if must_be_connected && links.peek().is_none() {
            return Err(ValidationError::UnconnectedPort {
                node,
                port,
                port_kind,
            });
        }

        // Avoid double checking connected port types.
        if dir == Direction::Incoming {
            return Ok(());
        }

        let mut link_cnt = 0;
        for (_, link) in links {
            link_cnt += 1;
            if port_kind.is_linear() && link_cnt > 1 {
                return Err(ValidationError::TooManyConnections {
                    node,
                    port,
                    port_kind,
                });
            }

            let other_node: Node = self.hugr.graph.port_node(link).unwrap().into();
            let other_offset = self.hugr.graph.port_offset(link).unwrap().into();

            self.extension_validator
                .check_extensions_compatible(&(node, port), &(other_node, other_offset))?;

            let other_op = self.hugr.get_optype(other_node);
            let Some(other_kind) = other_op.port_kind(other_offset) else {
                // The number of ports in `other_node` does not match the operation definition.
                // This should be caught by `validate_node`.
                return Err(self.validate_node(other_node).unwrap_err());
            };
            // TODO: We will require some "unifiable" comparison instead of strict equality, to allow for pre-type inference hugrs.
            if other_kind != port_kind {
                return Err(ValidationError::IncompatiblePorts {
                    from: node,
                    from_port: port,
                    from_kind: port_kind,
                    to: other_node,
                    to_port: other_offset,
                    to_kind: other_kind,
                });
            }

            self.validate_edge(node, port, op_type, other_node, other_offset)?;
        }

        Ok(())
    }

    /// Check operation-specific constraints.
    ///
    /// These are flags defined for each operation type as an [`OpValidityFlags`] object.
    fn validate_operation(&self, node: Node, node_type: &NodeType) -> Result<(), ValidationError> {
        let op_type = &node_type.op;
        let flags = op_type.validity_flags();

        if self.hugr.hierarchy.child_count(node.index) > 0 {
            if flags.allowed_children.is_empty() {
                return Err(ValidationError::NonContainerWithChildren {
                    node,
                    optype: op_type.clone(),
                });
            }

            let all_children = self.hugr.children(node);
            let mut first_two_children = all_children.clone().take(2);
            let first_child = self.hugr.get_optype(first_two_children.next().unwrap());
            if !flags.allowed_first_child.is_superset(first_child.tag()) {
                return Err(ValidationError::InvalidInitialChild {
                    parent: node,
                    parent_optype: op_type.clone(),
                    optype: first_child.clone(),
                    expected: flags.allowed_first_child,
                    position: "first",
                });
            }

            if let Some(second_child) = first_two_children
                .next()
                .map(|child| self.hugr.get_optype(child))
            {
                if !flags.allowed_second_child.is_superset(second_child.tag()) {
                    return Err(ValidationError::InvalidInitialChild {
                        parent: node,
                        parent_optype: op_type.clone(),
                        optype: second_child.clone(),
                        expected: flags.allowed_second_child,
                        position: "second",
                    });
                }
            }
            // Additional validations running over the full list of children optypes
            let children_optypes = all_children.map(|c| (c.index, self.hugr.get_optype(c)));
            if let Err(source) = op_type.validate_children(children_optypes) {
                return Err(ValidationError::InvalidChildren {
                    parent: node,
                    parent_optype: op_type.clone(),
                    source,
                });
            }

            // Additional validations running over the edges of the contained graph
            if let Some(edge_check) = flags.edge_check {
                for source in self.hugr.hierarchy.children(node.index) {
                    for target in self.hugr.graph.output_neighbours(source) {
                        if self.hugr.hierarchy.parent(target) != Some(node.index) {
                            continue;
                        }
                        let source_op = self.hugr.get_optype(source.into());
                        let target_op = self.hugr.get_optype(target.into());
                        for (source_port, target_port) in
                            self.hugr.graph.get_connections(source, target)
                        {
                            let edge_data = ChildrenEdgeData {
                                source,
                                target,
                                source_port: self.hugr.graph.port_offset(source_port).unwrap(),
                                target_port: self.hugr.graph.port_offset(target_port).unwrap(),
                                source_op: source_op.clone(),
                                target_op: target_op.clone(),
                            };
                            if let Err(source) = edge_check(edge_data) {
                                return Err(ValidationError::InvalidEdges {
                                    parent: node,
                                    parent_optype: op_type.clone(),
                                    source,
                                });
                            }
                        }
                    }
                }
            }

            if flags.requires_dag {
                self.validate_children_dag(node, op_type)?;
            }
        } else if flags.requires_children {
            return Err(ValidationError::ContainerWithoutChildren {
                node,
                optype: op_type.clone(),
            });
        }

        Ok(())
    }

    /// Ensure that the children of a node form a direct acyclic graph with a
    /// single source and source. That is, their edges do not form cycles in the
    /// graph and there are no dangling nodes.
    ///
    /// Inter-graph edges are ignored. Only internal dataflow, constant, or
    /// state order edges are considered.
    fn validate_children_dag(&self, parent: Node, op_type: &OpType) -> Result<(), ValidationError> {
        if !self.hugr.hierarchy.has_children(parent.index) {
            // No children, nothing to do
            return Ok(());
        };

        let region: SiblingGraph = SiblingGraph::new(self.hugr, parent);
        let entry_node = self.hugr.children(parent).next().unwrap();

        let postorder = DfsPostOrder::new(&region, entry_node);
        let nodes_visited = postorder.iter(&region).filter(|n| *n != parent).count();
        // Local ScopedDefn's should not be reachable from the Input node, so discount them
        let non_defn_count = self
            .hugr
            .children(parent)
            .filter(|n| !OpTag::ScopedDefn.is_superset(self.hugr.get_optype(*n).tag()))
            .count();
        if nodes_visited != non_defn_count {
            return Err(ValidationError::NotABoundedDag {
                node: parent,
                optype: op_type.clone(),
            });
        }

        Ok(())
    }

    /// Check the edge is valid, i.e. the source/target nodes are at appropriate
    /// positions in the hierarchy for some locality:
    /// - Local edges, of any kind;
    /// - External edges, for static and value edges only: from a node to a sibling's descendant.
    ///   For Value edges, there must also be an order edge between the copy and the sibling.
    /// - Dominator edges, for value edges only: from a node in a BasicBlock node to
    ///   a descendant of a post-dominating sibling of the BasicBlock.
    fn validate_edge(
        &mut self,
        from: Node,
        from_offset: Port,
        from_optype: &OpType,
        to: Node,
        to_offset: Port,
    ) -> Result<(), ValidationError> {
        let from_parent = self
            .hugr
            .get_parent(from)
            .expect("Root nodes cannot have ports");
        let to_parent = self.hugr.get_parent(to);
        let local = Some(from_parent) == to_parent;

        let is_static = match from_optype.port_kind(from_offset).unwrap() {
            EdgeKind::Static(typ) => {
                if !(OpTag::Const.is_superset(from_optype.tag())
                    || OpTag::Function.is_superset(from_optype.tag()))
                {
                    return Err(InterGraphEdgeError::InvalidConstSrc {
                        from,
                        from_offset,
                        typ,
                    }
                    .into());
                };
                true
            }
            ty => {
                if !local && !matches!(&ty, EdgeKind::Value(t) if t.copyable()) {
                    return Err(InterGraphEdgeError::NonCopyableData {
                        from,
                        from_offset,
                        to,
                        to_offset,
                        ty,
                    }
                    .into());
                }
                false
            }
        };
        if local {
            return Ok(());
        }

        // To detect either external or dominator edges, we traverse the ancestors
        // of the target until we find either `from_parent` (in the external
        // case), or the parent of `from_parent` (in the dominator case).
        //
        // This search could be sped-up with a pre-computed LCA structure, but
        // for valid Hugrs this search should be very short.
        let from_parent_parent = self.hugr.get_parent(from_parent);
        for (ancestor, ancestor_parent) in
            iter::successors(to_parent, |&p| self.hugr.get_parent(p)).tuple_windows()
        {
            if ancestor_parent == from_parent {
                // External edge.
                if !is_static {
                    // Must have an order edge.
                    self.hugr
                        .graph
                        .get_connections(from.index, ancestor.index)
                        .find(|&(p, _)| {
                            let offset = self.hugr.graph.port_offset(p).unwrap();
                            from_optype.port_kind(offset) == Some(EdgeKind::StateOrder)
                        })
                        .ok_or(InterGraphEdgeError::MissingOrderEdge {
                            from,
                            from_offset,
                            to,
                            to_offset,
                            to_ancestor: ancestor,
                        })?;
                }
                return Ok(());
            } else if Some(ancestor_parent) == from_parent_parent && !is_static {
                // Dominator edge
                let ancestor_parent_op = self.hugr.get_optype(ancestor_parent);
                if ancestor_parent_op.tag() != OpTag::Cfg {
                    return Err(InterGraphEdgeError::NonCFGAncestor {
                        from,
                        from_offset,
                        to,
                        to_offset,
                        ancestor_parent_op: ancestor_parent_op.clone(),
                    }
                    .into());
                }

                // Check domination
                let dominator_tree = match self.dominators.get(&ancestor_parent) {
                    Some(tree) => tree,
                    None => {
                        let tree = self.compute_dominator(ancestor_parent);
                        self.dominators.insert(ancestor_parent, tree);
                        self.dominators.get(&ancestor_parent).unwrap()
                    }
                };
                if !dominator_tree
                    .dominators(ancestor)
                    .map_or(false, |mut ds| ds.any(|n| n == from_parent))
                {
                    return Err(InterGraphEdgeError::NonDominatedAncestor {
                        from,
                        from_offset,
                        to,
                        to_offset,
                        from_parent,
                        ancestor,
                    }
                    .into());
                }

                return Ok(());
            }
        }

        Err(InterGraphEdgeError::NoRelation {
            from,
            from_offset,
            to,
            to_offset,
        }
        .into())
    }
}

/// Errors that can occur while validating a Hugr.
#[derive(Debug, Clone, PartialEq, Error)]
#[allow(missing_docs)]
pub enum ValidationError {
    /// The root node of the Hugr is not a root in the hierarchy.
    #[error("The root node of the Hugr {node:?} is not a root in the hierarchy.")]
    RootNotRoot { node: Node },
    /// The root node of the Hugr should not have any edges.
    #[error("The root node of the Hugr {node:?} has edges when it should not.")]
    RootWithEdges { node: Node },
    /// The node ports do not match the operation signature.
    #[error("The node {node:?} has an invalid number of ports. The operation {optype:?} cannot have {actual:?} {dir:?} ports. Expected {expected:?}.")]
    WrongNumberOfPorts {
        node: Node,
        optype: OpType,
        actual: usize,
        expected: usize,
        dir: Direction,
    },
    /// A dataflow port is not connected.
    #[error("The node {node:?} has an unconnected port {port:?} of type {port_kind:?}.")]
    UnconnectedPort {
        node: Node,
        port: Port,
        port_kind: EdgeKind,
    },
    /// A linear port is connected to more than one thing.
    #[error("The node {node:?} has a port {port:?} of type {port_kind:?} with more than one connection.")]
    TooManyConnections {
        node: Node,
        port: Port,
        port_kind: EdgeKind,
    },
    /// Connected ports have different types, or non-unifiable types.
    #[error("Connected ports {from_port:?} in node {from:?} and {to_port:?} in node {to:?} have incompatible kinds. Cannot connect {from_kind:?} to {to_kind:?}.")]
    IncompatiblePorts {
        from: Node,
        from_port: Port,
        from_kind: EdgeKind,
        to: Node,
        to_port: Port,
        to_kind: EdgeKind,
    },
    /// The non-root node has no parent.
    #[error("The node {node:?} has no parent.")]
    NoParent { node: Node },
    /// The parent node is not compatible with the child node.
    #[error("The operation {parent_optype:?} cannot contain a {child_optype:?} as a child. Allowed children: {}. In node {child:?} with parent {parent:?}.", allowed_children.description())]
    InvalidParentOp {
        child: Node,
        child_optype: OpType,
        parent: Node,
        parent_optype: OpType,
        allowed_children: OpTag,
    },
    /// Invalid first/second child.
    #[error("A {optype:?} operation cannot be the {position} child of a {parent_optype:?}. Expected {expected}. In parent node {parent:?}")]
    InvalidInitialChild {
        parent: Node,
        parent_optype: OpType,
        optype: OpType,
        expected: OpTag,
        position: &'static str,
    },
    /// The children list has invalid elements.
    #[error(
        "An operation {parent_optype:?} contains invalid children: {source}. In parent {parent:?}, child {child:?}",
        child=source.child(),
    )]
    InvalidChildren {
        parent: Node,
        parent_optype: OpType,
        source: ChildrenValidationError,
    },
    /// The children graph has invalid edges.
    #[error(
        "An operation {parent_optype:?} contains invalid edges between its children: {source}. In parent {parent:?}, edge from {from:?} port {from_port:?} to {to:?} port {to_port:?}",
        from=source.edge().source,
        from_port=source.edge().source_port,
        to=source.edge().target,
        to_port=source.edge().target_port,
    )]
    InvalidEdges {
        parent: Node,
        parent_optype: OpType,
        source: EdgeValidationError,
    },
    /// The node operation is not a container, but has children.
    #[error("The node {node:?} with optype {optype:?} is not a container, but has children.")]
    NonContainerWithChildren { node: Node, optype: OpType },
    /// The node must have children, but has none.
    #[error("The node {node:?} with optype {optype:?} must have children, but has none.")]
    ContainerWithoutChildren { node: Node, optype: OpType },
    /// The children of a node do not form a dag with single source and sink.
    #[error("The children of an operation {optype:?} must form a dag with single source and sink. Loops are not allowed, nor are dangling nodes not in the path between the input and output. In node {node:?}.")]
    NotABoundedDag { node: Node, optype: OpType },
    /// There are invalid inter-graph edges.
    #[error(transparent)]
    InterGraphEdgeError(#[from] InterGraphEdgeError),
    /// There are errors in the resource declarations.
    #[error(transparent)]
    ExtensionError(#[from] ExtensionError),
}

#[cfg(feature = "pyo3")]
impl From<ValidationError> for PyErr {
    fn from(err: ValidationError) -> Self {
        // We may want to define more specific python-level errors at some point.
        PyErr::new::<pyo3::exceptions::PyRuntimeError, _>(err.to_string())
    }
}

/// Errors related to the inter-graph edge validations.
#[derive(Debug, Clone, PartialEq, Error)]
#[allow(missing_docs)]
pub enum InterGraphEdgeError {
    /// Inter-Graph edges can only carry copyable data.
    #[error("Inter-graph edges can only carry copyable data. In an inter-graph edge from {from:?} ({from_offset:?}) to {to:?} ({to_offset:?}) with type {ty:?}.")]
    NonCopyableData {
        from: Node,
        from_offset: Port,
        to: Node,
        to_offset: Port,
        ty: EdgeKind,
    },
    /// The grandparent of a dominator inter-graph edge must be a CFG container.
    #[error("The grandparent of a dominator inter-graph edge must be a CFG container. Found operation {ancestor_parent_op:?}. In a dominator inter-graph edge from {from:?} ({from_offset:?}) to {to:?} ({to_offset:?}).")]
    NonCFGAncestor {
        from: Node,
        from_offset: Port,
        to: Node,
        to_offset: Port,
        ancestor_parent_op: OpType,
    },
    /// The sibling ancestors of the external inter-graph edge endpoints must be have an order edge between them.
    #[error("Missing state order between the external inter-graph source {from:?} and the ancestor of the target {to_ancestor:?}. In an external inter-graph edge from {from:?} ({from_offset:?}) to {to:?} ({to_offset:?}).")]
    MissingOrderEdge {
        from: Node,
        from_offset: Port,
        to: Node,
        to_offset: Port,
        to_ancestor: Node,
    },
    /// The ancestors of an inter-graph edge are not related.
    #[error("The ancestors of an inter-graph edge are not related. In an inter-graph edge from {from:?} ({from_offset:?}) to {to:?} ({to_offset:?}).")]
    NoRelation {
        from: Node,
        from_offset: Port,
        to: Node,
        to_offset: Port,
    },
    /// The basic block containing the source node does not dominate the basic block containing the target node.
    #[error(" The basic block containing the source node does not dominate the basic block containing the target node in the CFG. Expected node {from_parent:?} to dominate {ancestor:?}. In a dominator inter-graph edge from {from:?} ({from_offset:?}) to {to:?} ({to_offset:?}).")]
    NonDominatedAncestor {
        from: Node,
        from_offset: Port,
        to: Node,
        to_offset: Port,
        from_parent: Node,
        ancestor: Node,
    },
    #[error(
        "Const edge comes from an invalid node type: {from:?} ({from_offset:?}). Edge type: {typ}"
    )]
    InvalidConstSrc {
        from: Node,
        from_offset: Port,
        typ: Type,
    },
}

#[cfg(test)]
mod test {
    use cool_asserts::assert_matches;

    use super::*;
    use crate::builder::{
        BuildError, Container, DFGBuilder, Dataflow, DataflowHugr, DataflowSubContainer,
        HugrBuilder, ModuleBuilder,
    };
<<<<<<< HEAD
    use crate::hugr::hugrmut::sealed::HugrMutInternals;
    use crate::hugr::{HugrError, HugrMut, NodeType};
=======
    use crate::extension::prelude::BOOL_T;
    use crate::extension::ExtensionSet;
    use crate::hugr::{HugrError, HugrInternalsMut, NodeType};
>>>>>>> 5ae71edc
    use crate::ops::dataflow::IOTrait;
    use crate::ops::{self, LeafOp, OpType};
    use crate::std_extensions::logic;
    use crate::std_extensions::logic::test::and_op;
    use crate::types::{FunctionType, Type};
    use crate::Direction;
    use crate::{type_row, Node};

    const NAT: Type = crate::extension::prelude::USIZE_T;
    const Q: Type = crate::extension::prelude::QB_T;

    /// Creates a hugr with a single function definition that copies a bit `copies` times.
    ///
    /// Returns the hugr and the node index of the definition.
    fn make_simple_hugr(copies: usize) -> (Hugr, Node) {
        let def_op: OpType = ops::FuncDefn {
            name: "main".into(),
            signature: FunctionType::new(type_row![BOOL_T], vec![BOOL_T; copies]),
        }
        .into();

        let mut b = Hugr::default();
        let root = b.root();

        let def = b.add_op_with_parent(root, def_op).unwrap();
        let _ = add_df_children(&mut b, def, copies);

        (b, def)
    }

    /// Adds an input{BOOL_T}, copy{BOOL_T -> BOOL_T^copies}, and output{BOOL_T^copies} operation to a dataflow container.
    ///
    /// Returns the node indices of each of the operations.
    fn add_df_children(b: &mut Hugr, parent: Node, copies: usize) -> (Node, Node, Node) {
        let input = b
            .add_op_with_parent(parent, ops::Input::new(type_row![BOOL_T]))
            .unwrap();
        let output = b
            .add_op_with_parent(parent, ops::Output::new(vec![BOOL_T; copies]))
            .unwrap();
        let copy = b
            .add_op_with_parent(parent, LeafOp::Noop { ty: BOOL_T })
            .unwrap();

        b.connect(input, 0, copy, 0).unwrap();
        for i in 0..copies {
            b.connect(copy, 0, output, i).unwrap();
        }

        (input, copy, output)
    }

    /// Adds an input{BOOL_T}, tag_constant(0, BOOL_T^pred_size), tag(BOOL_T^pred_size), and
    /// output{Sum{unit^pred_size}, BOOL_T} operation to a dataflow container.
    /// Intended to be used to populate a BasicBlock node in a CFG.
    ///
    /// Returns the node indices of each of the operations.
    fn add_block_children(
        b: &mut Hugr,
        parent: Node,
        predicate_size: usize,
    ) -> (Node, Node, Node, Node) {
        let const_op = ops::Const::simple_predicate(0, predicate_size as u8);
        let tag_type = Type::new_simple_predicate(predicate_size as u8);

        let input = b
            .add_op_with_parent(parent, ops::Input::new(type_row![BOOL_T]))
            .unwrap();
        let output = b
            .add_op_with_parent(parent, ops::Output::new(vec![tag_type.clone(), BOOL_T]))
            .unwrap();
        let tag_def = b.add_op_with_parent(b.root(), const_op).unwrap();
        let tag = b
            .add_op_with_parent(parent, ops::LoadConstant { datatype: tag_type })
            .unwrap();

        b.connect(tag_def, 0, tag, 0).unwrap();
        b.add_other_edge(input, tag).unwrap();
        b.connect(tag, 0, output, 0).unwrap();
        b.connect(input, 0, output, 1).unwrap();

        (input, tag_def, tag, output)
    }

    #[test]
    fn invalid_root() {
        let declare_op: OpType = ops::FuncDecl {
            name: "main".into(),
            signature: Default::default(),
        }
        .into();

        let mut b = Hugr::default();
        let root = b.root();
        assert_eq!(b.validate(), Ok(()));

        // Add another hierarchy root
        let other = b.add_op(ops::Module);
        assert_matches!(
            b.validate(),
            Err(ValidationError::NoParent { node }) => assert_eq!(node, other)
        );
        b.set_parent(other, root).unwrap();
        b.replace_op(other, NodeType::pure(declare_op));
        b.add_ports(other, Direction::Outgoing, 1);
        assert_eq!(b.validate(), Ok(()));

        // Make the hugr root not a hierarchy root
        {
            let mut hugr = b.clone();
            hugr.root = other.index;
            assert_matches!(
                hugr.validate(),
                Err(ValidationError::RootNotRoot { node }) => assert_eq!(node, other)
            );
        }
    }

    #[test]
    fn leaf_root() {
        let leaf_op: OpType = LeafOp::Noop {
            ty: crate::types::test::EQ_T,
        }
        .into();

        let b = Hugr::new(NodeType::pure(leaf_op));
        assert_eq!(b.validate(), Ok(()));
    }

    #[test]
    fn dfg_root() {
        let dfg_op: OpType = ops::DFG {
            signature: FunctionType::new_linear(type_row![BOOL_T]),
        }
        .into();

        let mut b = Hugr::new(NodeType::pure(dfg_op));
        let root = b.root();
        add_df_children(&mut b, root, 1);
        assert_eq!(b.validate(), Ok(()));
    }

    #[test]
    fn simple_hugr() {
        let b = make_simple_hugr(2).0;
        assert_eq!(b.validate(), Ok(()));
    }

    #[test]
    /// General children restrictions.
    fn children_restrictions() {
        let (mut b, def) = make_simple_hugr(2);
        let root = b.root();
        let (_input, copy, _output) = b
            .hierarchy
            .children(def.index)
            .map_into()
            .collect_tuple()
            .unwrap();

        // Add a definition without children
        let def_sig = FunctionType::new(type_row![BOOL_T], type_row![BOOL_T, BOOL_T]);
        let new_def = b
            .add_op_with_parent(
                root,
                ops::FuncDefn {
                    signature: def_sig,
                    name: "main".into(),
                },
            )
            .unwrap();
        assert_matches!(
            b.validate(),
            Err(ValidationError::ContainerWithoutChildren { node, .. }) => assert_eq!(node, new_def)
        );

        // Add children to the definition, but move it to be a child of the copy
        add_df_children(&mut b, new_def, 2);
        b.set_parent(new_def, copy).unwrap();
        assert_matches!(
            b.validate(),
            Err(ValidationError::NonContainerWithChildren { node, .. }) => assert_eq!(node, copy)
        );
        b.set_parent(new_def, root).unwrap();

        // After moving the previous definition to a valid place,
        // add an input node to the module subgraph
        let new_input = b
            .add_op_with_parent(root, ops::Input::new(type_row![]))
            .unwrap();
        assert_matches!(
            b.validate(),
            Err(ValidationError::InvalidParentOp { parent, child, .. }) => {assert_eq!(parent, root); assert_eq!(child, new_input)}
        );
    }

    #[test]
    /// Validation errors in a dataflow subgraph.
    fn df_children_restrictions() {
        let (mut b, def) = make_simple_hugr(2);
        let (_input, output, copy) = b
            .hierarchy
            .children(def.index)
            .map_into()
            .collect_tuple()
            .unwrap();

        // Replace the output operation of the df subgraph with a copy
        b.replace_op(output, NodeType::pure(LeafOp::Noop { ty: NAT }));
        assert_matches!(
            b.validate(),
            Err(ValidationError::InvalidInitialChild { parent, .. }) => assert_eq!(parent, def)
        );

        // Revert it back to an output, but with the wrong number of ports
        b.replace_op(output, NodeType::pure(ops::Output::new(type_row![BOOL_T])));
        assert_matches!(
            b.validate(),
            Err(ValidationError::InvalidChildren { parent, source: ChildrenValidationError::IOSignatureMismatch { child, .. }, .. })
                => {assert_eq!(parent, def); assert_eq!(child, output.index)}
        );
        b.replace_op(
            output,
            NodeType::pure(ops::Output::new(type_row![BOOL_T, BOOL_T])),
        );

        // After fixing the output back, replace the copy with an output op
        b.replace_op(
            copy,
            NodeType::pure(ops::Output::new(type_row![BOOL_T, BOOL_T])),
        );
        assert_matches!(
            b.validate(),
            Err(ValidationError::InvalidChildren { parent, source: ChildrenValidationError::InternalIOChildren { child, .. }, .. })
                => {assert_eq!(parent, def); assert_eq!(child, copy.index)}
        );
    }

    #[test]
    /// Validation errors in a dataflow subgraph.
    fn cfg_children_restrictions() {
        let (mut b, def) = make_simple_hugr(1);
        let (_input, _output, copy) = b
            .hierarchy
            .children(def.index)
            .map_into()
            .collect_tuple()
            .unwrap();

        b.replace_op(
            copy,
            NodeType::pure(ops::CFG {
                inputs: type_row![BOOL_T],
                outputs: type_row![BOOL_T],
            }),
        );
        assert_matches!(
            b.validate(),
            Err(ValidationError::ContainerWithoutChildren { .. })
        );
        let cfg = copy;

        // Construct a valid CFG, with one BasicBlock node and one exit node
        let block = b
            .add_op_with_parent(
                cfg,
                ops::BasicBlock::DFB {
                    inputs: type_row![BOOL_T],
                    predicate_variants: vec![type_row![]],
                    other_outputs: type_row![BOOL_T],
                },
            )
            .unwrap();
        add_block_children(&mut b, block, 1);
        let exit = b
            .add_op_with_parent(
                cfg,
                ops::BasicBlock::Exit {
                    cfg_outputs: type_row![BOOL_T],
                },
            )
            .unwrap();
        b.add_other_edge(block, exit).unwrap();
        assert_eq!(b.validate(), Ok(()));

        // Test malformed errors

        // Add an internal exit node
        let exit2 = b
            .add_op_after(
                exit,
                ops::BasicBlock::Exit {
                    cfg_outputs: type_row![BOOL_T],
                },
            )
            .unwrap();
        assert_matches!(
            b.validate(),
            Err(ValidationError::InvalidChildren { parent, source: ChildrenValidationError::InternalExitChildren { child, .. }, .. })
                => {assert_eq!(parent, cfg); assert_eq!(child, exit2.index)}
        );
        b.remove_node(exit2).unwrap();

        // Change the types in the BasicBlock node to work on qubits instead of bits
        b.replace_op(
            block,
            NodeType::pure(ops::BasicBlock::DFB {
                inputs: type_row![Q],
                predicate_variants: vec![type_row![]],
                other_outputs: type_row![Q],
            }),
        );
        let mut block_children = b.hierarchy.children(block.index);
        let block_input = block_children.next().unwrap().into();
        let block_output = block_children.next_back().unwrap().into();
        b.replace_op(block_input, NodeType::pure(ops::Input::new(type_row![Q])));
        b.replace_op(
            block_output,
            NodeType::pure(ops::Output::new(type_row![
                Type::new_simple_predicate(1),
                Q
            ])),
        );
        assert_matches!(
            b.validate(),
            Err(ValidationError::InvalidEdges { parent, source: EdgeValidationError::CFGEdgeSignatureMismatch { .. }, .. })
                => assert_eq!(parent, cfg)
        );
    }

    #[test]
    fn test_ext_edge() -> Result<(), HugrError> {
        let mut h = Hugr::new(NodeType::pure(ops::DFG {
            signature: FunctionType::new(type_row![BOOL_T, BOOL_T], type_row![BOOL_T]),
        }));
        let input = h.add_op_with_parent(h.root(), ops::Input::new(type_row![BOOL_T, BOOL_T]))?;
        let output = h.add_op_with_parent(h.root(), ops::Output::new(type_row![BOOL_T]))?;
        // Nested DFG BOOL_T -> BOOL_T
        let sub_dfg = h.add_op_with_parent(
            h.root(),
            ops::DFG {
                signature: FunctionType::new_linear(type_row![BOOL_T]),
            },
        )?;
        // this Xor has its 2nd input unconnected
        let sub_op = {
            let sub_input = h.add_op_with_parent(sub_dfg, ops::Input::new(type_row![BOOL_T]))?;
            let sub_output = h.add_op_with_parent(sub_dfg, ops::Output::new(type_row![BOOL_T]))?;
            let sub_op = h.add_op_with_parent(sub_dfg, and_op())?;
            h.connect(sub_input, 0, sub_op, 0)?;
            h.connect(sub_op, 0, sub_output, 0)?;
            sub_op
        };

        h.connect(input, 0, sub_dfg, 0)?;
        h.connect(sub_dfg, 0, output, 0)?;

        assert_matches!(h.validate(), Err(ValidationError::UnconnectedPort { .. }));

        h.connect(input, 1, sub_op, 1)?;
        assert_matches!(
            h.validate(),
            Err(ValidationError::InterGraphEdgeError(
                InterGraphEdgeError::MissingOrderEdge { .. }
            ))
        );
        //Order edge. This will need metadata indicating its purpose.
        h.add_other_edge(input, sub_dfg)?;
        h.validate().unwrap();
        Ok(())
    }

    #[test]
    fn test_local_const() -> Result<(), HugrError> {
        let mut h = Hugr::new(NodeType::pure(ops::DFG {
            signature: FunctionType::new(type_row![BOOL_T], type_row![BOOL_T]),
        }));
        let input = h.add_op_with_parent(h.root(), ops::Input::new(type_row![BOOL_T]))?;
        let output = h.add_op_with_parent(h.root(), ops::Output::new(type_row![BOOL_T]))?;
        let and = h.add_op_with_parent(h.root(), and_op())?;
        h.connect(input, 0, and, 0)?;
        h.connect(and, 0, output, 0)?;
        assert_eq!(
            h.validate(),
            Err(ValidationError::UnconnectedPort {
                node: and,
                port: Port::new_incoming(1),
                port_kind: EdgeKind::Value(BOOL_T)
            })
        );
        let const_op: ops::Const = logic::EXTENSION
            .get_value(logic::TRUE_NAME)
            .unwrap()
            .typed_value()
            .clone();
        // Second input of Xor from a constant
        let cst = h.add_op_with_parent(h.root(), const_op)?;
        let lcst = h.add_op_with_parent(h.root(), ops::LoadConstant { datatype: BOOL_T })?;
        h.connect(cst, 0, lcst, 0)?;
        h.connect(lcst, 0, and, 1)?;
        // We are missing the edge from Input to LoadConstant, hence:
        assert_matches!(h.validate(), Err(ValidationError::NotABoundedDag { .. }));
        // Now include the LoadConstant node in the causal cone
        h.add_other_edge(input, lcst)?;
        h.validate().unwrap();
        Ok(())
    }

    #[test]
    /// A wire with no resource requirements is wired into a node which has
    /// [A,BOOL_T] resources required on its inputs and outputs. This could be fixed
    /// by adding a lift node, but for validation this is an error.
    fn missing_lift_node() -> Result<(), BuildError> {
        let mut module_builder = ModuleBuilder::new();
        let mut main = module_builder.define_function(
            "main",
            FunctionType::new(type_row![NAT], type_row![NAT]).pure(),
        )?;
        let [main_input] = main.input_wires_arr();

        let inner_sig = FunctionType::new(type_row![NAT], type_row![NAT])
            // Inner DFG has resource requirements that the wire wont satisfy
            .with_input_extensions(ExtensionSet::from_iter(["A".into(), "BOOL_T".into()]));

        let f_builder = main.dfg_builder(
            inner_sig.signature,
            Some(inner_sig.input_extensions),
            [main_input],
        )?;
        let f_inputs = f_builder.input_wires();
        let f_handle = f_builder.finish_with_outputs(f_inputs)?;
        let [f_output] = f_handle.outputs_arr();
        main.finish_with_outputs([f_output])?;
        let handle = module_builder.finish_hugr();

        assert_matches!(
            handle,
            Err(ValidationError::ExtensionError(
                ExtensionError::TgtExceedsSrcExtensions { .. }
            ))
        );
        Ok(())
    }

    #[test]
    /// A wire with resource requirement `[A]` is wired into a an output with no
    /// resource req. In the validation resource typechecking, we don't do any
    /// unification, so don't allow open resource variables on the function
    /// signature, so this fails.
    fn too_many_resources() -> Result<(), BuildError> {
        let mut module_builder = ModuleBuilder::new();

        let main_sig = FunctionType::new(type_row![NAT], type_row![NAT]).pure();

        let mut main = module_builder.define_function("main", main_sig)?;
        let [main_input] = main.input_wires_arr();

        let inner_sig = FunctionType::new(type_row![NAT], type_row![NAT])
            .with_extension_delta(&ExtensionSet::singleton(&"A".into()))
            .with_input_extensions(ExtensionSet::new());

        let f_builder = main.dfg_builder(
            inner_sig.signature,
            Some(inner_sig.input_extensions),
            [main_input],
        )?;
        let f_inputs = f_builder.input_wires();
        let f_handle = f_builder.finish_with_outputs(f_inputs)?;
        let [f_output] = f_handle.outputs_arr();
        main.finish_with_outputs([f_output])?;
        let handle = module_builder.finish_hugr();
        assert_matches!(
            handle,
            Err(ValidationError::ExtensionError(
                ExtensionError::SrcExceedsTgtExtensions { .. }
            ))
        );
        Ok(())
    }

    #[test]
    /// A wire with resource requirements `[A]` and another with requirements
    /// `[BOOL_T]` are both wired into a node which requires its inputs to have
    /// requirements `[A,BOOL_T]`. A slightly more complex test of the error from
    /// `missing_lift_node`.
    fn extensions_mismatch() -> Result<(), BuildError> {
        let mut module_builder = ModuleBuilder::new();

        let all_rs = ExtensionSet::from_iter(["A".into(), "BOOL_T".into()]);

        let main_sig = FunctionType::new(type_row![], type_row![NAT])
            .with_extension_delta(&all_rs)
            .with_input_extensions(ExtensionSet::new());

        let mut main = module_builder.define_function("main", main_sig)?;

        let inner_left_sig = FunctionType::new(type_row![], type_row![NAT])
            .with_input_extensions(ExtensionSet::singleton(&"A".into()));

        let inner_right_sig = FunctionType::new(type_row![], type_row![NAT])
            .with_input_extensions(ExtensionSet::singleton(&"BOOL_T".into()));

        let inner_mult_sig =
            FunctionType::new(type_row![NAT, NAT], type_row![NAT]).with_input_extensions(all_rs);

        let [left_wire] = main
            .dfg_builder(
                inner_left_sig.signature,
                Some(inner_left_sig.input_extensions),
                [],
            )?
            .finish_with_outputs([])?
            .outputs_arr();

        let [right_wire] = main
            .dfg_builder(
                inner_right_sig.signature,
                Some(inner_right_sig.input_extensions),
                [],
            )?
            .finish_with_outputs([])?
            .outputs_arr();

        let builder = main.dfg_builder(
            inner_mult_sig.signature,
            Some(inner_mult_sig.input_extensions),
            [left_wire, right_wire],
        )?;
        let [_left, _right] = builder.input_wires_arr();
        let [output] = builder.finish_with_outputs([])?.outputs_arr();

        main.finish_with_outputs([output])?;
        let handle = module_builder.finish_hugr();
        assert_matches!(
            handle,
            Err(ValidationError::ExtensionError(
                ExtensionError::TgtExceedsSrcExtensions { .. }
            ))
        );
        Ok(())
    }

    #[test]
    fn parent_signature_mismatch() -> Result<(), BuildError> {
        let main_signature = FunctionType::new(type_row![NAT], type_row![NAT])
            .with_extension_delta(&ExtensionSet::singleton(&"R".into()));

        let builder = DFGBuilder::new(main_signature)?;
        let [w] = builder.input_wires_arr();
        let hugr = builder.finish_hugr_with_outputs([w]);

        assert_matches!(
            hugr,
            Err(BuildError::InvalidHUGR(ValidationError::ExtensionError(
                ExtensionError::TgtExceedsSrcExtensions { .. }
            )))
        );
        Ok(())
    }
}<|MERGE_RESOLUTION|>--- conflicted
+++ resolved
@@ -672,14 +672,10 @@
         BuildError, Container, DFGBuilder, Dataflow, DataflowHugr, DataflowSubContainer,
         HugrBuilder, ModuleBuilder,
     };
-<<<<<<< HEAD
+    use crate::extension::prelude::BOOL_T;
+    use crate::extension::ExtensionSet;
     use crate::hugr::hugrmut::sealed::HugrMutInternals;
     use crate::hugr::{HugrError, HugrMut, NodeType};
-=======
-    use crate::extension::prelude::BOOL_T;
-    use crate::extension::ExtensionSet;
-    use crate::hugr::{HugrError, HugrInternalsMut, NodeType};
->>>>>>> 5ae71edc
     use crate::ops::dataflow::IOTrait;
     use crate::ops::{self, LeafOp, OpType};
     use crate::std_extensions::logic;
