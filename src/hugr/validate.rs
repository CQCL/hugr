//! HUGR invariant checks.

use std::collections::HashMap;
use std::iter;

use itertools::Itertools;
use petgraph::algo::dominators::{self, Dominators};
use petgraph::visit::{DfsPostOrder, Walker};
use portgraph::{LinkView, PortView};
use thiserror::Error;

#[cfg(feature = "pyo3")]
use pyo3::prelude::*;

use crate::extension::validate::{ExtensionError, ExtensionValidator};
use crate::ops::validate::{ChildrenEdgeData, ChildrenValidationError, EdgeValidationError};
use crate::ops::{OpTag, OpTrait, OpType, ValidateOp};
use crate::types::{EdgeKind, Type};
use crate::{Direction, Hugr, Node, Port};

use super::views::{HierarchyView, HugrView, SiblingGraph};
use super::NodeType;

/// Structure keeping track of pre-computed information used in the validation
/// process.
///
/// TODO: Consider implementing updatable dominator trees and storing it in the
/// Hugr to avoid recomputing it every time.
struct ValidationContext<'a> {
    hugr: &'a Hugr,
    /// Dominator tree for each CFG region, using the container node as index.
    dominators: HashMap<Node, Dominators<Node>>,
    /// Context for the resource validation.
    extension_validator: ExtensionValidator,
}

impl Hugr {
    /// Check the validity of the HUGR.
    pub fn validate(&self) -> Result<(), ValidationError> {
        let mut validator = ValidationContext::new(self);
        validator.validate()
    }
}

impl<'a> ValidationContext<'a> {
    /// Create a new validation context.
    pub fn new(hugr: &'a Hugr) -> Self {
        Self {
            hugr,
            dominators: HashMap::new(),
            extension_validator: ExtensionValidator::new(hugr),
        }
    }

    /// Check the validity of the HUGR.
    pub fn validate(&mut self) -> Result<(), ValidationError> {
        // Root node must be a root in the hierarchy.
        if !self.hugr.hierarchy.is_root(self.hugr.root) {
            return Err(ValidationError::RootNotRoot {
                node: self.hugr.root(),
            });
        }

        // Node-specific checks
        for node in self.hugr.graph.nodes_iter().map_into() {
            self.validate_node(node)?;
        }

        Ok(())
    }

    /// Compute the dominator tree for a CFG region, identified by its container
    /// node.
    ///
    /// The results of this computation should be cached in `self.dominators`.
    /// We don't do it here to avoid mutable borrows.
    fn compute_dominator(&self, parent: Node) -> Dominators<Node> {
        let region: SiblingGraph = SiblingGraph::new(self.hugr, parent);
        let entry_node = self.hugr.children(parent).next().unwrap();
        dominators::simple_fast(&region, entry_node)
    }

    /// Check the constraints on a single node.
    ///
    /// This includes:
    /// - Matching the number of ports with the signature
    /// - Dataflow ports are correct. See `validate_df_port`
    fn validate_node(&mut self, node: Node) -> Result<(), ValidationError> {
        let node_type = self.hugr.get_nodetype(node);
        let op_type = &node_type.op;

        // The Hugr can have only one root node.
        if node == self.hugr.root() {
            // The root node has no edges.
            if self.hugr.graph.num_outputs(node.index) + self.hugr.graph.num_inputs(node.index) != 0
            {
                return Err(ValidationError::RootWithEdges { node });
            }
        } else {
            let Some(parent) = self.hugr.get_parent(node) else {
                return Err(ValidationError::NoParent { node });
            };

            let parent_optype = self.hugr.get_optype(parent);
            let allowed_children = parent_optype.validity_flags().allowed_children;
            if !allowed_children.is_superset(op_type.tag()) {
                return Err(ValidationError::InvalidParentOp {
                    child: node,
                    child_optype: op_type.clone(),
                    parent,
                    parent_optype: parent_optype.clone(),
                    allowed_children,
                });
            }

            for dir in Direction::BOTH {
                // Check that we have the correct amount of ports and edges.
                let num_ports = self.hugr.graph.num_ports(node.index, dir);
                if num_ports != op_type.port_count(dir) {
                    return Err(ValidationError::WrongNumberOfPorts {
                        node,
                        optype: op_type.clone(),
                        actual: num_ports,
                        expected: op_type.port_count(dir),
                        dir,
                    });
                }

                // Check port connections
                for (i, port_index) in self.hugr.graph.ports(node.index, dir).enumerate() {
                    let port = Port::new(dir, i);
                    self.validate_port(node, port, port_index, op_type)?;
                }
            }
        }

        // Check operation-specific constraints
        self.validate_operation(node, node_type)?;

        // If this is a container with I/O nodes, check that the resources they
        // define match the resources of the container.
        if let Some([input, output]) = self.hugr.get_io(node) {
            self.extension_validator
                .validate_io_extensions(node, input, output)?;
        }

        Ok(())
    }

    /// Check whether a port is valid.
    /// - Input ports and output linear ports must be connected
    /// - The linked port must have a compatible type.
    fn validate_port(
        &mut self,
        node: Node,
        port: Port,
        port_index: portgraph::PortIndex,
        op_type: &OpType,
    ) -> Result<(), ValidationError> {
        let port_kind = op_type.port_kind(port).unwrap();
        let dir = port.direction();

        let mut links = self.hugr.graph.port_links(port_index).peekable();
        let must_be_connected = match dir {
            // Incoming ports must be connected, except for state order ports, branch case nodes,
            // and CFG nodes.
            Direction::Incoming => {
                port_kind != EdgeKind::StateOrder
                    && port_kind != EdgeKind::ControlFlow
                    && op_type.tag() != OpTag::Case
            }
            // Linear dataflow values must be connected.
            Direction::Outgoing => port_kind.is_linear(),
        };
        if must_be_connected && links.peek().is_none() {
            return Err(ValidationError::UnconnectedPort {
                node,
                port,
                port_kind,
            });
        }

        // Avoid double checking connected port types.
        if dir == Direction::Incoming {
            return Ok(());
        }

        let mut link_cnt = 0;
        for (_, link) in links {
            link_cnt += 1;
            if port_kind.is_linear() && link_cnt > 1 {
                return Err(ValidationError::TooManyConnections {
                    node,
                    port,
                    port_kind,
                });
            }

            let other_node: Node = self.hugr.graph.port_node(link).unwrap().into();
            let other_offset = self.hugr.graph.port_offset(link).unwrap().into();

            self.extension_validator
                .check_extensions_compatible(&(node, port), &(other_node, other_offset))?;

            let other_op = self.hugr.get_optype(other_node);
            let Some(other_kind) = other_op.port_kind(other_offset) else {
                // The number of ports in `other_node` does not match the operation definition.
                // This should be caught by `validate_node`.
                return Err(self.validate_node(other_node).unwrap_err());
            };
            // TODO: We will require some "unifiable" comparison instead of strict equality, to allow for pre-type inference hugrs.
            if other_kind != port_kind {
                return Err(ValidationError::IncompatiblePorts {
                    from: node,
                    from_port: port,
                    from_kind: port_kind,
                    to: other_node,
                    to_port: other_offset,
                    to_kind: other_kind,
                });
            }

            self.validate_edge(node, port, op_type, other_node, other_offset)?;
        }

        Ok(())
    }

    /// Check operation-specific constraints.
    ///
    /// These are flags defined for each operation type as an [`OpValidityFlags`] object.
    fn validate_operation(&self, node: Node, node_type: &NodeType) -> Result<(), ValidationError> {
        let op_type = &node_type.op;
        let flags = op_type.validity_flags();

        if self.hugr.hierarchy.child_count(node.index) > 0 {
            if flags.allowed_children.is_empty() {
                return Err(ValidationError::NonContainerWithChildren {
                    node,
                    optype: op_type.clone(),
                });
            }

            let all_children = self.hugr.children(node);
            let mut first_two_children = all_children.clone().take(2);
            let first_child = self.hugr.get_optype(first_two_children.next().unwrap());
            if !flags.allowed_first_child.is_superset(first_child.tag()) {
                return Err(ValidationError::InvalidInitialChild {
                    parent: node,
                    parent_optype: op_type.clone(),
                    optype: first_child.clone(),
                    expected: flags.allowed_first_child,
                    position: "first",
                });
            }

            if let Some(second_child) = first_two_children
                .next()
                .map(|child| self.hugr.get_optype(child))
            {
                if !flags.allowed_second_child.is_superset(second_child.tag()) {
                    return Err(ValidationError::InvalidInitialChild {
                        parent: node,
                        parent_optype: op_type.clone(),
                        optype: second_child.clone(),
                        expected: flags.allowed_second_child,
                        position: "second",
                    });
                }
            }
            // Additional validations running over the full list of children optypes
            let children_optypes = all_children.map(|c| (c.index, self.hugr.get_optype(c)));
            if let Err(source) = op_type.validate_children(children_optypes) {
                return Err(ValidationError::InvalidChildren {
                    parent: node,
                    parent_optype: op_type.clone(),
                    source,
                });
            }

            // Additional validations running over the edges of the contained graph
            if let Some(edge_check) = flags.edge_check {
                for source in self.hugr.hierarchy.children(node.index) {
                    for target in self.hugr.graph.output_neighbours(source) {
                        if self.hugr.hierarchy.parent(target) != Some(node.index) {
                            continue;
                        }
                        let source_op = self.hugr.get_optype(source.into());
                        let target_op = self.hugr.get_optype(target.into());
                        for (source_port, target_port) in
                            self.hugr.graph.get_connections(source, target)
                        {
                            let edge_data = ChildrenEdgeData {
                                source,
                                target,
                                source_port: self.hugr.graph.port_offset(source_port).unwrap(),
                                target_port: self.hugr.graph.port_offset(target_port).unwrap(),
                                source_op: source_op.clone(),
                                target_op: target_op.clone(),
                            };
                            if let Err(source) = edge_check(edge_data) {
                                return Err(ValidationError::InvalidEdges {
                                    parent: node,
                                    parent_optype: op_type.clone(),
                                    source,
                                });
                            }
                        }
                    }
                }
            }

            if flags.requires_dag {
                self.validate_children_dag(node, op_type)?;
            }
        } else if flags.requires_children {
            return Err(ValidationError::ContainerWithoutChildren {
                node,
                optype: op_type.clone(),
            });
        }

        Ok(())
    }

    /// Ensure that the children of a node form a direct acyclic graph with a
    /// single source and source. That is, their edges do not form cycles in the
    /// graph and there are no dangling nodes.
    ///
    /// Inter-graph edges are ignored. Only internal dataflow, constant, or
    /// state order edges are considered.
    fn validate_children_dag(&self, parent: Node, op_type: &OpType) -> Result<(), ValidationError> {
        if !self.hugr.hierarchy.has_children(parent.index) {
            // No children, nothing to do
            return Ok(());
        };

        let region: SiblingGraph = SiblingGraph::new(self.hugr, parent);
        let entry_node = self.hugr.children(parent).next().unwrap();

        let postorder = DfsPostOrder::new(&region, entry_node);
        let nodes_visited = postorder.iter(&region).filter(|n| *n != parent).count();
<<<<<<< HEAD
        let _module_op_count = self
            .hugr
            .children(parent)
            .filter(|n| OpTag::ModuleOp.contains(self.hugr.get_optype(*n).tag()))
            .count();
        // XXX TODO FIXME we should take _module_op_count off the child_count below,
        // because e.g. Const nodes should not be reached by the DfsPostOrder in a forwards
        // traversal. (Currently this would break tests because the traversal goes both forwards
        // AND backwards).
        if nodes_visited != self.hugr.hierarchy.child_count(parent.index) {
=======
        // Local ScopedDefn's should not be reachable from the Input node, so discount them
        let non_defn_count = self
            .hugr
            .children(parent)
            .filter(|n| !OpTag::ScopedDefn.is_superset(self.hugr.get_optype(*n).tag()))
            .count();
        if nodes_visited != non_defn_count {
>>>>>>> 8c53d0b2
            return Err(ValidationError::NotABoundedDag {
                node: parent,
                optype: op_type.clone(),
            });
        }

        Ok(())
    }

    /// Check the edge is valid, i.e. the source/target nodes are at appropriate
    /// positions in the hierarchy for some locality:
    /// - Local edges, of any kind;
    /// - External edges, for static and value edges only: from a node to a sibling's descendant.
    ///   For Value edges, there must also be an order edge between the copy and the sibling.
    /// - Dominator edges, for value edges only: from a node in a BasicBlock node to
    ///   a descendant of a post-dominating sibling of the BasicBlock.
    fn validate_edge(
        &mut self,
        from: Node,
        from_offset: Port,
        from_optype: &OpType,
        to: Node,
        to_offset: Port,
    ) -> Result<(), ValidationError> {
        let from_parent = self
            .hugr
            .get_parent(from)
            .expect("Root nodes cannot have ports");
        let to_parent = self.hugr.get_parent(to);
        let local = Some(from_parent) == to_parent;

        let is_static = match from_optype.port_kind(from_offset).unwrap() {
            EdgeKind::Static(typ) => {
                if !(OpTag::Const.is_superset(from_optype.tag())
                    || OpTag::Function.is_superset(from_optype.tag()))
                {
                    return Err(InterGraphEdgeError::InvalidConstSrc {
                        from,
                        from_offset,
                        typ,
                    }
                    .into());
                };
                true
            }
            ty => {
                if !local && !matches!(&ty, EdgeKind::Value(t) if t.copyable()) {
                    return Err(InterGraphEdgeError::NonCopyableData {
                        from,
                        from_offset,
                        to,
                        to_offset,
                        ty,
                    }
                    .into());
                }
                false
            }
        };
        if local {
            return Ok(());
        }

        // To detect either external or dominator edges, we traverse the ancestors
        // of the target until we find either `from_parent` (in the external
        // case), or the parent of `from_parent` (in the dominator case).
        //
        // This search could be sped-up with a pre-computed LCA structure, but
        // for valid Hugrs this search should be very short.
        let from_parent_parent = self.hugr.get_parent(from_parent);
        for (ancestor, ancestor_parent) in
            iter::successors(to_parent, |&p| self.hugr.get_parent(p)).tuple_windows()
        {
            if ancestor_parent == from_parent {
                // External edge.
                if !is_static {
                    // Must have an order edge.
                    self.hugr
                        .graph
                        .get_connections(from.index, ancestor.index)
                        .find(|&(p, _)| {
                            let offset = self.hugr.graph.port_offset(p).unwrap();
                            from_optype.port_kind(offset) == Some(EdgeKind::StateOrder)
                        })
                        .ok_or(InterGraphEdgeError::MissingOrderEdge {
                            from,
                            from_offset,
                            to,
                            to_offset,
                            to_ancestor: ancestor,
                        })?;
                }
                return Ok(());
            } else if Some(ancestor_parent) == from_parent_parent && !is_static {
                // Dominator edge
                let ancestor_parent_op = self.hugr.get_optype(ancestor_parent);
                if ancestor_parent_op.tag() != OpTag::Cfg {
                    return Err(InterGraphEdgeError::NonCFGAncestor {
                        from,
                        from_offset,
                        to,
                        to_offset,
                        ancestor_parent_op: ancestor_parent_op.clone(),
                    }
                    .into());
                }

                // Check domination
                let dominator_tree = match self.dominators.get(&ancestor_parent) {
                    Some(tree) => tree,
                    None => {
                        let tree = self.compute_dominator(ancestor_parent);
                        self.dominators.insert(ancestor_parent, tree);
                        self.dominators.get(&ancestor_parent).unwrap()
                    }
                };
                if !dominator_tree
                    .dominators(ancestor)
                    .map_or(false, |mut ds| ds.any(|n| n == from_parent))
                {
                    return Err(InterGraphEdgeError::NonDominatedAncestor {
                        from,
                        from_offset,
                        to,
                        to_offset,
                        from_parent,
                        ancestor,
                    }
                    .into());
                }

                return Ok(());
            }
        }

        Err(InterGraphEdgeError::NoRelation {
            from,
            from_offset,
            to,
            to_offset,
        }
        .into())
    }
}

/// Errors that can occur while validating a Hugr.
#[derive(Debug, Clone, PartialEq, Error)]
#[allow(missing_docs)]
pub enum ValidationError {
    /// The root node of the Hugr is not a root in the hierarchy.
    #[error("The root node of the Hugr {node:?} is not a root in the hierarchy.")]
    RootNotRoot { node: Node },
    /// The root node of the Hugr should not have any edges.
    #[error("The root node of the Hugr {node:?} has edges when it should not.")]
    RootWithEdges { node: Node },
    /// The node ports do not match the operation signature.
    #[error("The node {node:?} has an invalid number of ports. The operation {optype:?} cannot have {actual:?} {dir:?} ports. Expected {expected:?}.")]
    WrongNumberOfPorts {
        node: Node,
        optype: OpType,
        actual: usize,
        expected: usize,
        dir: Direction,
    },
    /// A dataflow port is not connected.
    #[error("The node {node:?} has an unconnected port {port:?} of type {port_kind:?}.")]
    UnconnectedPort {
        node: Node,
        port: Port,
        port_kind: EdgeKind,
    },
    /// A linear port is connected to more than one thing.
    #[error("The node {node:?} has a port {port:?} of type {port_kind:?} with more than one connection.")]
    TooManyConnections {
        node: Node,
        port: Port,
        port_kind: EdgeKind,
    },
    /// Connected ports have different types, or non-unifiable types.
    #[error("Connected ports {from_port:?} in node {from:?} and {to_port:?} in node {to:?} have incompatible kinds. Cannot connect {from_kind:?} to {to_kind:?}.")]
    IncompatiblePorts {
        from: Node,
        from_port: Port,
        from_kind: EdgeKind,
        to: Node,
        to_port: Port,
        to_kind: EdgeKind,
    },
    /// The non-root node has no parent.
    #[error("The node {node:?} has no parent.")]
    NoParent { node: Node },
    /// The parent node is not compatible with the child node.
    #[error("The operation {parent_optype:?} cannot contain a {child_optype:?} as a child. Allowed children: {}. In node {child:?} with parent {parent:?}.", allowed_children.description())]
    InvalidParentOp {
        child: Node,
        child_optype: OpType,
        parent: Node,
        parent_optype: OpType,
        allowed_children: OpTag,
    },
    /// Invalid first/second child.
    #[error("A {optype:?} operation cannot be the {position} child of a {parent_optype:?}. Expected {expected}. In parent node {parent:?}")]
    InvalidInitialChild {
        parent: Node,
        parent_optype: OpType,
        optype: OpType,
        expected: OpTag,
        position: &'static str,
    },
    /// The children list has invalid elements.
    #[error(
        "An operation {parent_optype:?} contains invalid children: {source}. In parent {parent:?}, child {child:?}",
        child=source.child(),
    )]
    InvalidChildren {
        parent: Node,
        parent_optype: OpType,
        source: ChildrenValidationError,
    },
    /// The children graph has invalid edges.
    #[error(
        "An operation {parent_optype:?} contains invalid edges between its children: {source}. In parent {parent:?}, edge from {from:?} port {from_port:?} to {to:?} port {to_port:?}",
        from=source.edge().source,
        from_port=source.edge().source_port,
        to=source.edge().target,
        to_port=source.edge().target_port,
    )]
    InvalidEdges {
        parent: Node,
        parent_optype: OpType,
        source: EdgeValidationError,
    },
    /// The node operation is not a container, but has children.
    #[error("The node {node:?} with optype {optype:?} is not a container, but has children.")]
    NonContainerWithChildren { node: Node, optype: OpType },
    /// The node must have children, but has none.
    #[error("The node {node:?} with optype {optype:?} must have children, but has none.")]
    ContainerWithoutChildren { node: Node, optype: OpType },
    /// The children of a node do not form a dag with single source and sink.
    #[error("The children of an operation {optype:?} must form a dag with single source and sink. Loops are not allowed, nor are dangling nodes not in the path between the input and output. In node {node:?}.")]
    NotABoundedDag { node: Node, optype: OpType },
    /// There are invalid inter-graph edges.
    #[error(transparent)]
    InterGraphEdgeError(#[from] InterGraphEdgeError),
    /// There are errors in the resource declarations.
    #[error(transparent)]
    ExtensionError(#[from] ExtensionError),
}

#[cfg(feature = "pyo3")]
impl From<ValidationError> for PyErr {
    fn from(err: ValidationError) -> Self {
        // We may want to define more specific python-level errors at some point.
        PyErr::new::<pyo3::exceptions::PyRuntimeError, _>(err.to_string())
    }
}

/// Errors related to the inter-graph edge validations.
#[derive(Debug, Clone, PartialEq, Error)]
#[allow(missing_docs)]
pub enum InterGraphEdgeError {
    /// Inter-Graph edges can only carry copyable data.
    #[error("Inter-graph edges can only carry copyable data. In an inter-graph edge from {from:?} ({from_offset:?}) to {to:?} ({to_offset:?}) with type {ty:?}.")]
    NonCopyableData {
        from: Node,
        from_offset: Port,
        to: Node,
        to_offset: Port,
        ty: EdgeKind,
    },
    /// The grandparent of a dominator inter-graph edge must be a CFG container.
    #[error("The grandparent of a dominator inter-graph edge must be a CFG container. Found operation {ancestor_parent_op:?}. In a dominator inter-graph edge from {from:?} ({from_offset:?}) to {to:?} ({to_offset:?}).")]
    NonCFGAncestor {
        from: Node,
        from_offset: Port,
        to: Node,
        to_offset: Port,
        ancestor_parent_op: OpType,
    },
    /// The sibling ancestors of the external inter-graph edge endpoints must be have an order edge between them.
    #[error("Missing state order between the external inter-graph source {from:?} and the ancestor of the target {to_ancestor:?}. In an external inter-graph edge from {from:?} ({from_offset:?}) to {to:?} ({to_offset:?}).")]
    MissingOrderEdge {
        from: Node,
        from_offset: Port,
        to: Node,
        to_offset: Port,
        to_ancestor: Node,
    },
    /// The ancestors of an inter-graph edge are not related.
    #[error("The ancestors of an inter-graph edge are not related. In an inter-graph edge from {from:?} ({from_offset:?}) to {to:?} ({to_offset:?}).")]
    NoRelation {
        from: Node,
        from_offset: Port,
        to: Node,
        to_offset: Port,
    },
    /// The basic block containing the source node does not dominate the basic block containing the target node.
    #[error(" The basic block containing the source node does not dominate the basic block containing the target node in the CFG. Expected node {from_parent:?} to dominate {ancestor:?}. In a dominator inter-graph edge from {from:?} ({from_offset:?}) to {to:?} ({to_offset:?}).")]
    NonDominatedAncestor {
        from: Node,
        from_offset: Port,
        to: Node,
        to_offset: Port,
        from_parent: Node,
        ancestor: Node,
    },
    #[error(
        "Const edge comes from an invalid node type: {from:?} ({from_offset:?}). Edge type: {typ}"
    )]
    InvalidConstSrc {
        from: Node,
        from_offset: Port,
        typ: Type,
    },
}

#[cfg(test)]
mod test {
    use cool_asserts::assert_matches;

    use super::*;
    use crate::builder::{
        BuildError, Container, DFGBuilder, Dataflow, DataflowHugr, DataflowSubContainer,
        HugrBuilder, ModuleBuilder,
    };
    use crate::extension::prelude::BOOL_T;
    use crate::extension::ExtensionSet;
    use crate::hugr::{HugrError, HugrInternalsMut, NodeType};
    use crate::ops::dataflow::IOTrait;
    use crate::ops::{self, LeafOp, OpType};
    use crate::std_extensions::logic;
    use crate::std_extensions::logic::test::and_op;
    use crate::types::{FunctionType, Type};
    use crate::Direction;
    use crate::{type_row, Node};

    const NAT: Type = crate::extension::prelude::USIZE_T;
    const Q: Type = crate::extension::prelude::QB_T;

    /// Creates a hugr with a single function definition that copies a bit `copies` times.
    ///
    /// Returns the hugr and the node index of the definition.
    fn make_simple_hugr(copies: usize) -> (Hugr, Node) {
        let def_op: OpType = ops::FuncDefn {
            name: "main".into(),
            signature: FunctionType::new(type_row![BOOL_T], vec![BOOL_T; copies]),
        }
        .into();

        let mut b = Hugr::default();
        let root = b.root();

        let def = b.add_op_with_parent(root, def_op).unwrap();
        let _ = add_df_children(&mut b, def, copies);

        (b, def)
    }

    /// Adds an input{BOOL_T}, copy{BOOL_T -> BOOL_T^copies}, and output{BOOL_T^copies} operation to a dataflow container.
    ///
    /// Returns the node indices of each of the operations.
    fn add_df_children(b: &mut Hugr, parent: Node, copies: usize) -> (Node, Node, Node) {
        let input = b
            .add_op_with_parent(parent, ops::Input::new(type_row![BOOL_T]))
            .unwrap();
        let output = b
            .add_op_with_parent(parent, ops::Output::new(vec![BOOL_T; copies]))
            .unwrap();
        let copy = b
            .add_op_with_parent(parent, LeafOp::Noop { ty: BOOL_T })
            .unwrap();

        b.connect(input, 0, copy, 0).unwrap();
        for i in 0..copies {
            b.connect(copy, 0, output, i).unwrap();
        }

        (input, copy, output)
    }

    /// Adds an input{BOOL_T}, tag_constant(0, BOOL_T^pred_size), tag(BOOL_T^pred_size), and
    /// output{Sum{unit^pred_size}, BOOL_T} operation to a dataflow container.
    /// Intended to be used to populate a BasicBlock node in a CFG.
    ///
    /// Returns the node indices of each of the operations.
    fn add_block_children(
        b: &mut Hugr,
        parent: Node,
        predicate_size: usize,
    ) -> (Node, Node, Node, Node) {
        let const_op = ops::Const::simple_predicate(0, predicate_size as u8);
        let tag_type = Type::new_simple_predicate(predicate_size as u8);

        let input = b
            .add_op_with_parent(parent, ops::Input::new(type_row![BOOL_T]))
            .unwrap();
        let output = b
            .add_op_with_parent(parent, ops::Output::new(vec![tag_type.clone(), BOOL_T]))
            .unwrap();
        let tag_def = b.add_op_with_parent(b.root(), const_op).unwrap();
        let tag = b
            .add_op_with_parent(parent, ops::LoadConstant { datatype: tag_type })
            .unwrap();

        b.connect(tag_def, 0, tag, 0).unwrap();
        b.add_other_edge(input, tag).unwrap();
        b.connect(tag, 0, output, 0).unwrap();
        b.connect(input, 0, output, 1).unwrap();

        (input, tag_def, tag, output)
    }

    #[test]
    fn invalid_root() {
        let declare_op: OpType = ops::FuncDecl {
            name: "main".into(),
            signature: Default::default(),
        }
        .into();

        let mut b = Hugr::default();
        let root = b.root();
        assert_eq!(b.validate(), Ok(()));

        // Add another hierarchy root
        let other = b.add_op(ops::Module);
        assert_matches!(
            b.validate(),
            Err(ValidationError::NoParent { node }) => assert_eq!(node, other)
        );
        b.set_parent(other, root).unwrap();
        b.replace_op(other, NodeType::pure(declare_op));
        b.add_ports(other, Direction::Outgoing, 1);
        assert_eq!(b.validate(), Ok(()));

        // Make the hugr root not a hierarchy root
        {
            let mut hugr = b.clone();
            hugr.root = other.index;
            assert_matches!(
                hugr.validate(),
                Err(ValidationError::RootNotRoot { node }) => assert_eq!(node, other)
            );
        }
    }

    #[test]
    fn leaf_root() {
        let leaf_op: OpType = LeafOp::Noop {
            ty: crate::types::test::EQ_T,
        }
        .into();

        let b = Hugr::new(NodeType::pure(leaf_op));
        assert_eq!(b.validate(), Ok(()));
    }

    #[test]
    fn dfg_root() {
        let dfg_op: OpType = ops::DFG {
            signature: FunctionType::new_linear(type_row![BOOL_T]),
        }
        .into();

        let mut b = Hugr::new(NodeType::pure(dfg_op));
        let root = b.root();
        add_df_children(&mut b, root, 1);
        assert_eq!(b.validate(), Ok(()));
    }

    #[test]
    fn simple_hugr() {
        let b = make_simple_hugr(2).0;
        assert_eq!(b.validate(), Ok(()));
    }

    #[test]
    /// General children restrictions.
    fn children_restrictions() {
        let (mut b, def) = make_simple_hugr(2);
        let root = b.root();
        let (_input, copy, _output) = b
            .hierarchy
            .children(def.index)
            .map_into()
            .collect_tuple()
            .unwrap();

        // Add a definition without children
        let def_sig = FunctionType::new(type_row![BOOL_T], type_row![BOOL_T, BOOL_T]);
        let new_def = b
            .add_op_with_parent(
                root,
                ops::FuncDefn {
                    signature: def_sig,
                    name: "main".into(),
                },
            )
            .unwrap();
        assert_matches!(
            b.validate(),
            Err(ValidationError::ContainerWithoutChildren { node, .. }) => assert_eq!(node, new_def)
        );

        // Add children to the definition, but move it to be a child of the copy
        add_df_children(&mut b, new_def, 2);
        b.set_parent(new_def, copy).unwrap();
        assert_matches!(
            b.validate(),
            Err(ValidationError::NonContainerWithChildren { node, .. }) => assert_eq!(node, copy)
        );
        b.set_parent(new_def, root).unwrap();

        // After moving the previous definition to a valid place,
        // add an input node to the module subgraph
        let new_input = b
            .add_op_with_parent(root, ops::Input::new(type_row![]))
            .unwrap();
        assert_matches!(
            b.validate(),
            Err(ValidationError::InvalidParentOp { parent, child, .. }) => {assert_eq!(parent, root); assert_eq!(child, new_input)}
        );
    }

    #[test]
    /// Validation errors in a dataflow subgraph.
    fn df_children_restrictions() {
        let (mut b, def) = make_simple_hugr(2);
        let (_input, output, copy) = b
            .hierarchy
            .children(def.index)
            .map_into()
            .collect_tuple()
            .unwrap();

        // Replace the output operation of the df subgraph with a copy
        b.replace_op(output, NodeType::pure(LeafOp::Noop { ty: NAT }));
        assert_matches!(
            b.validate(),
            Err(ValidationError::InvalidInitialChild { parent, .. }) => assert_eq!(parent, def)
        );

        // Revert it back to an output, but with the wrong number of ports
        b.replace_op(output, NodeType::pure(ops::Output::new(type_row![BOOL_T])));
        assert_matches!(
            b.validate(),
            Err(ValidationError::InvalidChildren { parent, source: ChildrenValidationError::IOSignatureMismatch { child, .. }, .. })
                => {assert_eq!(parent, def); assert_eq!(child, output.index)}
        );
        b.replace_op(
            output,
            NodeType::pure(ops::Output::new(type_row![BOOL_T, BOOL_T])),
        );

        // After fixing the output back, replace the copy with an output op
        b.replace_op(
            copy,
            NodeType::pure(ops::Output::new(type_row![BOOL_T, BOOL_T])),
        );
        assert_matches!(
            b.validate(),
            Err(ValidationError::InvalidChildren { parent, source: ChildrenValidationError::InternalIOChildren { child, .. }, .. })
                => {assert_eq!(parent, def); assert_eq!(child, copy.index)}
        );
    }

    #[test]
    /// Validation errors in a dataflow subgraph.
    fn cfg_children_restrictions() {
        let (mut b, def) = make_simple_hugr(1);
        let (_input, _output, copy) = b
            .hierarchy
            .children(def.index)
            .map_into()
            .collect_tuple()
            .unwrap();

        b.replace_op(
            copy,
            NodeType::pure(ops::CFG {
                inputs: type_row![BOOL_T],
                outputs: type_row![BOOL_T],
            }),
        );
        assert_matches!(
            b.validate(),
            Err(ValidationError::ContainerWithoutChildren { .. })
        );
        let cfg = copy;

        // Construct a valid CFG, with one BasicBlock node and one exit node
        let block = b
            .add_op_with_parent(
                cfg,
                ops::BasicBlock::DFB {
                    inputs: type_row![BOOL_T],
                    predicate_variants: vec![type_row![]],
                    other_outputs: type_row![BOOL_T],
                },
            )
            .unwrap();
        add_block_children(&mut b, block, 1);
        let exit = b
            .add_op_with_parent(
                cfg,
                ops::BasicBlock::Exit {
                    cfg_outputs: type_row![BOOL_T],
                },
            )
            .unwrap();
        b.add_other_edge(block, exit).unwrap();
        assert_eq!(b.validate(), Ok(()));

        // Test malformed errors

        // Add an internal exit node
        let exit2 = b
            .add_op_after(
                exit,
                ops::BasicBlock::Exit {
                    cfg_outputs: type_row![BOOL_T],
                },
            )
            .unwrap();
        assert_matches!(
            b.validate(),
            Err(ValidationError::InvalidChildren { parent, source: ChildrenValidationError::InternalExitChildren { child, .. }, .. })
                => {assert_eq!(parent, cfg); assert_eq!(child, exit2.index)}
        );
        b.remove_node(exit2).unwrap();

        // Change the types in the BasicBlock node to work on qubits instead of bits
        b.replace_op(
            block,
            NodeType::pure(ops::BasicBlock::DFB {
                inputs: type_row![Q],
                predicate_variants: vec![type_row![]],
                other_outputs: type_row![Q],
            }),
        );
        let mut block_children = b.hierarchy.children(block.index);
        let block_input = block_children.next().unwrap().into();
        let block_output = block_children.next_back().unwrap().into();
        b.replace_op(block_input, NodeType::pure(ops::Input::new(type_row![Q])));
        b.replace_op(
            block_output,
            NodeType::pure(ops::Output::new(type_row![
                Type::new_simple_predicate(1),
                Q
            ])),
        );
        assert_matches!(
            b.validate(),
            Err(ValidationError::InvalidEdges { parent, source: EdgeValidationError::CFGEdgeSignatureMismatch { .. }, .. })
                => assert_eq!(parent, cfg)
        );
    }

    #[test]
    fn test_ext_edge() -> Result<(), HugrError> {
        let mut h = Hugr::new(NodeType::pure(ops::DFG {
            signature: FunctionType::new(type_row![BOOL_T, BOOL_T], type_row![BOOL_T]),
        }));
        let input = h.add_op_with_parent(h.root(), ops::Input::new(type_row![BOOL_T, BOOL_T]))?;
        let output = h.add_op_with_parent(h.root(), ops::Output::new(type_row![BOOL_T]))?;
        // Nested DFG BOOL_T -> BOOL_T
        let sub_dfg = h.add_op_with_parent(
            h.root(),
            ops::DFG {
                signature: FunctionType::new_linear(type_row![BOOL_T]),
            },
        )?;
        // this Xor has its 2nd input unconnected
        let sub_op = {
            let sub_input = h.add_op_with_parent(sub_dfg, ops::Input::new(type_row![BOOL_T]))?;
            let sub_output = h.add_op_with_parent(sub_dfg, ops::Output::new(type_row![BOOL_T]))?;
            let sub_op = h.add_op_with_parent(sub_dfg, and_op())?;
            h.connect(sub_input, 0, sub_op, 0)?;
            h.connect(sub_op, 0, sub_output, 0)?;
            sub_op
        };

        h.connect(input, 0, sub_dfg, 0)?;
        h.connect(sub_dfg, 0, output, 0)?;

        assert_matches!(h.validate(), Err(ValidationError::UnconnectedPort { .. }));

        h.connect(input, 1, sub_op, 1)?;
        assert_matches!(
            h.validate(),
            Err(ValidationError::InterGraphEdgeError(
                InterGraphEdgeError::MissingOrderEdge { .. }
            ))
        );
        //Order edge. This will need metadata indicating its purpose.
        h.add_other_edge(input, sub_dfg)?;
        h.validate().unwrap();
        Ok(())
    }

    #[test]
    fn test_local_const() -> Result<(), HugrError> {
<<<<<<< HEAD
        let mut h = Hugr::new(ops::DFG {
            signature: Signature::new_df(type_row![B], type_row![B]),
        });
        let input = h.add_op_with_parent(h.root(), ops::Input::new(type_row![B]))?;
        let output = h.add_op_with_parent(h.root(), ops::Output::new(type_row![B]))?;
        let xor = h.add_op_with_parent(h.root(), LeafOp::Xor)?;
        h.connect(input, 0, xor, 0)?;
        h.connect(xor, 0, output, 0)?;
        assert_eq!(
            h.validate(),
            Err(ValidationError::UnconnectedPort {
                node: xor,
                port: Port::new_incoming(1),
                port_kind: EdgeKind::Value(B)
            })
        );
        // Second input of Xor from a constant
        let cst =
            h.add_op_with_parent(h.root(), ops::Const(ConstValue::Int { width: 1, value: 1 }))?;
        let lcst = h.add_op_with_parent(
            h.root(),
            ops::LoadConstant {
                datatype: ClassicType::Int(1),
            },
        )?;
        h.connect(cst, 0, lcst, 0)?;
        h.connect(lcst, 0, xor, 1)?;
        // XXX TODO FIXME This should fail, but succeeds:
        h.validate().unwrap();
=======
        let mut h = Hugr::new(NodeType::pure(ops::DFG {
            signature: FunctionType::new(type_row![BOOL_T], type_row![BOOL_T]),
        }));
        let input = h.add_op_with_parent(h.root(), ops::Input::new(type_row![BOOL_T]))?;
        let output = h.add_op_with_parent(h.root(), ops::Output::new(type_row![BOOL_T]))?;
        let and = h.add_op_with_parent(h.root(), and_op())?;
        h.connect(input, 0, and, 0)?;
        h.connect(and, 0, output, 0)?;
        assert_eq!(
            h.validate(),
            Err(ValidationError::UnconnectedPort {
                node: and,
                port: Port::new_incoming(1),
                port_kind: EdgeKind::Value(BOOL_T)
            })
        );
        let const_op: ops::Const = logic::EXTENSION
            .get_value(logic::TRUE_NAME)
            .unwrap()
            .typed_value()
            .clone();
        // Second input of Xor from a constant
        let cst = h.add_op_with_parent(h.root(), const_op)?;
        let lcst = h.add_op_with_parent(h.root(), ops::LoadConstant { datatype: BOOL_T })?;
        h.connect(cst, 0, lcst, 0)?;
        h.connect(lcst, 0, and, 1)?;
        // We are missing the edge from Input to LoadConstant, hence:
        assert_matches!(h.validate(), Err(ValidationError::NotABoundedDag { .. }));
>>>>>>> 8c53d0b2
        // Now include the LoadConstant node in the causal cone
        h.add_other_edge(input, lcst)?;
        h.validate().unwrap();
        Ok(())
    }

    #[test]
<<<<<<< HEAD
    fn test_cyclic() -> Result<(), HugrError> {
        let mut h = Hugr::new(ops::DFG {
            signature: Signature::new_df(type_row![Q], type_row![Q]),
        });
        let input = h.add_op_with_parent(h.root(), ops::Input::new(type_row![Q]))?;
        let output = h.add_op_with_parent(h.root(), ops::Output::new(type_row![Q]))?;
        let cx = h.add_op_with_parent(h.root(), LeafOp::CX)?;
        h.connect(input, 0, cx, 0)?;
        h.connect(cx, 0, output, 0)?;
        h.connect(cx, 1, cx, 1)?;
        // TODO FIXME We should get an error here, but this passes ATM :-(
        h.validate().unwrap();
        Ok(())
    }

    #[test]
=======
>>>>>>> 8c53d0b2
    /// A wire with no resource requirements is wired into a node which has
    /// [A,BOOL_T] resources required on its inputs and outputs. This could be fixed
    /// by adding a lift node, but for validation this is an error.
    fn missing_lift_node() -> Result<(), BuildError> {
        let mut module_builder = ModuleBuilder::new();
        let mut main = module_builder.define_function(
            "main",
            FunctionType::new(type_row![NAT], type_row![NAT]).pure(),
        )?;
        let [main_input] = main.input_wires_arr();

        let inner_sig = FunctionType::new(type_row![NAT], type_row![NAT])
            // Inner DFG has resource requirements that the wire wont satisfy
            .with_input_extensions(ExtensionSet::from_iter(["A".into(), "BOOL_T".into()]));

        let f_builder = main.dfg_builder(
            inner_sig.signature,
            Some(inner_sig.input_extensions),
            [main_input],
        )?;
        let f_inputs = f_builder.input_wires();
        let f_handle = f_builder.finish_with_outputs(f_inputs)?;
        let [f_output] = f_handle.outputs_arr();
        main.finish_with_outputs([f_output])?;
        let handle = module_builder.finish_hugr();

        assert_matches!(
            handle,
            Err(ValidationError::ExtensionError(
                ExtensionError::TgtExceedsSrcExtensions { .. }
            ))
        );
        Ok(())
    }

    #[test]
    /// A wire with resource requirement `[A]` is wired into a an output with no
    /// resource req. In the validation resource typechecking, we don't do any
    /// unification, so don't allow open resource variables on the function
    /// signature, so this fails.
    fn too_many_resources() -> Result<(), BuildError> {
        let mut module_builder = ModuleBuilder::new();

        let main_sig = FunctionType::new(type_row![NAT], type_row![NAT]).pure();

        let mut main = module_builder.define_function("main", main_sig)?;
        let [main_input] = main.input_wires_arr();

        let inner_sig = FunctionType::new(type_row![NAT], type_row![NAT])
            .with_extension_delta(&ExtensionSet::singleton(&"A".into()))
            .with_input_extensions(ExtensionSet::new());

        let f_builder = main.dfg_builder(
            inner_sig.signature,
            Some(inner_sig.input_extensions),
            [main_input],
        )?;
        let f_inputs = f_builder.input_wires();
        let f_handle = f_builder.finish_with_outputs(f_inputs)?;
        let [f_output] = f_handle.outputs_arr();
        main.finish_with_outputs([f_output])?;
        let handle = module_builder.finish_hugr();
        assert_matches!(
            handle,
            Err(ValidationError::ExtensionError(
                ExtensionError::SrcExceedsTgtExtensions { .. }
            ))
        );
        Ok(())
    }

    #[test]
    /// A wire with resource requirements `[A]` and another with requirements
    /// `[BOOL_T]` are both wired into a node which requires its inputs to have
    /// requirements `[A,BOOL_T]`. A slightly more complex test of the error from
    /// `missing_lift_node`.
    fn extensions_mismatch() -> Result<(), BuildError> {
        let mut module_builder = ModuleBuilder::new();

        let all_rs = ExtensionSet::from_iter(["A".into(), "BOOL_T".into()]);

        let main_sig = FunctionType::new(type_row![], type_row![NAT])
            .with_extension_delta(&all_rs)
            .with_input_extensions(ExtensionSet::new());

        let mut main = module_builder.define_function("main", main_sig)?;

        let inner_left_sig = FunctionType::new(type_row![], type_row![NAT])
            .with_input_extensions(ExtensionSet::singleton(&"A".into()));

        let inner_right_sig = FunctionType::new(type_row![], type_row![NAT])
            .with_input_extensions(ExtensionSet::singleton(&"BOOL_T".into()));

        let inner_mult_sig =
            FunctionType::new(type_row![NAT, NAT], type_row![NAT]).with_input_extensions(all_rs);

        let [left_wire] = main
            .dfg_builder(
                inner_left_sig.signature,
                Some(inner_left_sig.input_extensions),
                [],
            )?
            .finish_with_outputs([])?
            .outputs_arr();

        let [right_wire] = main
            .dfg_builder(
                inner_right_sig.signature,
                Some(inner_right_sig.input_extensions),
                [],
            )?
            .finish_with_outputs([])?
            .outputs_arr();

        let builder = main.dfg_builder(
            inner_mult_sig.signature,
            Some(inner_mult_sig.input_extensions),
            [left_wire, right_wire],
        )?;
        let [_left, _right] = builder.input_wires_arr();
        let [output] = builder.finish_with_outputs([])?.outputs_arr();

        main.finish_with_outputs([output])?;
        let handle = module_builder.finish_hugr();
        assert_matches!(
            handle,
            Err(ValidationError::ExtensionError(
                ExtensionError::TgtExceedsSrcExtensions { .. }
            ))
        );
        Ok(())
    }

    #[test]
    fn parent_signature_mismatch() -> Result<(), BuildError> {
        let main_signature = FunctionType::new(type_row![NAT], type_row![NAT])
            .with_extension_delta(&ExtensionSet::singleton(&"R".into()));

        let builder = DFGBuilder::new(main_signature)?;
        let [w] = builder.input_wires_arr();
        let hugr = builder.finish_hugr_with_outputs([w]);

        assert_matches!(
            hugr,
            Err(BuildError::InvalidHUGR(ValidationError::ExtensionError(
                ExtensionError::TgtExceedsSrcExtensions { .. }
            )))
        );
        Ok(())
    }
}<|MERGE_RESOLUTION|>--- conflicted
+++ resolved
@@ -340,18 +340,6 @@
 
         let postorder = DfsPostOrder::new(&region, entry_node);
         let nodes_visited = postorder.iter(&region).filter(|n| *n != parent).count();
-<<<<<<< HEAD
-        let _module_op_count = self
-            .hugr
-            .children(parent)
-            .filter(|n| OpTag::ModuleOp.contains(self.hugr.get_optype(*n).tag()))
-            .count();
-        // XXX TODO FIXME we should take _module_op_count off the child_count below,
-        // because e.g. Const nodes should not be reached by the DfsPostOrder in a forwards
-        // traversal. (Currently this would break tests because the traversal goes both forwards
-        // AND backwards).
-        if nodes_visited != self.hugr.hierarchy.child_count(parent.index) {
-=======
         // Local ScopedDefn's should not be reachable from the Input node, so discount them
         let non_defn_count = self
             .hugr
@@ -359,7 +347,6 @@
             .filter(|n| !OpTag::ScopedDefn.is_superset(self.hugr.get_optype(*n).tag()))
             .count();
         if nodes_visited != non_defn_count {
->>>>>>> 8c53d0b2
             return Err(ValidationError::NotABoundedDag {
                 node: parent,
                 optype: op_type.clone(),
@@ -1062,37 +1049,6 @@
 
     #[test]
     fn test_local_const() -> Result<(), HugrError> {
-<<<<<<< HEAD
-        let mut h = Hugr::new(ops::DFG {
-            signature: Signature::new_df(type_row![B], type_row![B]),
-        });
-        let input = h.add_op_with_parent(h.root(), ops::Input::new(type_row![B]))?;
-        let output = h.add_op_with_parent(h.root(), ops::Output::new(type_row![B]))?;
-        let xor = h.add_op_with_parent(h.root(), LeafOp::Xor)?;
-        h.connect(input, 0, xor, 0)?;
-        h.connect(xor, 0, output, 0)?;
-        assert_eq!(
-            h.validate(),
-            Err(ValidationError::UnconnectedPort {
-                node: xor,
-                port: Port::new_incoming(1),
-                port_kind: EdgeKind::Value(B)
-            })
-        );
-        // Second input of Xor from a constant
-        let cst =
-            h.add_op_with_parent(h.root(), ops::Const(ConstValue::Int { width: 1, value: 1 }))?;
-        let lcst = h.add_op_with_parent(
-            h.root(),
-            ops::LoadConstant {
-                datatype: ClassicType::Int(1),
-            },
-        )?;
-        h.connect(cst, 0, lcst, 0)?;
-        h.connect(lcst, 0, xor, 1)?;
-        // XXX TODO FIXME This should fail, but succeeds:
-        h.validate().unwrap();
-=======
         let mut h = Hugr::new(NodeType::pure(ops::DFG {
             signature: FunctionType::new(type_row![BOOL_T], type_row![BOOL_T]),
         }));
@@ -1121,7 +1077,6 @@
         h.connect(lcst, 0, and, 1)?;
         // We are missing the edge from Input to LoadConstant, hence:
         assert_matches!(h.validate(), Err(ValidationError::NotABoundedDag { .. }));
->>>>>>> 8c53d0b2
         // Now include the LoadConstant node in the causal cone
         h.add_other_edge(input, lcst)?;
         h.validate().unwrap();
@@ -1129,14 +1084,13 @@
     }
 
     #[test]
-<<<<<<< HEAD
     fn test_cyclic() -> Result<(), HugrError> {
-        let mut h = Hugr::new(ops::DFG {
-            signature: Signature::new_df(type_row![Q], type_row![Q]),
-        });
-        let input = h.add_op_with_parent(h.root(), ops::Input::new(type_row![Q]))?;
-        let output = h.add_op_with_parent(h.root(), ops::Output::new(type_row![Q]))?;
-        let cx = h.add_op_with_parent(h.root(), LeafOp::CX)?;
+        let mut h = Hugr::new(NodeType::pure(ops::DFG {
+            signature: FunctionType::new(type_row![QB_T], type_row![QB_T]),
+        }));
+        let input = h.add_op_with_parent(h.root(), ops::Input::new(type_row![QB_T]))?;
+        let output = h.add_op_with_parent(h.root(), ops::Output::new(type_row![QB_T]))?;
+        let cx = h.add_op_with_parent(h.root(), cx_gate())?;
         h.connect(input, 0, cx, 0)?;
         h.connect(cx, 0, output, 0)?;
         h.connect(cx, 1, cx, 1)?;
@@ -1146,8 +1100,6 @@
     }
 
     #[test]
-=======
->>>>>>> 8c53d0b2
     /// A wire with no resource requirements is wired into a node which has
     /// [A,BOOL_T] resources required on its inputs and outputs. This could be fixed
     /// by adding a lift node, but for validation this is an error.
