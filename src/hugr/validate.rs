//! HUGR invariant checks.

use std::collections::{HashMap, HashSet};
use std::iter;

use itertools::Itertools;
use portgraph::algorithms::{dominators_filtered, toposort_filtered, DominatorTree};
use portgraph::PortIndex;
use thiserror::Error;

use crate::hugr::typecheck::{typecheck_const, ConstTypeError};
use crate::ops::tag::OpTag;
use crate::ops::validate::{ChildrenEdgeData, ChildrenValidationError, EdgeValidationError};
<<<<<<< HEAD
use crate::ops::{LeafOp, OpTrait, OpType, ValidateOp};
use crate::types::{EdgeKind, SimpleType};
=======
use crate::ops::{ControlFlowOp, DataflowOp, ModuleOp, OpType};
use crate::types::{ClassicType, EdgeKind, SimpleType};
>>>>>>> 41d1beea
use crate::{Direction, Hugr, Node, Port};

use super::view::HugrView;

/// Structure keeping track of pre-computed information used in the validation
/// process.
///
/// TODO: Consider implementing updatable dominator trees and storing it in the
/// Hugr to avoid recomputing it every time.
struct ValidationContext<'a> {
    hugr: &'a Hugr,
    /// Dominator tree for each CFG region, using the container node as index.
    dominators: HashMap<Node, DominatorTree>,
}

impl Hugr {
    /// Check the validity of the HUGR.
    pub fn validate(&self) -> Result<(), ValidationError> {
        let mut validator = ValidationContext::new(self);
        validator.validate()
    }
}

impl<'a> ValidationContext<'a> {
    /// Create a new validation context.
    pub fn new(hugr: &'a Hugr) -> Self {
        Self {
            hugr,
            dominators: HashMap::new(),
        }
    }

    /// Check the validity of the HUGR.
    pub fn validate(&mut self) -> Result<(), ValidationError> {
        // Root node must be a root in the hierarchy.
        if !self.hugr.hierarchy.is_root(self.hugr.root) {
            return Err(ValidationError::RootNotRoot {
                node: self.hugr.root(),
            });
        }

        // Node-specific checks
        for node in self.hugr.graph.nodes_iter().map_into() {
            self.validate_node(node)?;
        }

        Ok(())
    }

    /// Compute the dominator tree for a CFG region, identified by its container
    /// node.
    ///
    /// The results of this computation should be cached in `self.dominators`.
    /// We don't do it here to avoid mutable borrows.
    //
    // TODO: Use a `DominatorTree<HashMap>` once that's supported
    //   see https://github.com/CQCL/portgraph/issues/55
<<<<<<< HEAD
    fn dominator_tree(&mut self, node: Node) -> &DominatorTree {
        self.dominators.entry(node).or_insert_with(|| {
            let entry = self.hugr.hierarchy.first(node.index).unwrap();
            dominators_filtered(
                &self.hugr.graph,
                entry,
                Direction::Outgoing,
                |n| {
                    matches!(
                        self.hugr.get_optype(n.into()).tag(),
                        OpTag::BasicBlock | OpTag::BasicBlockExit
                    )
                },
                |_, _| true,
            )
        })
=======
    fn compute_dominator(&self, node: Node) -> DominatorTree {
        let entry = self.hugr.hierarchy.first(node.index).unwrap();
        dominators_filtered(
            self.hugr.graph.as_portgraph(),
            entry,
            Direction::Outgoing,
            |n| {
                // We include copy nodes in addition to basic blocks.
                // These are later filtered when iterating.
                !self.hugr.graph.contains_node(n)
                    || matches!(self.hugr.get_optype(n.into()), OpType::BasicBlock(_))
            },
            |_, _| true,
        )
>>>>>>> 41d1beea
    }

    /// Check the constraints on a single node.
    ///
    /// This includes:
    /// - Matching the number of ports with the signature
    /// - Dataflow ports are correct. See `validate_df_port`
    fn validate_node(&mut self, node: Node) -> Result<(), ValidationError> {
        let optype = self.hugr.get_optype(node);
        let sig = optype.signature();
        let flags = optype.validity_flags();

        // The Hugr can have only one root node.
        if node == self.hugr.root() {
            // The root node has no edges.
            if self.hugr.graph.num_outputs(node.index) + self.hugr.graph.num_inputs(node.index) != 0
            {
                return Err(ValidationError::RootWithEdges { node });
            }
        } else {
            let Some(parent) = self.hugr.get_parent(node) else {
                return Err(ValidationError::NoParent { node });
            };

            let parent_optype = self.hugr.get_optype(parent);
            let allowed_children = parent_optype.validity_flags().allowed_children;
            if !allowed_children.contains(optype.tag()) {
                return Err(ValidationError::InvalidParentOp {
                    child: node,
                    child_optype: optype.clone(),
                    parent,
                    parent_optype: parent_optype.clone(),
                    allowed_children,
                });
            }

            // Check that we have enough ports. If the `non_df_ports` flag is set
            // for the direction, we require exactly that number of ports after the
            // dataflow ports. Otherwise, we allow any number of extra ports.
            let check_extra_ports = |df_ports: usize, non_df_ports, actual| {
                if let Some(non_df) = non_df_ports {
                    df_ports + non_df == actual
                } else {
                    df_ports <= actual
                }
            };
            let df_const_input = sig.const_input.len();
            if !check_extra_ports(
                sig.input.len() + df_const_input,
                flags.non_df_ports.0,
                self.hugr.graph.num_inputs(node.index),
            ) || !check_extra_ports(
                sig.output.len(),
                flags.non_df_ports.1,
                self.hugr.graph.num_outputs(node.index),
            ) {
                return Err(ValidationError::WrongNumberOfPorts {
                    node,
                    optype: optype.clone(),
                    actual_inputs: sig.input.len(),
                    actual_outputs: sig.output.len(),
                });
            }

            // Check port connections
            for (i, port_index) in self.hugr.graph.inputs(node.index).enumerate() {
                let port = Port::new_incoming(i);
                self.validate_port(node, port, port_index, optype)?;
            }
            for (i, port_index) in self.hugr.graph.outputs(node.index).enumerate() {
                let port = Port::new_outgoing(i);
                self.validate_port(node, port, port_index, optype)?;
            }
        }

        // Check operation-specific constraints
        self.validate_operation(node, optype)?;

        Ok(())
    }

    /// Check whether a port is valid.
    /// - Input ports and output linear ports must be connected
    /// - The linked port must have a compatible type.
    fn validate_port(
        &mut self,
        node: Node,
        port: Port,
        port_index: portgraph::PortIndex,
        optype: &OpType,
    ) -> Result<(), ValidationError> {
        let port_kind = optype.port_kind(port).unwrap();
        let dir = port.direction();

        // Input ports and output linear ports must always be connected
        let mut links = self.hugr.graph.port_links(port_index).peekable();
        if (dir == Direction::Incoming || port_kind.is_linear()) && links.peek().is_none() {
            return Err(ValidationError::UnconnectedPort {
                node,
                port,
                port_kind,
            });
        }

        // Avoid double checking connected port types.
        if dir == Direction::Incoming {
            return Ok(());
        }

        for (subport, link) in links {
            if port_kind.is_linear() && subport.offset() != 0 {
                return Err(ValidationError::TooManyConnections {
                    node,
                    port,
                    port_kind,
                });
            }

            let other_node: Node = self.hugr.graph.port_node(link).unwrap().into();
            let other_offset = self.hugr.graph.port_offset(link).unwrap().into();
            let other_op = self.hugr.get_optype(other_node);
            let Some(other_kind) = other_op.port_kind(other_offset) else {
                // The number of ports in `other_node` does not match the operation definition.
                // This should be caught by `validate_node`.
                return Err(self.validate_node(other_node).unwrap_err());
            };
            // TODO: We will require some "unifiable" comparison instead of strict equality, to allow for pre-type inference hugrs.
            if other_kind != port_kind {
                return Err(ValidationError::IncompatiblePorts {
                    from: node,
                    from_port: port,
                    from_kind: port_kind,
                    to: other_node,
                    to_port: other_offset,
                    to_kind: other_kind,
                });
            }

            self.validate_intergraph_edge(node, port, optype, other_node, other_offset)?;
        }

        Ok(())
    }

    /// Check operation-specific constraints.
    ///
    /// These are flags defined for each operation type as an [`OpValidityFlags`] object.
    fn validate_operation(&self, node: Node, optype: &OpType) -> Result<(), ValidationError> {
        let flags = optype.validity_flags();

        if self.hugr.hierarchy.child_count(node.index) > 0 {
            if flags.allowed_children.is_empty() {
                return Err(ValidationError::NonContainerWithChildren {
                    node,
                    optype: optype.clone(),
                });
            }

            let first_child = self
                .hugr
                .get_optype(self.hugr.hierarchy.first(node.index).unwrap().into());
            if !flags.allowed_first_child.contains(first_child.tag()) {
                return Err(ValidationError::InvalidBoundaryChild {
                    parent: node,
                    parent_optype: optype.clone(),
                    optype: first_child.clone(),
                    expected: flags.allowed_first_child,
                    position: "first",
                });
            }

            let last_child = self
                .hugr
                .get_optype(self.hugr.hierarchy.last(node.index).unwrap().into());
            if !flags.allowed_last_child.contains(last_child.tag()) {
                return Err(ValidationError::InvalidBoundaryChild {
                    parent: node,
                    parent_optype: optype.clone(),
                    optype: last_child.clone(),
                    expected: flags.allowed_last_child,
                    position: "last",
                });
            }

            // Additional validations running over the full list of children optypes
            let children_optypes = self
                .hugr
                .hierarchy
                .children(node.index)
                .map(|c| (c, self.hugr.get_optype(c.into())));
            if let Err(source) = optype.validate_children(children_optypes) {
                return Err(ValidationError::InvalidChildren {
                    parent: node,
                    parent_optype: optype.clone(),
                    source,
                });
            }

            // Additional validations running over the edges of the contained graph
            if let Some(edge_check) = flags.edge_check {
                for source in self.hugr.hierarchy.children(node.index) {
                    for target in self.hugr.graph.output_neighbours(source) {
                        if self.hugr.hierarchy.parent(target) != Some(node.index) {
                            continue;
                        }
                        let source_op = self.hugr.get_optype(source.into());
                        let target_op = self.hugr.get_optype(target.into());
                        for (source_port, target_port) in
                            self.hugr.graph.get_connections(source, target)
                        {
                            let edge_data = ChildrenEdgeData {
                                source,
                                target,
                                source_port: self.hugr.graph.port_offset(source_port).unwrap(),
                                target_port: self.hugr.graph.port_offset(target_port).unwrap(),
                                source_op: source_op.clone(),
                                target_op: target_op.clone(),
                            };
                            if let Err(source) = edge_check(edge_data) {
                                return Err(ValidationError::InvalidEdges {
                                    parent: node,
                                    parent_optype: optype.clone(),
                                    source,
                                });
                            }
                        }
                    }
                }
            }

            if flags.requires_dag {
                self.validate_children_dag(node, optype)?;
            }
        } else if flags.requires_children {
            return Err(ValidationError::ContainerWithoutChildren {
                node,
                optype: optype.clone(),
            });
        }

        Ok(())
    }

    /// Ensure that the children of a node form a direct acyclic graph with a
    /// single source and source. That is, their edges do not form cycles in the
    /// graph and there are no dangling nodes.
    ///
    /// Inter-graph edges are ignored. Only internal dataflow, constant, or
    /// state order edges are considered.
    fn validate_children_dag(&self, parent: Node, optype: &OpType) -> Result<(), ValidationError> {
        let Some(first_child) = self.hugr.hierarchy.first(parent.index) else {
            // No children, nothing to do
            return Ok(());
        };

        // TODO: Use a HUGR-specific toposort that ignores the copy nodes,
        // so we can be more efficient and avoid the `contains_node` filter.
        // https://github.com/CQCL-DEV/hugr/issues/125
        let topo = toposort_filtered::<HashSet<PortIndex>>(
            self.hugr.graph.as_portgraph(),
            [first_child],
            Direction::Outgoing,
            |_| true,
            |n, p| self.df_port_filter(n, p),
        )
        .filter(|&node| self.hugr.graph.contains_node(node));

        // Compute the number of nodes visited and keep the last one.
        let (nodes_visited, last_node) = topo.fold((0, None), |(n, _), node| {
            // If there is a LoadConstant with a local constant, count that node too
            if OpTag::LoadConst == self.hugr.get_optype(node.into()).tag() {
                let const_node = self
                    .hugr
                    .graph
                    .input_neighbours(node)
                    .next()
                    .expect("LoadConstant must be connected to a Const node.")
                    .into();
                let const_parent = self
                    .hugr
                    .get_parent(const_node)
                    .expect("Const can't be root.");

                if const_parent == parent {
                    return (n + 2, Some(node));
                }
            }
            (n + 1, Some(node))
        });

        if nodes_visited != self.hugr.hierarchy.child_count(parent.index)
            || last_node != self.hugr.hierarchy.last(parent.index)
        {
            return Err(ValidationError::NotADag {
                node: parent,
                optype: optype.clone(),
            });
        }

        Ok(())
    }

    /// Check inter-graph edges. These are classical value edges between a copy
    /// node and another non-sibling node.
    ///
    /// They come in two flavors depending on the type of the parent node of the
    /// source:
    /// - External edges, from a copy node to a sibling's descendant. There must
    ///   also be an order edge between the copy and the sibling.
    /// - Dominator edges, from a copy node in a BasicBlock node to a descendant of a
    ///   post-dominated sibling of the BasicBlock.
    fn validate_intergraph_edge(
        &mut self,
        from: Node,
        from_offset: Port,
        from_optype: &OpType,
        to: Node,
        to_offset: Port,
    ) -> Result<(), ValidationError> {
        let from_parent = self
            .hugr
            .get_parent(from)
            .expect("Root nodes cannot have ports");
        let to_parent = self.hugr.get_parent(to);
        if Some(from_parent) == to_parent {
            // Regular edge
            return Ok(());
        }

        match from_optype.port_kind(from_offset).unwrap() {
            // Inter-graph constant wires do not have restrictions
            EdgeKind::Const(typ) => match from_optype {
                OpType::Module(ModuleOp::Const(val)) => {
                    return typecheck_const(&typ, val).map_err(ValidationError::from);
                }
                // If const edges aren't coming from const nodes, they're graph
                // edges coming from Declare or Def
                OpType::Module(ModuleOp::Def { .. } | ModuleOp::Declare { .. }) => return Ok(()),
                _ => {
                    return Err(InterGraphEdgeError::InvalidConstSrc {
                        from,
                        from_offset,
                        typ,
                    }
                    .into())
                }
            },
            EdgeKind::Value(SimpleType::Classic(_)) => {}
            ty => {
                return Err(InterGraphEdgeError::NonClassicalData {
                    from,
                    from_offset,
                    to,
                    to_offset,
                    ty,
                }
                .into())
            }
        }

<<<<<<< HEAD
        if !matches!(from_optype, OpType::LeafOp(LeafOp::Copy { .. }),) {
            return Err(InterGraphEdgeError::NonCopySource {
                from,
                from_offset,
                from_optype: from_optype.clone(),
                to,
                to_offset,
            }
            .into());
        }

=======
>>>>>>> 41d1beea
        // To detect either external or dominator edges, we traverse the ancestors
        // of the target until we find either `from_parent` (in the external
        // case), or the parent of `from_parent` (in the dominator case).
        //
        // This search could be sped-up with a pre-computed LCA structure, but
        // for valid Hugrs this search should be very short.
        let from_parent_parent = self.hugr.get_parent(from_parent);
        for (ancestor, ancestor_parent) in
            iter::successors(to_parent, |&p| self.hugr.get_parent(p)).tuple_windows()
        {
            if ancestor_parent == from_parent {
                // External edge. Must have an order edge.
                self.hugr
                    .graph
                    .get_connections(from.index, ancestor.index)
                    .find(|&(p, _)| {
                        let offset = self.hugr.graph.port_offset(p).unwrap();
                        from_optype.port_kind(offset) == Some(EdgeKind::StateOrder)
                    })
                    .ok_or(InterGraphEdgeError::MissingOrderEdge {
                        from,
                        from_offset,
                        to,
                        to_offset,
                        to_ancestor: ancestor,
                    })?;
                return Ok(());
            } else if Some(ancestor_parent) == from_parent_parent {
                // Dominator edge
                let ancestor_parent_op = self.hugr.get_optype(ancestor_parent);
                if !matches!(ancestor_parent_op, OpType::CFG(_)) {
                    return Err(InterGraphEdgeError::NonCFGAncestor {
                        from,
                        from_offset,
                        to,
                        to_offset,
                        ancestor_parent_op: ancestor_parent_op.clone(),
                    }
                    .into());
                }

                // Check domination
                //
                // TODO: Add a more efficient lookup for dominator trees.
                //
                // TODO: Use a HUGR-specific dominator that ignores the copy nodes,
                // so we can be more efficient and avoid the `contains_node` filter.
                // https://github.com/CQCL-DEV/hugr/issues/125
                let dominator_tree = match self.dominators.get(&ancestor_parent) {
                    Some(tree) => tree,
                    None => {
                        let tree = self.compute_dominator(ancestor_parent);
                        self.dominators.insert(ancestor_parent, tree);
                        self.dominators.get(&ancestor_parent).unwrap()
                    }
                };
                let mut dominators = iter::successors(Some(ancestor.index), |&n| {
                    dominator_tree.immediate_dominator(n)
                })
                .filter(|&node| self.hugr.graph.contains_node(node))
                .map_into();
                if !dominators.any(|n: Node| n == from_parent) {
                    return Err(InterGraphEdgeError::NonDominatedAncestor {
                        from,
                        from_offset,
                        to,
                        to_offset,
                        from_parent,
                        ancestor,
                    }
                    .into());
                }

                return Ok(());
            }
        }

        Err(InterGraphEdgeError::NoRelation {
            from,
            from_offset,
            to,
            to_offset,
        }
        .into())
    }

    /// A filter function for internal dataflow edges used in the toposort algorithm.
    ///
    /// Returns `true` for ports that connect to a sibling node with a value or
    /// state order edge.
    fn df_port_filter(&self, node: portgraph::NodeIndex, port: portgraph::PortIndex) -> bool {
        // Toposort operates on the internal portgraph. It may traverse copy nodes.
        let portgraph = self.hugr.graph.as_portgraph();
        let is_copy = !self.hugr.graph.contains_node(node);
        let offset = self.hugr.graph.port_offset(port).unwrap();

        // Always follow (non-intergraph) ports from copy nodes. These nodes must be filtered out
        // when using the toposort iterator.
        if !is_copy {
            let node_optype = self.hugr.get_optype(node.into());

            let kind = node_optype.port_kind(offset).unwrap();
            if !matches!(kind, EdgeKind::StateOrder | EdgeKind::Value(_)) {
                return false;
            }
        }

        // Ignore ports that are not connected (that property is checked elsewhere)
        let Some(other_port) = portgraph
            .port_index(node, offset)
            .and_then(|p| portgraph.port_link(p))
        else {
            return false;
        };
        let other_node = portgraph.port_node(other_port).unwrap();

        // Ignore inter-graph edges
        let parent = self.get_pg_node_parent(node);
        let other_parent = self.get_pg_node_parent(other_node);

        // Copy nodes do not have a parent.
        if parent != other_parent {
            return false;
        }

        true
    }

    /// Get the parent for a node in the underlying flat portgraph.
    ///
    /// For copy nodes we must check the parent of the operation node.
    fn get_pg_node_parent(&self, node: portgraph::NodeIndex) -> Option<portgraph::NodeIndex> {
        match self.hugr.hierarchy.parent(node) {
            Some(parent) => Some(parent),
            None => {
                // Copy node, root
                let op_node = self
                    .hugr
                    .graph
                    .as_portgraph()
                    .input_neighbours(node)
                    .next()?;
                self.hugr.hierarchy.parent(op_node)
            }
        }
    }
}

/// Errors that can occur while validating a Hugr.
#[derive(Debug, Clone, PartialEq, Eq, Error)]
#[allow(missing_docs)]
pub enum ValidationError {
    /// The root node of the Hugr is not a root in the hierarchy.
    #[error("The root node of the Hugr {node:?} is not a root in the hierarchy.")]
    RootNotRoot { node: Node },
    /// The root node of the Hugr should not have any edges.
    #[error("The root node of the Hugr {node:?} has edges when it should not.")]
    RootWithEdges { node: Node },
    /// The node ports do not match the operation signature.
    #[error("The node {node:?} has an invalid number of ports. The operation {optype:?} cannot have {actual_inputs:?} inputs and {actual_outputs:?} outputs.")]
    WrongNumberOfPorts {
        node: Node,
        optype: OpType,
        actual_inputs: usize,
        actual_outputs: usize,
    },
    /// A dataflow port is not connected.
    #[error("The node {node:?} has an unconnected port {port:?} of type {port_kind:?}.")]
    UnconnectedPort {
        node: Node,
        port: Port,
        port_kind: EdgeKind,
    },
    /// A linear port is connected to more than one thing.
    #[error("The node {node:?} has a port {port:?} of type {port_kind:?} with more than one connection.")]
    TooManyConnections {
        node: Node,
        port: Port,
        port_kind: EdgeKind,
    },
    /// Connected ports have different types, or non-unifiable types.
    #[error("Connected ports {from_port:?} in node {from:?} and {to_port:?} in node {to:?} have incompatible kinds. Cannot connect {from_kind:?} to {to_kind:?}.")]
    IncompatiblePorts {
        from: Node,
        from_port: Port,
        from_kind: EdgeKind,
        to: Node,
        to_port: Port,
        to_kind: EdgeKind,
    },
    /// The non-root node has no parent.
    #[error("The node {node:?} has no parent.")]
    NoParent { node: Node },
    /// The parent node is not compatible with the child node.
    #[error("The operation {parent_optype:?} cannot contain a {child_optype:?} as a child. Allowed children: {}. In node {child:?} with parent {parent:?}.", allowed_children.description())]
    InvalidParentOp {
        child: Node,
        child_optype: OpType,
        parent: Node,
        parent_optype: OpType,
        allowed_children: OpTag,
    },
    /// Invalid first/last child.
    #[error("A {optype:?} operation cannot be the {position} child of a {parent_optype:?}. Expected {expected}. In parent node {parent:?}")]
    InvalidBoundaryChild {
        parent: Node,
        parent_optype: OpType,
        optype: OpType,
        expected: OpTag,
        position: &'static str,
    },
    /// The children list has invalid elements.
    #[error(
        "An operation {parent_optype:?} contains invalid children: {source}. In parent {parent:?}, child {child:?}",
        child=source.child(),
    )]
    InvalidChildren {
        parent: Node,
        parent_optype: OpType,
        source: ChildrenValidationError,
    },
    /// The children graph has invalid edges.
    #[error(
        "An operation {parent_optype:?} contains invalid edges between its children: {source}. In parent {parent:?}, edge from {from:?} port {from_port:?} to {to:?} port {to_port:?}",
        from=source.edge().source,
        from_port=source.edge().source_port,
        to=source.edge().target,
        to_port=source.edge().target_port,
    )]
    InvalidEdges {
        parent: Node,
        parent_optype: OpType,
        source: EdgeValidationError,
    },
    /// The node operation is not a container, but has children.
    #[error("The node {node:?} with optype {optype:?} is not a container, but has children.")]
    NonContainerWithChildren { node: Node, optype: OpType },
    /// The node must have children, but has none.
    #[error("The node {node:?} with optype {optype:?} must have children, but has none.")]
    ContainerWithoutChildren { node: Node, optype: OpType },
    /// The children of a node do not form a dag with single source and sink.
    #[error("The children of an operation {optype:?} must form a dag with single source and sink. Loops are not allowed, nor are dangling nodes not in the path between the input and output. In node {node:?}.")]
    NotADag { node: Node, optype: OpType },
    /// There are invalid inter-graph edges.
    #[error(transparent)]
    InterGraphEdgeError(#[from] InterGraphEdgeError),
    /// Type error for constant values
    #[error("Type error for constant value: {0}.")]
    ConstTypeError(#[from] ConstTypeError),
}

/// Errors related to the inter-graph edge validations.
#[derive(Debug, Clone, PartialEq, Eq, Error)]
#[allow(missing_docs)]
pub enum InterGraphEdgeError {
    /// Inter-Graph edges can only carry classical data.
    #[error("Inter-graph edges can only carry classical data. In an inter-graph edge from {from:?} ({from_offset:?}) to {to:?} ({to_offset:?}) with type {ty:?}.")]
    NonClassicalData {
        from: Node,
        from_offset: Port,
        to: Node,
        to_offset: Port,
        ty: EdgeKind,
    },
    /// The grandparent of a dominator inter-graph edge must be a CFG container.
    #[error("The grandparent of a dominator inter-graph edge must be a CFG container. Found operation {ancestor_parent_op:?}. In a dominator inter-graph edge from {from:?} ({from_offset:?}) to {to:?} ({to_offset:?}).")]
    NonCFGAncestor {
        from: Node,
        from_offset: Port,
        to: Node,
        to_offset: Port,
        ancestor_parent_op: OpType,
    },
    /// The sibling ancestors of the external inter-graph edge endpoints must be have an order edge between them.
    #[error("Missing state order between the external inter-graph source {from:?} and the ancestor of the target {to_ancestor:?}. In an external inter-graph edge from {from:?} ({from_offset:?}) to {to:?} ({to_offset:?}).")]
    MissingOrderEdge {
        from: Node,
        from_offset: Port,
        to: Node,
        to_offset: Port,
        to_ancestor: Node,
    },
    /// The ancestors of an inter-graph edge are not related.
    #[error("The ancestors of an inter-graph edge are not related. In an inter-graph edge from {from:?} ({from_offset:?}) to {to:?} ({to_offset:?}).")]
    NoRelation {
        from: Node,
        from_offset: Port,
        to: Node,
        to_offset: Port,
    },
    /// The basic block containing the source node does not dominate the basic block containing the target node.
    #[error(" The basic block containing the source node does not dominate the basic block containing the target node in the CFG. Expected node {from_parent:?} to dominate {ancestor:?}. In a dominator inter-graph edge from {from:?} ({from_offset:?}) to {to:?} ({to_offset:?}).")]
    NonDominatedAncestor {
        from: Node,
        from_offset: Port,
        to: Node,
        to_offset: Port,
        from_parent: Node,
        ancestor: Node,
    },
    #[error(
        "Const edge comes from an invalid node type: {from:?} ({from_offset:?}). Edge type: {typ}"
    )]
    InvalidConstSrc {
        from: Node,
        from_offset: Port,
        typ: ClassicType,
    },
}

#[cfg(test)]
mod test {
    use cool_asserts::assert_matches;

    use super::*;
    use crate::hugr::HugrMut;
<<<<<<< HEAD
    use crate::ops::{self, ConstValue, OpType};
=======
    use crate::ops::{BasicBlockOp, ConstValue, LeafOp, ModuleOp, OpType};
>>>>>>> 41d1beea
    use crate::types::{ClassicType, LinearType, Signature};
    use crate::{type_row, Node};

    const B: SimpleType = SimpleType::Classic(ClassicType::bit());
    const Q: SimpleType = SimpleType::Linear(LinearType::Qubit);

    /// Creates a hugr with a single function definition that copies a bit `copies` times.
    ///
    /// Returns the hugr and the node index of the definition.
    fn make_simple_hugr(copies: usize) -> (HugrMut, Node) {
        let def_op: OpType = ops::Def {
            signature: Signature::new_df(type_row![B], vec![B; copies]),
        }
        .into();

        let mut b = HugrMut::new_module();
        let root = b.root();

        let def = b.add_op_with_parent(root, def_op).unwrap();
        let _ = add_df_children(&mut b, def, copies);

        (b, def)
    }

    /// Adds an input{B}, copy{B -> B^copies}, and output{B^copies} operation to a dataflow container.
    ///
    /// Returns the node indices of each of the operations.
    fn add_df_children(b: &mut HugrMut, parent: Node, copies: usize) -> (Node, Node, Node) {
        let input = b
            .add_op_with_parent(
                parent,
                ops::Input {
                    types: type_row![B],
                },
            )
            .unwrap();
        let copy = b
            .add_op_with_parent(parent, LeafOp::Noop(ClassicType::bit().into()))
            .unwrap();
        let output = b
            .add_op_with_parent(
                parent,
                ops::Output {
                    types: vec![B; copies].into(),
                },
            )
            .unwrap();

        b.connect(input, 0, copy, 0).unwrap();
        for i in 0..copies {
            b.connect(copy, 0, output, i).unwrap();
        }

        (input, copy, output)
    }

    /// Adds an input{B}, tag_constant(0, B^pred_size), tag(B^pred_size), and
    /// output{Sum{unit^pred_size}, B} operation to a dataflow container.
    /// Intended to be used to populate a BasicBlock node in a CFG.
    ///
    /// Returns the node indices of each of the operations.
    fn add_block_children(
        b: &mut HugrMut,
        parent: Node,
        predicate_size: usize,
    ) -> (Node, Node, Node, Node) {
<<<<<<< HEAD
        let const_op = ops::Const(ConstValue::simple_predicate(0, predicate_size));
        let tag_type = SimpleType::new_simple_predicate(predicate_size);
=======
        let const_op = ModuleOp::Const(ConstValue::simple_predicate(0, predicate_size));
        let tag_type = SimpleType::Classic(ClassicType::new_simple_predicate(predicate_size));
>>>>>>> 41d1beea

        let input = b
            .add_op_with_parent(
                parent,
                ops::Input {
                    types: type_row![B],
                },
            )
            .unwrap();
        let tag_def = b.add_op_with_parent(b.root(), const_op).unwrap();
        let tag = b
            .add_op_with_parent(
                parent,
                ops::LoadConstant {
                    datatype: tag_type.clone().try_into().unwrap(),
                },
            )
            .unwrap();
        let output = b
            .add_op_with_parent(
                parent,
                ops::Output {
                    types: vec![tag_type, B].into(),
                },
            )
            .unwrap();

        b.add_ports(tag_def, Direction::Outgoing, 1);
        b.connect(tag_def, 0, tag, 0).unwrap();
        b.add_other_edge(input, tag).unwrap();
        b.connect(tag, 0, output, 0).unwrap();
        b.connect(input, 0, output, 1).unwrap();

        (input, tag_def, tag, output)
    }

    #[test]
    fn invalid_root() {
        let declare_op: OpType = ops::Declare {
            signature: Default::default(),
        }
        .into();

        let mut b = HugrMut::new_module();
        let root = b.root();
        assert_eq!(b.hugr().validate(), Ok(()));

        // Add another hierarchy root
        let other = b.add_op(ops::Module);
        assert_matches!(
            b.hugr().validate(),
            Err(ValidationError::NoParent { node }) => assert_eq!(node, other)
        );
        b.set_parent(other, root).unwrap();
        b.replace_op(other, declare_op);
        assert_eq!(b.hugr().validate(), Ok(()));

        // Make the hugr root not a hierarchy root
        {
            let mut hugr = b.hugr().clone();
            hugr.root = other.index;
            assert_matches!(
                hugr.validate(),
                Err(ValidationError::RootNotRoot { node }) => assert_eq!(node, other)
            );
        }
    }

    #[test]
    fn leaf_root() {
        let leaf_op: OpType = LeafOp::Noop(ClassicType::F64.into()).into();

        let b = HugrMut::new(leaf_op);
        assert_eq!(b.hugr().validate(), Ok(()));
    }

    #[test]
    fn dfg_root() {
        let dfg_op: OpType = ops::DFG {
            signature: Signature::new_linear(type_row![B]),
        }
        .into();

        let mut b = HugrMut::new(dfg_op);
        let root = b.root();
        add_df_children(&mut b, root, 1);
        assert_eq!(b.hugr().validate(), Ok(()));
    }

    #[test]
    fn simple_hugr() {
        let b = make_simple_hugr(2).0;
        assert_eq!(b.hugr().validate(), Ok(()));
    }

    #[test]
    /// General children restrictions.
    fn children_restrictions() {
        let (mut b, def) = make_simple_hugr(2);
        let root = b.root();
        let (_input, copy, _output) = b
            .hugr()
            .hierarchy
            .children(def.index)
            .map_into()
            .collect_tuple()
            .unwrap();

        // Add a definition without children
        let def_sig = Signature::new_df(type_row![B], type_row![B, B]);
        let new_def = b
            .add_op_with_parent(root, ops::Def { signature: def_sig })
            .unwrap();
        assert_matches!(
            b.hugr().validate(),
            Err(ValidationError::ContainerWithoutChildren { node, .. }) => assert_eq!(node, new_def)
        );

        // Add children to the definition, but move it to be a child of the copy
        add_df_children(&mut b, new_def, 2);
        b.set_parent(new_def, copy).unwrap();
        assert_matches!(
            b.hugr().validate(),
            Err(ValidationError::NonContainerWithChildren { node, .. }) => assert_eq!(node, copy)
        );
        b.set_parent(new_def, root).unwrap();

        // After moving the previous definition to a valid place,
        // add an input node to the module subgraph
        let new_input = b
            .add_op_with_parent(root, ops::Input { types: type_row![] })
            .unwrap();
        assert_matches!(
            b.hugr().validate(),
            Err(ValidationError::InvalidParentOp { parent, child, .. }) => {assert_eq!(parent, root); assert_eq!(child, new_input)}
        );
    }

    #[test]
    /// Validation errors in a dataflow subgraph.
    fn df_children_restrictions() {
        let (mut b, def) = make_simple_hugr(2);
        let (_input, copy, output) = b
            .hugr()
            .hierarchy
            .children(def.index)
            .map_into()
            .collect_tuple()
            .unwrap();

        // Replace the output operation of the df subgraph with a copy
        b.replace_op(output, LeafOp::Noop(ClassicType::bit().into()));
        assert_matches!(
            b.hugr().validate(),
            Err(ValidationError::InvalidBoundaryChild { parent, .. }) => assert_eq!(parent, def)
        );

        // Revert it back to an output, but with the wrong number of ports
        b.replace_op(
            output,
            ops::Output {
                types: type_row![B],
            },
        );
        assert_matches!(
            b.hugr().validate(),
            Err(ValidationError::InvalidChildren { parent, source: ChildrenValidationError::IOSignatureMismatch { child, .. }, .. })
                => {assert_eq!(parent, def); assert_eq!(child, output.index)}
        );
        b.replace_op(
            output,
            ops::Output {
                types: type_row![B, B],
            },
        );

        // After fixing the output back, replace the copy with an output op
        b.replace_op(
            copy,
            ops::Output {
                types: type_row![B, B],
            },
        );
        assert_matches!(
            b.hugr().validate(),
            Err(ValidationError::InvalidChildren { parent, source: ChildrenValidationError::InternalIOChildren { child, .. }, .. })
                => {assert_eq!(parent, def); assert_eq!(child, copy.index)}
        );
    }

    #[test]
    fn dags() {
        let (mut b, def) = make_simple_hugr(2);
        let (_input, copy, _output) = b
            .hugr()
            .hierarchy
            .children(def.index)
            .map_into()
            .collect_tuple()
            .unwrap();

        // Add a dangling discard operation without outgoing order edges. Note
        // that the dag check only allows for one source and sink (the input and
        // output resp.).
        let new_copy = b
            .add_op_after(copy, LeafOp::Noop(ClassicType::bit().into()))
            .unwrap();
        b.connect(copy, 0, new_copy, 0).unwrap();
        assert_matches!(
            b.hugr().validate(),
            Err(ValidationError::NotADag { node, .. }) => assert_eq!(node, def)
        );
    }

    #[test]
    /// Validation errors in a dataflow subgraph.
    fn cfg_children_restrictions() {
        let (mut b, def) = make_simple_hugr(1);
        let (_input, copy, _output) = b
            .hugr()
            .hierarchy
            .children(def.index)
            .map_into()
            .collect_tuple()
            .unwrap();

        b.replace_op(
            copy,
            ops::CFG {
                inputs: type_row![B],
                outputs: type_row![B],
            },
        );
        assert_matches!(
            b.hugr().validate(),
            Err(ValidationError::ContainerWithoutChildren { .. })
        );
        let cfg = copy;

        // Construct a valid CFG, with one BasicBlock node and one exit node
        let block = b
            .add_op_with_parent(
                cfg,
                ops::BasicBlock::Block {
                    inputs: type_row![B],
                    predicate_variants: vec![type_row![]],
                    other_outputs: type_row![B],
                },
            )
            .unwrap();
        add_block_children(&mut b, block, 1);
        let exit = b
            .add_op_with_parent(
                cfg,
                ops::BasicBlock::Exit {
                    cfg_outputs: type_row![B],
                },
            )
            .unwrap();
        b.add_other_edge(block, exit).unwrap();
        assert_eq!(b.hugr().validate(), Ok(()));

        // Test malformed errors

        // Add an internal exit node
        let exit2 = b
            .add_op_before(
                exit,
                ops::BasicBlock::Exit {
                    cfg_outputs: type_row![B],
                },
            )
            .unwrap();
        assert_matches!(
            b.hugr().validate(),
            Err(ValidationError::InvalidChildren { parent, source: ChildrenValidationError::InternalExitChildren { child, .. }, .. })
                => {assert_eq!(parent, cfg); assert_eq!(child, exit2.index)}
        );
        b.remove_op(exit2).unwrap();

        // Change the types in the BasicBlock node to work on qubits instead of bits
        b.replace_op(
            block,
            ops::BasicBlock::Block {
                inputs: type_row![Q],
                predicate_variants: vec![type_row![]],
                other_outputs: type_row![Q],
            },
        );
        let mut block_children = b.hugr().hierarchy.children(block.index);
        let block_input = block_children.next().unwrap().into();
        let block_output = block_children.next_back().unwrap().into();
        b.replace_op(
            block_input,
            ops::Input {
                types: type_row![Q],
            },
        );
        b.replace_op(
            block_output,
            ops::Output {
                types: vec![SimpleType::new_simple_predicate(1), Q].into(),
            },
        );
        assert_matches!(
            b.hugr().validate(),
            Err(ValidationError::InvalidEdges { parent, source: EdgeValidationError::CFGEdgeSignatureMismatch { .. }, .. })
                => assert_eq!(parent, cfg)
        );
    }
}<|MERGE_RESOLUTION|>--- conflicted
+++ resolved
@@ -11,13 +11,9 @@
 use crate::hugr::typecheck::{typecheck_const, ConstTypeError};
 use crate::ops::tag::OpTag;
 use crate::ops::validate::{ChildrenEdgeData, ChildrenValidationError, EdgeValidationError};
-<<<<<<< HEAD
-use crate::ops::{LeafOp, OpTrait, OpType, ValidateOp};
+use crate::ops::{self, OpTrait, OpType, ValidateOp};
+use crate::types::ClassicType;
 use crate::types::{EdgeKind, SimpleType};
-=======
-use crate::ops::{ControlFlowOp, DataflowOp, ModuleOp, OpType};
-use crate::types::{ClassicType, EdgeKind, SimpleType};
->>>>>>> 41d1beea
 use crate::{Direction, Hugr, Node, Port};
 
 use super::view::HugrView;
@@ -75,24 +71,6 @@
     //
     // TODO: Use a `DominatorTree<HashMap>` once that's supported
     //   see https://github.com/CQCL/portgraph/issues/55
-<<<<<<< HEAD
-    fn dominator_tree(&mut self, node: Node) -> &DominatorTree {
-        self.dominators.entry(node).or_insert_with(|| {
-            let entry = self.hugr.hierarchy.first(node.index).unwrap();
-            dominators_filtered(
-                &self.hugr.graph,
-                entry,
-                Direction::Outgoing,
-                |n| {
-                    matches!(
-                        self.hugr.get_optype(n.into()).tag(),
-                        OpTag::BasicBlock | OpTag::BasicBlockExit
-                    )
-                },
-                |_, _| true,
-            )
-        })
-=======
     fn compute_dominator(&self, node: Node) -> DominatorTree {
         let entry = self.hugr.hierarchy.first(node.index).unwrap();
         dominators_filtered(
@@ -103,11 +81,13 @@
                 // We include copy nodes in addition to basic blocks.
                 // These are later filtered when iterating.
                 !self.hugr.graph.contains_node(n)
-                    || matches!(self.hugr.get_optype(n.into()), OpType::BasicBlock(_))
+                    || matches!(
+                        self.hugr.get_optype(n.into()).tag(),
+                        OpTag::BasicBlock | OpTag::BasicBlockExit
+                    )
             },
             |_, _| true,
         )
->>>>>>> 41d1beea
     }
 
     /// Check the constraints on a single node.
@@ -440,12 +420,14 @@
         match from_optype.port_kind(from_offset).unwrap() {
             // Inter-graph constant wires do not have restrictions
             EdgeKind::Const(typ) => match from_optype {
-                OpType::Module(ModuleOp::Const(val)) => {
+                OpType::Const(ops::Const(val)) => {
                     return typecheck_const(&typ, val).map_err(ValidationError::from);
                 }
                 // If const edges aren't coming from const nodes, they're graph
                 // edges coming from Declare or Def
-                OpType::Module(ModuleOp::Def { .. } | ModuleOp::Declare { .. }) => return Ok(()),
+                OpType::Def(ops::Def { .. }) | OpType::Declare(ops::Declare { .. }) => {
+                    return Ok(())
+                }
                 _ => {
                     return Err(InterGraphEdgeError::InvalidConstSrc {
                         from,
@@ -468,20 +450,6 @@
             }
         }
 
-<<<<<<< HEAD
-        if !matches!(from_optype, OpType::LeafOp(LeafOp::Copy { .. }),) {
-            return Err(InterGraphEdgeError::NonCopySource {
-                from,
-                from_offset,
-                from_optype: from_optype.clone(),
-                to,
-                to_offset,
-            }
-            .into());
-        }
-
-=======
->>>>>>> 41d1beea
         // To detect either external or dominator edges, we traverse the ancestors
         // of the target until we find either `from_parent` (in the external
         // case), or the parent of `from_parent` (in the dominator case).
@@ -798,11 +766,7 @@
 
     use super::*;
     use crate::hugr::HugrMut;
-<<<<<<< HEAD
-    use crate::ops::{self, ConstValue, OpType};
-=======
-    use crate::ops::{BasicBlockOp, ConstValue, LeafOp, ModuleOp, OpType};
->>>>>>> 41d1beea
+    use crate::ops::{self, ConstValue, LeafOp, OpType};
     use crate::types::{ClassicType, LinearType, Signature};
     use crate::{type_row, Node};
 
@@ -869,13 +833,8 @@
         parent: Node,
         predicate_size: usize,
     ) -> (Node, Node, Node, Node) {
-<<<<<<< HEAD
         let const_op = ops::Const(ConstValue::simple_predicate(0, predicate_size));
-        let tag_type = SimpleType::new_simple_predicate(predicate_size);
-=======
-        let const_op = ModuleOp::Const(ConstValue::simple_predicate(0, predicate_size));
         let tag_type = SimpleType::Classic(ClassicType::new_simple_predicate(predicate_size));
->>>>>>> 41d1beea
 
         let input = b
             .add_op_with_parent(
