--- conflicted
+++ resolved
@@ -706,14 +706,9 @@
     use crate::ops::dataflow::IOTrait;
     use crate::ops::{self, LeafOp, OpType};
     use crate::std_extensions::logic;
-<<<<<<< HEAD
-    use crate::std_extensions::logic::test::and_op;
+    use crate::std_extensions::logic::test::{and_op, not_op};
     use crate::types::type_param::{TypeArg, TypeArgError, TypeParam};
     use crate::types::{CustomType, FunctionType, Type, TypeBound, TypeRow};
-=======
-    use crate::std_extensions::logic::test::{and_op, not_op};
-    use crate::types::{FunctionType, Type};
->>>>>>> c7bfffe0
     use crate::Direction;
     use crate::{type_row, Node};
 
@@ -1109,19 +1104,8 @@
         let lcst = h.add_op_with_parent(h.root(), ops::LoadConstant { datatype: BOOL_T })?;
         h.connect(cst, 0, lcst, 0)?;
         h.connect(lcst, 0, and, 1)?;
-<<<<<<< HEAD
-        // We are missing the edge from Input to LoadConstant, hence:
-        assert_matches!(
-            h.validate(&EMPTY_REG),
-            Err(ValidationError::NotABoundedDag { .. })
-        );
-        // Now include the LoadConstant node in the causal cone
-        h.add_other_edge(input, lcst)?;
+        // There is no edge from Input to LoadConstant, but that's OK:
         h.validate(&EMPTY_REG).unwrap();
-=======
-        // There is no edge from Input to LoadConstant, but that's OK:
-        h.validate().unwrap();
->>>>>>> c7bfffe0
         Ok(())
     }
 
@@ -1278,127 +1262,6 @@
         Ok(())
     }
 
-<<<<<<< HEAD
-    fn identity_hugr_with_type(t: Type) -> (Hugr, Node) {
-        let mut b = Hugr::default();
-        let row: TypeRow = vec![t].into();
-
-        let def = b
-            .add_op_with_parent(
-                b.root(),
-                ops::FuncDefn {
-                    name: "main".into(),
-                    signature: FunctionType::new(row.clone(), row.clone()),
-                },
-            )
-            .unwrap();
-
-        let input = b
-            .add_op_with_parent(def, ops::Input::new(row.clone()))
-            .unwrap();
-        let output = b.add_op_with_parent(def, ops::Output::new(row)).unwrap();
-        b.connect(input, 0, output, 0).unwrap();
-        (b, def)
-    }
-    #[test]
-    fn unregistered_extension() {
-        let (h, def) = identity_hugr_with_type(USIZE_T);
-        assert_eq!(
-            h.validate(&EMPTY_REG),
-            Err(ValidationError::SignatureError {
-                node: def,
-                cause: SignatureError::ExtensionNotFound(PRELUDE.name.clone())
-            })
-        );
-        h.validate(&prelude_registry()).unwrap();
-    }
-
-    #[test]
-    fn invalid_types() {
-        let mut e = Extension::new("MyExt".into());
-        e.add_type(
-            "MyContainer".into(),
-            vec![TypeParam::Type(TypeBound::Copyable)],
-            "".into(),
-            TypeDefBound::Explicit(TypeBound::Any),
-        )
-        .unwrap();
-        let reg: ExtensionRegistry = [e, PRELUDE.to_owned()].into();
-
-        let validate_to_sig_error = |t: CustomType| {
-            let (h, def) = identity_hugr_with_type(Type::new_extension(t));
-            match h.validate(&reg) {
-                Err(ValidationError::SignatureError { node, cause }) if node == def => cause,
-                e => panic!("Expected SignatureError at def node, got {:?}", e),
-            }
-        };
-
-        let valid = Type::new_extension(CustomType::new(
-            "MyContainer",
-            vec![TypeArg::Type(USIZE_T)],
-            "MyExt",
-            TypeBound::Any,
-        ));
-        assert_eq!(
-            identity_hugr_with_type(valid.clone()).0.validate(&reg),
-            Ok(())
-        );
-
-        // valid is Any, so is not allowed as an element of an outer MyContainer.
-        let element_outside_bound = CustomType::new(
-            "MyContainer",
-            vec![TypeArg::Type(valid.clone())],
-            "MyExt",
-            TypeBound::Any,
-        );
-        assert_eq!(
-            validate_to_sig_error(element_outside_bound),
-            SignatureError::TypeArgMismatch(TypeArgError::TypeMismatch {
-                param: TypeParam::Type(TypeBound::Copyable),
-                arg: TypeArg::Type(valid)
-            })
-        );
-
-        let bad_bound = CustomType::new(
-            "MyContainer",
-            vec![TypeArg::Type(USIZE_T)],
-            "MyExt",
-            TypeBound::Copyable,
-        );
-        assert_eq!(
-            validate_to_sig_error(bad_bound.clone()),
-            SignatureError::WrongBound {
-                actual: TypeBound::Copyable,
-                expected: TypeBound::Any
-            }
-        );
-
-        // bad_bound claims to be Copyable, which is valid as an element for the outer MyContainer.
-        let nested = CustomType::new(
-            "MyContainer",
-            vec![TypeArg::Type(Type::new_extension(bad_bound))],
-            "MyExt",
-            TypeBound::Any,
-        );
-        assert_eq!(
-            validate_to_sig_error(nested),
-            SignatureError::WrongBound {
-                actual: TypeBound::Copyable,
-                expected: TypeBound::Any
-            }
-        );
-
-        let too_many_type_args = CustomType::new(
-            "MyContainer",
-            vec![TypeArg::Type(USIZE_T), TypeArg::BoundedNat(3)],
-            "MyExt",
-            TypeBound::Any,
-        );
-        assert_eq!(
-            validate_to_sig_error(too_many_type_args),
-            SignatureError::TypeArgMismatch(TypeArgError::WrongNumberArgs(2, 1))
-        );
-=======
     #[test]
     fn dfg_with_cycles() -> Result<(), HugrError> {
         let mut h = Hugr::new(NodeType::pure(ops::DFG {
@@ -1415,8 +1278,128 @@
         h.connect(input, 1, not2, 0)?;
         h.connect(not2, 0, output, 0)?;
         // The graph contains a cycle:
-        assert_matches!(h.validate(), Err(ValidationError::NotADag { .. }));
+        assert_matches!(h.validate(&EMPTY_REG), Err(ValidationError::NotADag { .. }));
         Ok(())
->>>>>>> c7bfffe0
+    }
+
+    fn identity_hugr_with_type(t: Type) -> (Hugr, Node) {
+        let mut b = Hugr::default();
+        let row: TypeRow = vec![t].into();
+
+        let def = b
+            .add_op_with_parent(
+                b.root(),
+                ops::FuncDefn {
+                    name: "main".into(),
+                    signature: FunctionType::new(row.clone(), row.clone()),
+                },
+            )
+            .unwrap();
+
+        let input = b
+            .add_op_with_parent(def, ops::Input::new(row.clone()))
+            .unwrap();
+        let output = b.add_op_with_parent(def, ops::Output::new(row)).unwrap();
+        b.connect(input, 0, output, 0).unwrap();
+        (b, def)
+    }
+    #[test]
+    fn unregistered_extension() {
+        let (h, def) = identity_hugr_with_type(USIZE_T);
+        assert_eq!(
+            h.validate(&EMPTY_REG),
+            Err(ValidationError::SignatureError {
+                node: def,
+                cause: SignatureError::ExtensionNotFound(PRELUDE.name.clone())
+            })
+        );
+        h.validate(&prelude_registry()).unwrap();
+    }
+
+    #[test]
+    fn invalid_types() {
+        let mut e = Extension::new("MyExt".into());
+        e.add_type(
+            "MyContainer".into(),
+            vec![TypeParam::Type(TypeBound::Copyable)],
+            "".into(),
+            TypeDefBound::Explicit(TypeBound::Any),
+        )
+        .unwrap();
+        let reg: ExtensionRegistry = [e, PRELUDE.to_owned()].into();
+
+        let validate_to_sig_error = |t: CustomType| {
+            let (h, def) = identity_hugr_with_type(Type::new_extension(t));
+            match h.validate(&reg) {
+                Err(ValidationError::SignatureError { node, cause }) if node == def => cause,
+                e => panic!("Expected SignatureError at def node, got {:?}", e),
+            }
+        };
+
+        let valid = Type::new_extension(CustomType::new(
+            "MyContainer",
+            vec![TypeArg::Type(USIZE_T)],
+            "MyExt",
+            TypeBound::Any,
+        ));
+        assert_eq!(
+            identity_hugr_with_type(valid.clone()).0.validate(&reg),
+            Ok(())
+        );
+
+        // valid is Any, so is not allowed as an element of an outer MyContainer.
+        let element_outside_bound = CustomType::new(
+            "MyContainer",
+            vec![TypeArg::Type(valid.clone())],
+            "MyExt",
+            TypeBound::Any,
+        );
+        assert_eq!(
+            validate_to_sig_error(element_outside_bound),
+            SignatureError::TypeArgMismatch(TypeArgError::TypeMismatch {
+                param: TypeParam::Type(TypeBound::Copyable),
+                arg: TypeArg::Type(valid)
+            })
+        );
+
+        let bad_bound = CustomType::new(
+            "MyContainer",
+            vec![TypeArg::Type(USIZE_T)],
+            "MyExt",
+            TypeBound::Copyable,
+        );
+        assert_eq!(
+            validate_to_sig_error(bad_bound.clone()),
+            SignatureError::WrongBound {
+                actual: TypeBound::Copyable,
+                expected: TypeBound::Any
+            }
+        );
+
+        // bad_bound claims to be Copyable, which is valid as an element for the outer MyContainer.
+        let nested = CustomType::new(
+            "MyContainer",
+            vec![TypeArg::Type(Type::new_extension(bad_bound))],
+            "MyExt",
+            TypeBound::Any,
+        );
+        assert_eq!(
+            validate_to_sig_error(nested),
+            SignatureError::WrongBound {
+                actual: TypeBound::Copyable,
+                expected: TypeBound::Any
+            }
+        );
+
+        let too_many_type_args = CustomType::new(
+            "MyContainer",
+            vec![TypeArg::Type(USIZE_T), TypeArg::BoundedNat(3)],
+            "MyExt",
+            TypeBound::Any,
+        );
+        assert_eq!(
+            validate_to_sig_error(too_many_type_args),
+            SignatureError::TypeArgMismatch(TypeArgError::WrongNumberArgs(2, 1))
+        );
     }
 }