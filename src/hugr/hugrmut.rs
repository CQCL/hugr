--- conflicted
+++ resolved
@@ -13,12 +13,8 @@
 
 use self::sealed::HugrMutInternals;
 
-<<<<<<< HEAD
 use super::views::SiblingSubgraph;
-use super::{NodeMetadata, Rewrite};
-=======
 use super::{NodeMetadata, PortIndex, Rewrite};
->>>>>>> ffa2f0cb
 
 /// Functions for low-level building of a HUGR.
 pub trait HugrMut: HugrView + HugrMutInternals {
