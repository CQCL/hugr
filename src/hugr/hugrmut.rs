--- conflicted
+++ resolved
@@ -33,15 +33,8 @@
         parent: Node,
         op: impl Into<OpType>,
     ) -> Result<Node, HugrError> {
-<<<<<<< HEAD
-        match self.contains_node(parent) {
-            true => self.hugr_mut().add_op_with_parent(parent, op),
-            false => Err(HugrError::InvalidNode { node: parent }),
-        }
-=======
         self.valid_node(parent)?;
         self.hugr_mut().add_op_with_parent(parent, op)
->>>>>>> d117512c
     }
 
     /// Add a node to the graph with a parent in the hierarchy.
@@ -49,15 +42,8 @@
     /// The node becomes the parent's last child.
     #[inline]
     fn add_node_with_parent(&mut self, parent: Node, op: NodeType) -> Result<Node, HugrError> {
-<<<<<<< HEAD
-        match self.contains_node(parent) {
-            true => self.hugr_mut().add_node_with_parent(parent, op),
-            false => Err(HugrError::InvalidNode { node: parent }),
-        }
-=======
         self.valid_node(parent)?;
         self.hugr_mut().add_node_with_parent(parent, op)
->>>>>>> d117512c
     }
 
     /// Add a node to the graph as the previous sibling of another node.
@@ -70,43 +56,6 @@
     ///  - If the attachment would introduce a cycle.
     #[inline]
     fn add_op_before(&mut self, sibling: Node, op: impl Into<OpType>) -> Result<Node, HugrError> {
-<<<<<<< HEAD
-        match self.contains_node(sibling) {
-            true => self.hugr_mut().add_op_before(sibling, op),
-            false => Err(HugrError::InvalidNode { node: sibling }),
-        }
-    }
-
-    /// Add a node to the graph as the next sibling of another node.
-    ///
-    /// The sibling node's parent becomes the new node's parent.
-    ///
-    /// # Errors
-    ///
-    ///  - If the sibling node does not have a parent.
-    ///  - If the attachment would introduce a cycle.
-    #[inline]
-    fn add_op_after(&mut self, sibling: Node, op: impl Into<OpType>) -> Result<Node, HugrError> {
-        match self.contains_node(sibling) {
-            true => self.hugr_mut().add_op_after(sibling, op),
-            false => Err(HugrError::InvalidNode { node: sibling }),
-        }
-    }
-
-    /// Remove a node from the graph.
-    ///
-    /// # Panics
-    ///
-    /// Panics if the node is the root node.
-    #[inline]
-    fn remove_node(&mut self, node: Node) -> Result<(), HugrError> {
-        match self.contains_node(node) {
-            true => self.hugr_mut().remove_node(node),
-            false => Err(HugrError::InvalidNode { node }),
-        }
-    }
-
-=======
         self.valid_non_root(sibling)?;
         self.hugr_mut().add_op_before(sibling, op)
     }
@@ -136,7 +85,6 @@
         self.hugr_mut().remove_node(node)
     }
 
->>>>>>> d117512c
     /// Connect two nodes at the given ports.
     ///
     /// The port must have already been created. See [`add_ports`] and [`set_num_ports`].
@@ -151,17 +99,9 @@
         dst: Node,
         dst_port: usize,
     ) -> Result<(), HugrError> {
-<<<<<<< HEAD
-        match (self.contains_node(src), self.contains_node(dst)) {
-            (true, true) => self.hugr_mut().connect(src, src_port, dst, dst_port),
-            (false, _) => Err(HugrError::InvalidNode { node: src }),
-            (_, false) => Err(HugrError::InvalidNode { node: dst }),
-        }
-=======
         self.valid_node(src)?;
         self.valid_node(dst)?;
         self.hugr_mut().connect(src, src_port, dst, dst_port)
->>>>>>> d117512c
     }
 
     /// Disconnects all edges from the given port.
@@ -169,15 +109,8 @@
     /// The port is left in place.
     #[inline]
     fn disconnect(&mut self, node: Node, port: Port) -> Result<(), HugrError> {
-<<<<<<< HEAD
-        match self.contains_node(node) {
-            true => self.hugr_mut().disconnect(node, port),
-            false => Err(HugrError::InvalidNode { node }),
-        }
-=======
         self.valid_node(node)?;
         self.hugr_mut().disconnect(node, port)
->>>>>>> d117512c
     }
 
     /// Adds a non-dataflow edge between two nodes. The kind is given by the
@@ -189,17 +122,9 @@
     /// [`OpTrait::other_input`]: crate::ops::OpTrait::other_input
     /// [`OpTrait::other_output`]: crate::ops::OpTrait::other_output
     fn add_other_edge(&mut self, src: Node, dst: Node) -> Result<(Port, Port), HugrError> {
-<<<<<<< HEAD
-        match (self.contains_node(src), self.contains_node(dst)) {
-            (true, true) => self.hugr_mut().add_other_edge(src, dst),
-            (false, _) => Err(HugrError::InvalidNode { node: src }),
-            (_, false) => Err(HugrError::InvalidNode { node: dst }),
-        }
-=======
         self.valid_node(src)?;
         self.valid_node(dst)?;
         self.hugr_mut().add_other_edge(src, dst)
->>>>>>> d117512c
     }
 
     /// Insert another hugr into this one, under a given root node.
@@ -207,15 +132,8 @@
     /// Returns the root node of the inserted hugr.
     #[inline]
     fn insert_hugr(&mut self, root: Node, other: Hugr) -> Result<Node, HugrError> {
-<<<<<<< HEAD
-        match self.contains_node(root) {
-            true => self.hugr_mut().insert_hugr(root, other),
-            false => Err(HugrError::InvalidNode { node: root }),
-        }
-=======
         self.valid_node(root)?;
         self.hugr_mut().insert_hugr(root, other)
->>>>>>> d117512c
     }
 
     /// Copy another hugr into this one, under a given root node.
@@ -223,15 +141,8 @@
     /// Returns the root node of the inserted hugr.
     #[inline]
     fn insert_from_view(&mut self, root: Node, other: &impl HugrView) -> Result<Node, HugrError> {
-<<<<<<< HEAD
-        match self.contains_node(root) {
-            true => self.hugr_mut().insert_from_view(root, other),
-            false => Err(HugrError::InvalidNode { node: root }),
-        }
-=======
         self.valid_node(root)?;
         self.hugr_mut().insert_from_view(root, other)
->>>>>>> d117512c
     }
 }
 
@@ -243,24 +154,6 @@
     fn get_metadata_mut(&mut self, node: Node) -> &mut NodeMetadata {
         self.as_mut().metadata.get_mut(node.index)
     }
-<<<<<<< HEAD
-
-    fn add_op_with_parent(
-        &mut self,
-        parent: Node,
-        op: impl Into<OpType>,
-    ) -> Result<Node, HugrError> {
-        // TODO: Default to `NodeType::open_extensions` once we can infer extensions
-        self.add_node_with_parent(parent, NodeType::pure(op))
-    }
-
-    fn add_node_with_parent(&mut self, parent: Node, node: NodeType) -> Result<Node, HugrError> {
-        let node = self.add_node(node);
-        self.as_mut()
-            .hierarchy
-            .push_child(node.index, parent.index)?;
-        Ok(node)
-=======
 
     fn add_op_with_parent(
         &mut self,
@@ -366,84 +259,9 @@
             self.as_mut().set_metadata(node.into(), meta.clone());
         }
         Ok(other_root)
->>>>>>> d117512c
-    }
-
-<<<<<<< HEAD
-    fn add_op_before(&mut self, sibling: Node, op: impl Into<OpType>) -> Result<Node, HugrError> {
-        let node = self.add_op(op);
-        self.as_mut()
-            .hierarchy
-            .insert_before(node.index, sibling.index)?;
-        Ok(node)
-    }
-
-    fn add_op_after(&mut self, sibling: Node, op: impl Into<OpType>) -> Result<Node, HugrError> {
-        let node = self.add_op(op);
-        self.as_mut()
-            .hierarchy
-            .insert_after(node.index, sibling.index)?;
-        Ok(node)
-    }
-
-    fn remove_node(&mut self, node: Node) -> Result<(), HugrError> {
-        if node == self.root() {
-            // TODO: Add a HugrMutError ?
-            panic!("cannot remove root node");
-        }
-        self.as_mut().hierarchy.remove(node.index);
-        self.as_mut().graph.remove_node(node.index);
-        self.as_mut().op_types.remove(node.index);
-        Ok(())
-    }
-
-    fn connect(
-        &mut self,
-        src: Node,
-        src_port: usize,
-        dst: Node,
-        dst_port: usize,
-    ) -> Result<(), HugrError> {
-        self.as_mut()
-            .graph
-            .link_nodes(src.index, src_port, dst.index, dst_port)?;
-        Ok(())
-    }
-
-    fn disconnect(&mut self, node: Node, port: Port) -> Result<(), HugrError> {
-        let offset = port.offset;
-        let port = self.as_mut().graph.port_index(node.index, offset).ok_or(
-            portgraph::LinkError::UnknownOffset {
-                node: node.index,
-                offset,
-            },
-        )?;
-        self.as_mut().graph.unlink_port(port);
-        Ok(())
-    }
-
-    fn add_other_edge(&mut self, src: Node, dst: Node) -> Result<(Port, Port), HugrError> {
-        let src_port: Port = self
-            .get_optype(src)
-            .other_port_index(Direction::Outgoing)
-            .expect("Source operation has no non-dataflow outgoing edges");
-        let dst_port: Port = self
-            .get_optype(dst)
-            .other_port_index(Direction::Incoming)
-            .expect("Destination operation has no non-dataflow incoming edges");
-        self.connect(src, src_port.index(), dst, dst_port.index())?;
-        Ok((src_port, dst_port))
-    }
-
-    fn insert_hugr(&mut self, root: Node, mut other: Hugr) -> Result<Node, HugrError> {
-        let (other_root, node_map) = insert_hugr_internal(self.as_mut(), root, &other)?;
-        // Update the optypes and metadata, taking them from the other graph.
-        for (&node, &new_node) in node_map.iter() {
-            let optype = other.op_types.take(node);
-            self.as_mut().op_types.set(new_node, optype);
-            let meta = other.metadata.take(node);
-            self.as_mut().set_metadata(node.into(), meta);
-=======
+    }
+}
+
 /// Internal implementation of `insert_hugr` and `insert_view` methods for
 /// AsMut<Hugr>.
 ///
@@ -503,80 +321,8 @@
                 true => Ok(()),
                 false => Err(HugrError::InvalidNode(node)),
             }
->>>>>>> d117512c
-        }
-        Ok(other_root)
-    }
-
-<<<<<<< HEAD
-    fn insert_from_view(&mut self, root: Node, other: &impl HugrView) -> Result<Node, HugrError> {
-        let (other_root, node_map) = insert_hugr_internal(self.as_mut(), root, other)?;
-        // Update the optypes and metadata, copying them from the other graph.
-        for (&node, &new_node) in node_map.iter() {
-            let nodetype = other.get_nodetype(node.into());
-            self.as_mut().op_types.set(new_node, nodetype.clone());
-            let meta = other.get_metadata(node.into());
-            self.as_mut().set_metadata(node.into(), meta.clone());
-        }
-        Ok(other_root)
-    }
-}
-
-/// Internal implementation of `insert_hugr` and `insert_view` methods for
-/// AsMut<Hugr>.
-///
-/// Returns the root node of the inserted hierarchy and a mapping from the nodes
-/// in the inserted graph to their new indices in `hugr`.
-///
-/// This function does not update the optypes of the inserted nodes, so the
-/// caller must do that.
-fn insert_hugr_internal(
-    hugr: &mut Hugr,
-    root: Node,
-    other: &impl HugrView,
-) -> Result<(Node, HashMap<NodeIndex, NodeIndex>), HugrError> {
-    let node_map = hugr.graph.insert_graph(&other.portgraph())?;
-    let other_root = node_map[&other.root().index];
-
-    // Update hierarchy and optypes
-    hugr.hierarchy.push_child(other_root, root.index)?;
-    for (&node, &new_node) in node_map.iter() {
-        other
-            .children(node.into())
-            .try_for_each(|child| -> Result<(), HugrError> {
-                hugr.hierarchy
-                    .push_child(node_map[&child.index], new_node)?;
-                Ok(())
-            })?;
-    }
-
-    // The root node didn't have any ports.
-    let root_optype = other.get_optype(other.root());
-    hugr.set_num_ports(
-        other_root.into(),
-        root_optype.input_count(),
-        root_optype.output_count(),
-    );
-
-    Ok((other_root.into(), node_map))
-}
-
-pub(crate) mod sealed {
-    use super::*;
-
-    /// Trait for accessing the mutable internals of a Hugr(Mut).
-    ///
-    /// Specifically, this trait lets you apply arbitrary modifications that may
-    /// invalidate the HUGR.
-    pub trait HugrMutInternals: HugrView {
-        /// Returns the Hugr at the base of a chain of views.
-        fn hugr_mut(&mut self) -> &mut Hugr;
-
-        /// Add a node to the graph, with the default conversion from OpType to NodeType
-        fn add_op(&mut self, op: impl Into<OpType>) -> Node {
-            // TODO: Default to `NodeType::open_extensions` once we can infer extensions
-            self.add_node(NodeType::pure(op))
-=======
+        }
+
         /// Validates that a node is a valid root descendant in the graph.
         ///
         /// To include the root node use [`HugrMutInternals::valid_node`] instead.
@@ -593,34 +339,17 @@
         /// Add a node to the graph, with the default conversion from OpType to NodeType
         fn add_op(&mut self, op: impl Into<OpType>) -> Node {
             self.hugr_mut().add_op(op)
->>>>>>> d117512c
         }
 
         /// Add a node to the graph.
         fn add_node(&mut self, nodetype: NodeType) -> Node {
-<<<<<<< HEAD
-            let node = self
-                .hugr_mut()
-                .graph
-                .add_node(nodetype.input_count(), nodetype.output_count());
-            self.hugr_mut().op_types[node] = nodetype;
-            node.into()
-=======
             self.hugr_mut().add_node(nodetype)
->>>>>>> d117512c
         }
 
         /// Set the number of ports on a node. This may invalidate the node's `PortIndex`.
         fn set_num_ports(&mut self, node: Node, incoming: usize, outgoing: usize) {
-<<<<<<< HEAD
-            match self.contains_node(node) {
-                true => self.hugr_mut().set_num_ports(node, incoming, outgoing),
-                false => panic!("Invalid node"),
-            }
-=======
             self.valid_node(node).unwrap_or_else(|e| panic!("{}", e));
             self.hugr_mut().set_num_ports(node, incoming, outgoing)
->>>>>>> d117512c
         }
 
         /// Alter the number of ports on a node and returns a range with the new
@@ -629,32 +358,17 @@
         /// The `direction` parameter specifies whether to add ports to the incoming
         /// or outgoing list.
         fn add_ports(&mut self, node: Node, direction: Direction, amount: isize) -> Range<usize> {
-<<<<<<< HEAD
-            match self.contains_node(node) {
-                true => self.hugr_mut().add_ports(node, direction, amount),
-                false => panic!("Invalid node"),
-            }
-=======
             self.valid_node(node).unwrap_or_else(|e| panic!("{}", e));
             self.hugr_mut().add_ports(node, direction, amount)
->>>>>>> d117512c
         }
 
         /// Sets the parent of a node.
         ///
         /// The node becomes the parent's last child.
         fn set_parent(&mut self, node: Node, parent: Node) -> Result<(), HugrError> {
-<<<<<<< HEAD
-            match (self.contains_node(node), self.contains_node(parent)) {
-                (true, true) => self.hugr_mut().set_parent(node, parent),
-                (false, _) => Err(HugrError::InvalidNode { node }),
-                (_, false) => Err(HugrError::InvalidNode { node: parent }),
-            }
-=======
             self.valid_node(parent)?;
             self.valid_non_root(node)?;
             self.hugr_mut().set_parent(node, parent)
->>>>>>> d117512c
         }
 
         /// Move a node in the hierarchy to be the subsequent sibling of another
@@ -664,17 +378,9 @@
         ///
         /// The node becomes the parent's last child.
         fn move_after_sibling(&mut self, node: Node, after: Node) -> Result<(), HugrError> {
-<<<<<<< HEAD
-            match (self.contains_node(node), self.contains_node(after)) {
-                (true, true) => self.hugr_mut().move_after_sibling(node, after),
-                (false, _) => Err(HugrError::InvalidNode { node }),
-                (_, false) => Err(HugrError::InvalidNode { node: after }),
-            }
-=======
             self.valid_non_root(node)?;
             self.valid_non_root(after)?;
             self.hugr_mut().move_after_sibling(node, after)
->>>>>>> d117512c
         }
 
         /// Move a node in the hierarchy to be the prior sibling of another node.
@@ -683,17 +389,9 @@
         ///
         /// The node becomes the parent's last child.
         fn move_before_sibling(&mut self, node: Node, before: Node) -> Result<(), HugrError> {
-<<<<<<< HEAD
-            match (self.contains_node(node), self.contains_node(before)) {
-                (true, true) => self.hugr_mut().move_before_sibling(node, before),
-                (false, _) => Err(HugrError::InvalidNode { node }),
-                (_, false) => Err(HugrError::InvalidNode { node: before }),
-            }
-=======
             self.valid_non_root(node)?;
             self.valid_non_root(before)?;
             self.hugr_mut().move_before_sibling(node, before)
->>>>>>> d117512c
         }
 
         /// Replace the OpType at node and return the old OpType.
@@ -701,15 +399,8 @@
         /// match the OpType signature.
         /// TODO: Add a version which ignores input extensions
         fn replace_op(&mut self, node: Node, op: NodeType) -> NodeType {
-<<<<<<< HEAD
-            match self.contains_node(node) {
-                true => self.hugr_mut().replace_op(node, op),
-                false => panic!("Invalid node"),
-            }
-=======
             self.valid_node(node).unwrap_or_else(|e| panic!("{}", e));
             self.hugr_mut().replace_op(node, op)
->>>>>>> d117512c
         }
     }
 
