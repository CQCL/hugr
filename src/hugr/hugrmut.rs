--- conflicted
+++ resolved
@@ -256,30 +256,16 @@
         dst_port: impl Into<IncomingPort>,
     ) -> Result<(), HugrError> {
         self.as_mut().graph.link_nodes(
-<<<<<<< HEAD
-            src.index,
+            src.pg_index(),
             src_port.into().index(),
-            dst.index,
+            dst.pg_index(),
             dst_port.into().index(),
-=======
-            src.pg_index(),
-            Port::try_new_outgoing(src_port)?.index(),
-            dst.pg_index(),
-            Port::try_new_incoming(dst_port)?.index(),
->>>>>>> 0beb1650
         )?;
         Ok(())
     }
 
-<<<<<<< HEAD
     fn disconnect(&mut self, node: Node, port: impl Into<Port>) -> Result<(), HugrError> {
         let port = port.into();
-        let offset = port.offset;
-        let port = self.as_mut().graph.port_index(node.index, offset).ok_or(
-            portgraph::LinkError::UnknownOffset {
-                node: node.index,
-=======
-    fn disconnect(&mut self, node: Node, port: Port) -> Result<(), HugrError> {
         let offset = port.pg_offset();
         let port = self
             .as_mut()
@@ -287,7 +273,6 @@
             .port_index(node.pg_index(), offset)
             .ok_or(portgraph::LinkError::UnknownOffset {
                 node: node.pg_index(),
->>>>>>> 0beb1650
                 offset,
             })?;
         self.as_mut().graph.unlink_port(port);
