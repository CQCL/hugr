//! Base HUGR builder providing low-level building blocks.

use std::ops::Range;

use derive_more::{Deref, DerefMut};
use itertools::Itertools;
use portgraph::SecondaryMap;

use crate::hugr::{Direction, HugrError, Node, ValidationError};
<<<<<<< HEAD
use crate::ops::{OpTrait, OpType};
use crate::Hugr;
=======
use crate::ops::OpType;
use crate::{Hugr, Port};
>>>>>>> 41d1beea

/// A low-level builder for a HUGR.
#[derive(Clone, Debug, Default, Deref, DerefMut)]
pub struct HugrMut {
    /// The partial HUGR being built.
    hugr: Hugr,
}

impl HugrMut {
    /// Initialize a new module HUGR builder.
    pub fn new_module() -> Self {
        Default::default()
    }

    /// Initialize a new HUGR builder with `root_op` as the root node.
    pub fn new(root_op: impl Into<OpType>) -> Self {
        Self {
            hugr: Hugr::new(root_op),
        }
    }

    /// Add a node to the graph.
    pub fn add_op(&mut self, op: impl Into<OpType>) -> Node {
        let op: OpType = op.into();
        let sig = op.signature();
        let node = self.hugr.graph.add_node(
            sig.input.len() + sig.const_input.iter().count(),
            sig.output.len(),
        );
        self.hugr.op_types[node] = op;
        node.into()
    }

    /// Remove a node from the graph.
    ///
    /// # Panics
    ///
    /// Panics if the node is the root node.
    pub fn remove_op(&mut self, node: Node) -> Result<(), HugrError> {
        if node.index == self.hugr.root {
            // TODO: Add a HugrMutError ?
            panic!("cannot remove root node");
        }
        self.remove_node(node)
    }

    /// Remove a node from the graph
    fn remove_node(&mut self, node: Node) -> Result<(), HugrError> {
        self.hugr.hierarchy.remove(node.index);
        self.hugr.graph.remove_node(node.index);
        self.hugr.op_types.remove(node.index);
        Ok(())
    }

    /// Connect two nodes at the given ports.
    ///
    /// The port must have already been created. See [`add_ports`] and [`set_num_ports`].
    ///
    /// [`add_ports`]: #method.add_ports
    /// [`set_num_ports`]: #method.set_num_ports.
    pub fn connect(
        &mut self,
        src: Node,
        src_port: usize,
        dst: Node,
        dst_port: usize,
    ) -> Result<(), HugrError> {
        self.hugr
            .graph
            .link_nodes(src.index, src_port, dst.index, dst_port)?;
        Ok(())
    }

    /// Disconnects all edges from the given port.
    ///
    /// The port is left in place.
    pub fn disconnect(&mut self, node: Node, port: Port) -> Result<(), HugrError> {
        let offset = port.offset;
        let port = self.hugr.graph.port_index(node.index, offset).ok_or(
            portgraph::LinkError::UnknownOffset {
                node: node.index,
                offset,
            },
        )?;
        self.hugr.graph.unlink_port(port);
        Ok(())
    }

    /// Adds a non-dataflow edge between two nodes, allocating new ports for the
    /// connection. The kind is given by the operation's
    /// [`OpType::other_inputs`] or [`OpType::other_outputs`].
    ///
    /// Returns the offsets of the new input and output ports, or an error if
    /// the connection failed.
    ///
    /// [`OpType::other_inputs`]: crate::ops::OpType::other_inputs
    /// [`OpType::other_outputs`]: crate::ops::OpType::other_outputs.
    pub fn add_other_edge(&mut self, src: Node, dst: Node) -> Result<(usize, usize), HugrError> {
        let src_port: usize = self.add_ports(src, Direction::Outgoing, 1).collect_vec()[0];
        let dst_port: usize = self.add_ports(dst, Direction::Incoming, 1).collect_vec()[0];
        self.connect(src, src_port, dst, dst_port)?;
        Ok((src_port, dst_port))
    }

    /// Set the number of ports on a node. This may invalidate the node's `PortIndex`.
    #[inline]
    pub fn set_num_ports(&mut self, node: Node, incoming: usize, outgoing: usize) {
        self.hugr
            .graph
            .set_num_ports(node.index, incoming, outgoing, |_, _| {})
    }

    /// Alter the number of ports on a node and returns a range with the new
    /// port offsets, if any. This may invalidate the node's `PortIndex`.
    ///
    /// The `direction` parameter specifies whether to add ports to the incoming
    /// or outgoing list.
    #[inline]
    pub fn add_ports(&mut self, node: Node, direction: Direction, amount: isize) -> Range<usize> {
        let mut incoming = self.hugr.graph.num_inputs(node.index);
        let mut outgoing = self.hugr.graph.num_outputs(node.index);
        let increment = |num: &mut usize| {
            let new = num.saturating_add_signed(amount);
            let range = *num..new;
            *num = new;
            range
        };
        let range = match direction {
            Direction::Incoming => increment(&mut incoming),
            Direction::Outgoing => increment(&mut outgoing),
        };
        self.hugr
            .graph
            .set_num_ports(node.index, incoming, outgoing, |_, _| {});
        range
    }

    /// Sets the parent of a node.
    ///
    /// The node becomes the parent's last child.
    pub fn set_parent(&mut self, node: Node, parent: Node) -> Result<(), HugrError> {
        self.hugr.hierarchy.detach(node.index);
        self.hugr.hierarchy.push_child(node.index, parent.index)?;
        Ok(())
    }

    /// Move a node in the hierarchy to be the subsequent sibling of another
    /// node.
    ///
    /// The sibling node's parent becomes the new node's parent.
    ///
    /// The node becomes the parent's last child.
    pub fn move_after_sibling(&mut self, node: Node, after: Node) -> Result<(), HugrError> {
        self.hugr.hierarchy.detach(node.index);
        self.hugr.hierarchy.insert_after(node.index, after.index)?;
        Ok(())
    }

    /// Move a node in the hierarchy to be the prior sibling of another node.
    ///
    /// The sibling node's parent becomes the new node's parent.
    ///
    /// The node becomes the parent's last child.
    pub fn move_before_sibling(&mut self, node: Node, before: Node) -> Result<(), HugrError> {
        self.hugr.hierarchy.detach(node.index);
        self.hugr
            .hierarchy
            .insert_before(node.index, before.index)?;
        Ok(())
    }

    /// Add a node to the graph with a parent in the hierarchy.
    ///
    /// The node becomes the parent's last child.
    pub fn add_op_with_parent(
        &mut self,
        parent: Node,
        op: impl Into<OpType>,
    ) -> Result<Node, HugrError> {
        let node = self.add_op(op.into());
        self.hugr.hierarchy.push_child(node.index, parent.index)?;
        Ok(node)
    }

    /// Add a node to the graph as the previous sibling of another node.
    ///
    /// The sibling node's parent becomes the new node's parent.
    ///
    /// # Errors
    ///
    ///  - If the sibling node does not have a parent.
    ///  - If the attachment would introduce a cycle.
    pub fn add_op_before(
        &mut self,
        sibling: Node,
        op: impl Into<OpType>,
    ) -> Result<Node, HugrError> {
        let node = self.add_op(op.into());
        self.hugr
            .hierarchy
            .insert_before(node.index, sibling.index)?;
        Ok(node)
    }

    /// Add a node to the graph as the next sibling of another node.
    ///
    /// The sibling node's parent becomes the new node's parent.
    ///
    /// # Errors
    ///
    ///  - If the sibling node does not have a parent.
    ///  - If the attachment would introduce a cycle.
    pub fn add_op_after(
        &mut self,
        sibling: Node,
        op: impl Into<OpType>,
    ) -> Result<Node, HugrError> {
        let node = self.add_op(op.into());
        self.hugr
            .hierarchy
            .insert_after(node.index, sibling.index)?;
        Ok(node)
    }

    /// Build the HUGR, returning an error if the graph is not valid.
    pub fn finish(self) -> Result<Hugr, ValidationError> {
        let hugr = self.hugr;

        // hugr.validate()?;

        Ok(hugr)
    }

    /// Immutable reference to HUGR being built.
    #[inline]
    pub fn hugr(&self) -> &Hugr {
        &self.hugr
    }

    /// Replace the OpType at node and return the old OpType.
    /// In general this invalidates the ports, which may need to be resized to
    /// match the OpType signature.
    pub fn replace_op(&mut self, node: Node, op: impl Into<OpType>) -> OpType {
        let cur = self.hugr.op_types.get_mut(node.index);
        std::mem::replace(cur, op.into())
    }
}

#[cfg(test)]
mod test {
    use crate::{
        hugr::HugrView,
        macros::type_row,
        ops::{self, LeafOp},
        types::{ClassicType, Signature, SimpleType},
    };

    use super::*;

    const NAT: SimpleType = SimpleType::Classic(ClassicType::i64());

    #[test]
    fn simple_function() {
        // Starts an empty builder
        let mut builder = HugrMut::new_module();

        // Create the root module definition
        let module: Node = builder.hugr().root();

        // Start a main function with two nat inputs.
        //
        // `add_op` is equivalent to `add_root_op` followed by `set_parent`
        let f: Node = builder
            .add_op_with_parent(
                module,
                crate::ops::Def {
                    signature: Signature::new_df(type_row![NAT], type_row![NAT, NAT]),
                },
            )
            .expect("Failed to add function definition node");

        {
            let f_in = builder
                .add_op_with_parent(
                    f,
                    ops::Input {
                        types: type_row![NAT],
                    },
                )
                .unwrap();
            let noop = builder
                .add_op_with_parent(f, LeafOp::Noop(ClassicType::i64().into()))
                .unwrap();
            let f_out = builder
                .add_op_with_parent(
                    f,
                    ops::Output {
                        types: type_row![NAT, NAT],
                    },
                )
                .unwrap();

            assert!(builder.connect(f_in, 0, noop, 0).is_ok());
            assert!(builder.connect(noop, 0, f_out, 0).is_ok());
            assert!(builder.connect(noop, 0, f_out, 1).is_ok());
        }

        // Finish the construction and create the HUGR
        let hugr: Result<Hugr, ValidationError> = builder.finish();
        assert_eq!(hugr.err(), None);
    }
}<|MERGE_RESOLUTION|>--- conflicted
+++ resolved
@@ -7,13 +7,8 @@
 use portgraph::SecondaryMap;
 
 use crate::hugr::{Direction, HugrError, Node, ValidationError};
-<<<<<<< HEAD
 use crate::ops::{OpTrait, OpType};
-use crate::Hugr;
-=======
-use crate::ops::OpType;
 use crate::{Hugr, Port};
->>>>>>> 41d1beea
 
 /// A low-level builder for a HUGR.
 #[derive(Clone, Debug, Default, Deref, DerefMut)]
@@ -289,7 +284,7 @@
         let f: Node = builder
             .add_op_with_parent(
                 module,
-                crate::ops::Def {
+                ops::Def {
                     signature: Signature::new_df(type_row![NAT], type_row![NAT, NAT]),
                 },
             )
