//! Low-level interface for modifying a HUGR.

use std::collections::HashMap;
use std::ops::Range;

use portgraph::{LinkMut, NodeIndex, PortMut, PortView, SecondaryMap};

use crate::hugr::{Direction, HugrError, HugrView, Node, NodeType};
use crate::ops::OpType;

use crate::{Hugr, Port};

use self::sealed::HugrMutInternals;

use super::NodeMetadata;

/// Functions for low-level building of a HUGR.
pub trait HugrMut: HugrView + HugrMutInternals {
    /// Returns the metadata associated with a node.
    fn get_metadata_mut(&mut self, node: Node) -> &mut NodeMetadata;

    /// Sets the metadata associated with a node.
    fn set_metadata(&mut self, node: Node, metadata: NodeMetadata) {
        *self.get_metadata_mut(node) = metadata;
    }

    /// Add a node to the graph with a parent in the hierarchy.
    ///
    /// The node becomes the parent's last child.
    #[inline]
    fn add_op_with_parent(
        &mut self,
        parent: Node,
        op: impl Into<OpType>,
    ) -> Result<Node, HugrError> {
        match self.contains_node(parent) {
            true => self.hugr_mut().add_op_with_parent(parent, op),
            false => Err(HugrError::InvalidNode { node: parent }),
        }
    }

    /// Add a node to the graph with a parent in the hierarchy.
    ///
    /// The node becomes the parent's last child.
    #[inline]
    fn add_node_with_parent(&mut self, parent: Node, op: NodeType) -> Result<Node, HugrError> {
        match self.contains_node(parent) {
            true => self.hugr_mut().add_node_with_parent(parent, op),
            false => Err(HugrError::InvalidNode { node: parent }),
        }
    }

    /// Add a node to the graph as the previous sibling of another node.
    ///
    /// The sibling node's parent becomes the new node's parent.
    ///
    /// # Errors
    ///
    ///  - If the sibling node does not have a parent.
    ///  - If the attachment would introduce a cycle.
    #[inline]
    fn add_op_before(&mut self, sibling: Node, op: impl Into<OpType>) -> Result<Node, HugrError> {
        match self.contains_node(sibling) {
            true => self.hugr_mut().add_op_before(sibling, op),
            false => Err(HugrError::InvalidNode { node: sibling }),
        }
    }

    /// Add a node to the graph as the next sibling of another node.
    ///
    /// The sibling node's parent becomes the new node's parent.
    ///
    /// # Errors
    ///
    ///  - If the sibling node does not have a parent.
    ///  - If the attachment would introduce a cycle.
    #[inline]
    fn add_op_after(&mut self, sibling: Node, op: impl Into<OpType>) -> Result<Node, HugrError> {
        match self.contains_node(sibling) {
            true => self.hugr_mut().add_op_after(sibling, op),
            false => Err(HugrError::InvalidNode { node: sibling }),
        }
    }

    /// Remove a node from the graph.
    ///
    /// # Panics
    ///
    /// Panics if the node is the root node.
    #[inline]
    fn remove_node(&mut self, node: Node) -> Result<(), HugrError> {
        match self.contains_node(node) {
            true => self.hugr_mut().remove_node(node),
            false => Err(HugrError::InvalidNode { node }),
        }
    }

    /// Connect two nodes at the given ports.
    ///
    /// The port must have already been created. See [`add_ports`] and [`set_num_ports`].
    ///
    /// [`add_ports`]: #method.add_ports
    /// [`set_num_ports`]: #method.set_num_ports.
    #[inline]
    fn connect(
        &mut self,
        src: Node,
        src_port: usize,
        dst: Node,
        dst_port: usize,
    ) -> Result<(), HugrError> {
        match (self.contains_node(src), self.contains_node(dst)) {
            (true, true) => self.hugr_mut().connect(src, src_port, dst, dst_port),
            (false, _) => Err(HugrError::InvalidNode { node: src }),
            (_, false) => Err(HugrError::InvalidNode { node: dst }),
        }
    }

    /// Disconnects all edges from the given port.
    ///
    /// The port is left in place.
    #[inline]
    fn disconnect(&mut self, node: Node, port: Port) -> Result<(), HugrError> {
        match self.contains_node(node) {
            true => self.hugr_mut().disconnect(node, port),
            false => Err(HugrError::InvalidNode { node }),
        }
    }

    /// Adds a non-dataflow edge between two nodes. The kind is given by the
    /// operation's [`OpType::other_input`] or [`OpType::other_output`].
    ///
    /// Returns the offsets of the new input and output ports, or an error if
    /// the connection failed.
    ///
    /// [`OpType::other_input`]: crate::ops::OpType::other_input
    /// [`OpType::other_output`]: crate::ops::OpType::other_output.
    fn add_other_edge(&mut self, src: Node, dst: Node) -> Result<(Port, Port), HugrError> {
        match (self.contains_node(src), self.contains_node(dst)) {
            (true, true) => self.hugr_mut().add_other_edge(src, dst),
            (false, _) => Err(HugrError::InvalidNode { node: src }),
            (_, false) => Err(HugrError::InvalidNode { node: dst }),
        }
    }

    /// Insert another hugr into this one, under a given root node.
    ///
    /// Returns the root node of the inserted hugr.
    #[inline]
    fn insert_hugr(&mut self, root: Node, other: Hugr) -> Result<Node, HugrError> {
        match self.contains_node(root) {
            true => self.hugr_mut().insert_hugr(root, other),
            false => Err(HugrError::InvalidNode { node: root }),
        }
    }

    /// Copy another hugr into this one, under a given root node.
    ///
    /// Returns the root node of the inserted hugr.
    #[inline]
    fn insert_from_view(&mut self, root: Node, other: &impl HugrView) -> Result<Node, HugrError> {
        match self.contains_node(root) {
            true => self.hugr_mut().insert_from_view(root, other),
            false => Err(HugrError::InvalidNode { node: root }),
        }
    }
}

/// Impl for non-wrapped Hugrs. Overwrites the recursive default-impls to directly use the hugr.
impl<T> HugrMut for T
where
    T: HugrView + AsMut<Hugr>,
{
    fn get_metadata_mut(&mut self, node: Node) -> &mut NodeMetadata {
        self.as_mut().metadata.get_mut(node.index)
    }

    fn add_op_with_parent(
        &mut self,
        parent: Node,
        op: impl Into<OpType>,
    ) -> Result<Node, HugrError> {
        // TODO: Default to `NodeType::open_resources` once we can infer resources
        self.add_node_with_parent(parent, NodeType::pure(op))
    }

    fn add_node_with_parent(&mut self, parent: Node, node: NodeType) -> Result<Node, HugrError> {
        let node = self.add_node(node);
        self.as_mut()
            .hierarchy
            .push_child(node.index, parent.index)?;
        Ok(node)
    }

    fn add_op_before(&mut self, sibling: Node, op: impl Into<OpType>) -> Result<Node, HugrError> {
        let node = self.add_op(op);
        self.as_mut()
            .hierarchy
            .insert_before(node.index, sibling.index)?;
        Ok(node)
    }

    fn add_op_after(&mut self, sibling: Node, op: impl Into<OpType>) -> Result<Node, HugrError> {
        let node = self.add_op(op);
        self.as_mut()
            .hierarchy
            .insert_after(node.index, sibling.index)?;
        Ok(node)
    }

    fn remove_node(&mut self, node: Node) -> Result<(), HugrError> {
        if node == self.root() {
            // TODO: Add a HugrMutError ?
            panic!("cannot remove root node");
        }
        self.as_mut().hierarchy.remove(node.index);
        self.as_mut().graph.remove_node(node.index);
        self.as_mut().op_types.remove(node.index);
        Ok(())
    }

    fn connect(
        &mut self,
        src: Node,
        src_port: usize,
        dst: Node,
        dst_port: usize,
    ) -> Result<(), HugrError> {
        self.as_mut()
            .graph
            .link_nodes(src.index, src_port, dst.index, dst_port)?;
        Ok(())
    }

    fn disconnect(&mut self, node: Node, port: Port) -> Result<(), HugrError> {
        let offset = port.offset;
        let port = self.as_mut().graph.port_index(node.index, offset).ok_or(
            portgraph::LinkError::UnknownOffset {
                node: node.index,
                offset,
            },
        )?;
        self.as_mut().graph.unlink_port(port);
        Ok(())
    }

    fn add_other_edge(&mut self, src: Node, dst: Node) -> Result<(Port, Port), HugrError> {
        let src_port: Port = self
            .get_optype(src)
            .other_port_index(Direction::Outgoing)
            .expect("Source operation has no non-dataflow outgoing edges");
        let dst_port: Port = self
            .get_optype(dst)
            .other_port_index(Direction::Incoming)
            .expect("Destination operation has no non-dataflow incoming edges");
        self.connect(src, src_port.index(), dst, dst_port.index())?;
        Ok((src_port, dst_port))
    }

    fn insert_hugr(&mut self, root: Node, mut other: Hugr) -> Result<Node, HugrError> {
        let (other_root, node_map) = insert_hugr_internal(self.as_mut(), root, &other)?;
        // Update the optypes and metadata, taking them from the other graph.
        for (&node, &new_node) in node_map.iter() {
            let optype = other.op_types.take(node);
            self.as_mut().op_types.set(new_node, optype);
            let meta = other.metadata.take(node);
            self.as_mut().set_metadata(node.into(), meta);
        }
        Ok(other_root)
    }

    fn insert_from_view(&mut self, root: Node, other: &impl HugrView) -> Result<Node, HugrError> {
        let (other_root, node_map) = insert_hugr_internal(self.as_mut(), root, other)?;
        // Update the optypes and metadata, copying them from the other graph.
        for (&node, &new_node) in node_map.iter() {
            let nodetype = other.get_nodetype(node.into());
            self.as_mut().op_types.set(new_node, nodetype.clone());
            let meta = other.get_metadata(node.into());
            self.as_mut().set_metadata(node.into(), meta.clone());
        }
        Ok(other_root)
    }
}

/// Internal implementation of `insert_hugr` and `insert_view` methods for
/// AsMut<Hugr>.
///
/// Returns the root node of the inserted hierarchy and a mapping from the nodes
/// in the inserted graph to their new indices in `hugr`.
///
/// This function does not update the optypes of the inserted nodes, so the
/// caller must do that.
fn insert_hugr_internal(
    hugr: &mut Hugr,
    root: Node,
    other: &impl HugrView,
) -> Result<(Node, HashMap<NodeIndex, NodeIndex>), HugrError> {
    let node_map = hugr.graph.insert_graph(&other.portgraph())?;
    let other_root = node_map[&other.root().index];

    // Update hierarchy and optypes
    hugr.hierarchy.push_child(other_root, root.index)?;
    for (&node, &new_node) in node_map.iter() {
        other
            .children(node.into())
            .try_for_each(|child| -> Result<(), HugrError> {
                hugr.hierarchy
                    .push_child(node_map[&child.index], new_node)?;
                Ok(())
            })?;
    }

    // The root node didn't have any ports.
    let root_optype = other.get_optype(other.root());
    hugr.set_num_ports(
        other_root.into(),
        root_optype.input_count(),
        root_optype.output_count(),
    );

    Ok((other_root.into(), node_map))
}

pub(crate) mod sealed {
    use super::*;

    /// Trait for accessing the mutable internals of a Hugr(Mut).
    ///
    /// Specifically, this trait lets you apply arbitrary modifications that may
    /// invalidate the HUGR.
    pub trait HugrMutInternals: HugrView {
        /// Returns the Hugr at the base of a chain of views.
        fn hugr_mut(&mut self) -> &mut Hugr;

        /// Add a node to the graph, with the default conversion from OpType to NodeType
        fn add_op(&mut self, op: impl Into<OpType>) -> Node {
            // TODO: Default to `NodeType::open_resources` once we can infer resources
            self.add_node(NodeType::pure(op))
        }

        /// Add a node to the graph.
        fn add_node(&mut self, nodetype: NodeType) -> Node {
            let node = self
                .hugr_mut()
                .graph
                .add_node(nodetype.input_count(), nodetype.output_count());
            self.hugr_mut().op_types[node] = nodetype;
            node.into()
        }

        /// Set the number of ports on a node. This may invalidate the node's `PortIndex`.
        fn set_num_ports(&mut self, node: Node, incoming: usize, outgoing: usize) {
            match self.contains_node(node) {
                true => self.hugr_mut().set_num_ports(node, incoming, outgoing),
                false => panic!("Invalid node"),
            }
        }

        /// Alter the number of ports on a node and returns a range with the new
        /// port offsets, if any. This may invalidate the node's `PortIndex`.
        ///
        /// The `direction` parameter specifies whether to add ports to the incoming
        /// or outgoing list.
        fn add_ports(&mut self, node: Node, direction: Direction, amount: isize) -> Range<usize> {
            match self.contains_node(node) {
                true => self.hugr_mut().add_ports(node, direction, amount),
                false => panic!("Invalid node"),
            }
        }

        /// Sets the parent of a node.
        ///
        /// The node becomes the parent's last child.
        fn set_parent(&mut self, node: Node, parent: Node) -> Result<(), HugrError> {
            match (self.contains_node(node), self.contains_node(parent)) {
                (true, true) => self.hugr_mut().set_parent(node, parent),
                (false, _) => Err(HugrError::InvalidNode { node }),
                (_, false) => Err(HugrError::InvalidNode { node: parent }),
            }
        }

        /// Move a node in the hierarchy to be the subsequent sibling of another
        /// node.
        ///
        /// The sibling node's parent becomes the new node's parent.
        ///
        /// The node becomes the parent's last child.
        fn move_after_sibling(&mut self, node: Node, after: Node) -> Result<(), HugrError> {
            match (self.contains_node(node), self.contains_node(after)) {
                (true, true) => self.hugr_mut().move_after_sibling(node, after),
                (false, _) => Err(HugrError::InvalidNode { node }),
                (_, false) => Err(HugrError::InvalidNode { node: after }),
            }
        }

        /// Move a node in the hierarchy to be the prior sibling of another node.
        ///
        /// The sibling node's parent becomes the new node's parent.
        ///
        /// The node becomes the parent's last child.
        fn move_before_sibling(&mut self, node: Node, before: Node) -> Result<(), HugrError> {
            match (self.contains_node(node), self.contains_node(before)) {
                (true, true) => self.hugr_mut().move_before_sibling(node, before),
                (false, _) => Err(HugrError::InvalidNode { node }),
                (_, false) => Err(HugrError::InvalidNode { node: before }),
            }
        }

        /// Replace the OpType at node and return the old OpType.
        /// In general this invalidates the ports, which may need to be resized to
        /// match the OpType signature.
<<<<<<< HEAD
        /// TODO: Add a version which ignores input resources
        fn replace_op(&mut self, node: Node, op: NodeType) -> NodeType {
            match self.contains_node(node) {
                true => self.hugr_mut().replace_op(node, op),
                false => panic!("Invalid node"),
            }
        }
=======
        /// TODO: Add a version which ignores input extensions
        fn replace_op(&mut self, node: Node, op: NodeType) -> NodeType;

        /// Insert another hugr into this one, under a given root node.
        ///
        /// Returns the root node of the inserted hugr.
        fn insert_hugr(&mut self, root: Node, other: Hugr) -> Result<Node, HugrError>;

        /// Copy another hugr into this one, under a given root node.
        ///
        /// Returns the root node of the inserted hugr.
        fn insert_from_view(
            &mut self,
            root: Node,
            other: &impl HugrView,
        ) -> Result<Node, HugrError>;

        /// Compact the nodes indices of the hugr to be contiguous, and order them as a breadth-first
        /// traversal of the hierarchy.
        ///
        /// The rekey function is called for each moved node with the old and new indices.
        ///
        /// After this operation, a serialization and deserialization of the Hugr is guaranteed to
        /// preserve the indices.
        fn canonicalize_nodes(&mut self, rekey: impl FnMut(Node, Node));
>>>>>>> 5ae71edc
    }

    /// Impl for non-wrapped Hugrs. Overwrites the recursive default-impls to directly use the hugr.
    impl<T> HugrMutInternals for T
    where
        T: HugrView + AsMut<Hugr>,
    {
<<<<<<< HEAD
        fn hugr_mut(&mut self) -> &mut Hugr {
=======
        fn add_node(&mut self, nodetype: NodeType) -> Node {
            let node = self
                .as_mut()
                .graph
                .add_node(nodetype.input_count(), nodetype.output_count());
            self.as_mut().op_types[node] = nodetype;
            node.into()
        }

        fn add_op(&mut self, op: impl Into<OpType>) -> Node {
            // TODO: Default to `NodeType::open_extensions` once we can infer extensions
            self.add_node(NodeType::pure(op))
        }

        fn remove_node(&mut self, node: Node) -> Result<(), HugrError> {
            if node.index == self.as_ref().root {
                // TODO: Add a HugrMutError ?
                panic!("cannot remove root node");
            }
            self.as_mut().hierarchy.remove(node.index);
            self.as_mut().graph.remove_node(node.index);
            self.as_mut().op_types.remove(node.index);
            Ok(())
        }

        fn get_metadata_mut(&mut self, node: Node) -> &mut NodeMetadata {
            self.as_mut().metadata.get_mut(node.index)
        }

        fn connect(
            &mut self,
            src: Node,
            src_port: usize,
            dst: Node,
            dst_port: usize,
        ) -> Result<(), HugrError> {
>>>>>>> 5ae71edc
            self.as_mut()
        }

        #[inline]
        fn set_num_ports(&mut self, node: Node, incoming: usize, outgoing: usize) {
            self.hugr_mut()
                .graph
                .set_num_ports(node.index, incoming, outgoing, |_, _| {})
        }

        fn add_ports(&mut self, node: Node, direction: Direction, amount: isize) -> Range<usize> {
            let mut incoming = self.hugr_mut().graph.num_inputs(node.index);
            let mut outgoing = self.hugr_mut().graph.num_outputs(node.index);
            let increment = |num: &mut usize| {
                let new = num.saturating_add_signed(amount);
                let range = *num..new;
                *num = new;
                range
            };
            let range = match direction {
                Direction::Incoming => increment(&mut incoming),
                Direction::Outgoing => increment(&mut outgoing),
            };
            self.hugr_mut()
                .graph
                .set_num_ports(node.index, incoming, outgoing, |_, _| {});
            range
        }

        fn set_parent(&mut self, node: Node, parent: Node) -> Result<(), HugrError> {
            self.hugr_mut().hierarchy.detach(node.index);
            self.hugr_mut()
                .hierarchy
                .push_child(node.index, parent.index)?;
            Ok(())
        }

        fn move_after_sibling(&mut self, node: Node, after: Node) -> Result<(), HugrError> {
            self.hugr_mut().hierarchy.detach(node.index);
            self.hugr_mut()
                .hierarchy
                .insert_after(node.index, after.index)?;
            Ok(())
        }

        fn move_before_sibling(&mut self, node: Node, before: Node) -> Result<(), HugrError> {
            self.hugr_mut().hierarchy.detach(node.index);
            self.hugr_mut()
                .hierarchy
                .insert_before(node.index, before.index)?;
            Ok(())
        }

<<<<<<< HEAD
=======
        fn add_op_with_parent(
            &mut self,
            parent: Node,
            op: impl Into<OpType>,
        ) -> Result<Node, HugrError> {
            // TODO: Default to `NodeType::open_extensions` once we can infer extensions
            self.add_node_with_parent(parent, NodeType::pure(op))
        }

        fn add_node_with_parent(
            &mut self,
            parent: Node,
            node: NodeType,
        ) -> Result<Node, HugrError> {
            let node = self.add_node(node);
            self.as_mut()
                .hierarchy
                .push_child(node.index, parent.index)?;
            Ok(node)
        }

        fn add_op_before(
            &mut self,
            sibling: Node,
            op: impl Into<OpType>,
        ) -> Result<Node, HugrError> {
            let node = self.add_op(op);
            self.as_mut()
                .hierarchy
                .insert_before(node.index, sibling.index)?;
            Ok(node)
        }

        fn add_op_after(
            &mut self,
            sibling: Node,
            op: impl Into<OpType>,
        ) -> Result<Node, HugrError> {
            let node = self.add_op(op);
            self.as_mut()
                .hierarchy
                .insert_after(node.index, sibling.index)?;
            Ok(node)
        }

>>>>>>> 5ae71edc
        fn replace_op(&mut self, node: Node, op: NodeType) -> NodeType {
            let cur = self.hugr_mut().op_types.get_mut(node.index);
            std::mem::replace(cur, op)
        }
    }
}

#[cfg(test)]
mod test {
    use crate::{
        hugr::HugrView,
        macros::type_row,
        ops::{self, dataflow::IOTrait, LeafOp},
        types::{test::COPYABLE_T, FunctionType, Type},
    };

    use super::*;

    const NAT: Type = COPYABLE_T;

    #[test]
    fn simple_function() {
        // Starts an empty builder
        let mut builder = Hugr::default();

        // Create the root module definition
        let module: Node = builder.root();

        // Start a main function with two nat inputs.
        //
        // `add_op` is equivalent to `add_root_op` followed by `set_parent`
        let f: Node = builder
            .add_op_with_parent(
                module,
                ops::FuncDefn {
                    name: "main".into(),
                    signature: FunctionType::new(type_row![NAT], type_row![NAT, NAT]),
                },
            )
            .expect("Failed to add function definition node");

        {
            let f_in = builder
                .add_op_with_parent(f, ops::Input::new(type_row![NAT]))
                .unwrap();
            let f_out = builder
                .add_op_with_parent(f, ops::Output::new(type_row![NAT, NAT]))
                .unwrap();
            let noop = builder
                .add_op_with_parent(f, LeafOp::Noop { ty: COPYABLE_T })
                .unwrap();

            assert!(builder.connect(f_in, 0, noop, 0).is_ok());
            assert!(builder.connect(noop, 0, f_out, 0).is_ok());
            assert!(builder.connect(noop, 0, f_out, 1).is_ok());
        }

        // Finish the construction and create the HUGR
        builder.validate().unwrap();
    }
}<|MERGE_RESOLUTION|>--- conflicted
+++ resolved
@@ -180,7 +180,7 @@
         parent: Node,
         op: impl Into<OpType>,
     ) -> Result<Node, HugrError> {
-        // TODO: Default to `NodeType::open_resources` once we can infer resources
+        // TODO: Default to `NodeType::open_extensions` once we can infer extensions
         self.add_node_with_parent(parent, NodeType::pure(op))
     }
 
@@ -334,7 +334,7 @@
 
         /// Add a node to the graph, with the default conversion from OpType to NodeType
         fn add_op(&mut self, op: impl Into<OpType>) -> Node {
-            // TODO: Default to `NodeType::open_resources` once we can infer resources
+            // TODO: Default to `NodeType::open_extensions` once we can infer extensions
             self.add_node(NodeType::pure(op))
         }
 
@@ -409,41 +409,13 @@
         /// Replace the OpType at node and return the old OpType.
         /// In general this invalidates the ports, which may need to be resized to
         /// match the OpType signature.
-<<<<<<< HEAD
-        /// TODO: Add a version which ignores input resources
+        /// TODO: Add a version which ignores input extensions
         fn replace_op(&mut self, node: Node, op: NodeType) -> NodeType {
             match self.contains_node(node) {
                 true => self.hugr_mut().replace_op(node, op),
                 false => panic!("Invalid node"),
             }
         }
-=======
-        /// TODO: Add a version which ignores input extensions
-        fn replace_op(&mut self, node: Node, op: NodeType) -> NodeType;
-
-        /// Insert another hugr into this one, under a given root node.
-        ///
-        /// Returns the root node of the inserted hugr.
-        fn insert_hugr(&mut self, root: Node, other: Hugr) -> Result<Node, HugrError>;
-
-        /// Copy another hugr into this one, under a given root node.
-        ///
-        /// Returns the root node of the inserted hugr.
-        fn insert_from_view(
-            &mut self,
-            root: Node,
-            other: &impl HugrView,
-        ) -> Result<Node, HugrError>;
-
-        /// Compact the nodes indices of the hugr to be contiguous, and order them as a breadth-first
-        /// traversal of the hierarchy.
-        ///
-        /// The rekey function is called for each moved node with the old and new indices.
-        ///
-        /// After this operation, a serialization and deserialization of the Hugr is guaranteed to
-        /// preserve the indices.
-        fn canonicalize_nodes(&mut self, rekey: impl FnMut(Node, Node));
->>>>>>> 5ae71edc
     }
 
     /// Impl for non-wrapped Hugrs. Overwrites the recursive default-impls to directly use the hugr.
@@ -451,46 +423,7 @@
     where
         T: HugrView + AsMut<Hugr>,
     {
-<<<<<<< HEAD
         fn hugr_mut(&mut self) -> &mut Hugr {
-=======
-        fn add_node(&mut self, nodetype: NodeType) -> Node {
-            let node = self
-                .as_mut()
-                .graph
-                .add_node(nodetype.input_count(), nodetype.output_count());
-            self.as_mut().op_types[node] = nodetype;
-            node.into()
-        }
-
-        fn add_op(&mut self, op: impl Into<OpType>) -> Node {
-            // TODO: Default to `NodeType::open_extensions` once we can infer extensions
-            self.add_node(NodeType::pure(op))
-        }
-
-        fn remove_node(&mut self, node: Node) -> Result<(), HugrError> {
-            if node.index == self.as_ref().root {
-                // TODO: Add a HugrMutError ?
-                panic!("cannot remove root node");
-            }
-            self.as_mut().hierarchy.remove(node.index);
-            self.as_mut().graph.remove_node(node.index);
-            self.as_mut().op_types.remove(node.index);
-            Ok(())
-        }
-
-        fn get_metadata_mut(&mut self, node: Node) -> &mut NodeMetadata {
-            self.as_mut().metadata.get_mut(node.index)
-        }
-
-        fn connect(
-            &mut self,
-            src: Node,
-            src_port: usize,
-            dst: Node,
-            dst_port: usize,
-        ) -> Result<(), HugrError> {
->>>>>>> 5ae71edc
             self.as_mut()
         }
 
@@ -544,54 +477,6 @@
             Ok(())
         }
 
-<<<<<<< HEAD
-=======
-        fn add_op_with_parent(
-            &mut self,
-            parent: Node,
-            op: impl Into<OpType>,
-        ) -> Result<Node, HugrError> {
-            // TODO: Default to `NodeType::open_extensions` once we can infer extensions
-            self.add_node_with_parent(parent, NodeType::pure(op))
-        }
-
-        fn add_node_with_parent(
-            &mut self,
-            parent: Node,
-            node: NodeType,
-        ) -> Result<Node, HugrError> {
-            let node = self.add_node(node);
-            self.as_mut()
-                .hierarchy
-                .push_child(node.index, parent.index)?;
-            Ok(node)
-        }
-
-        fn add_op_before(
-            &mut self,
-            sibling: Node,
-            op: impl Into<OpType>,
-        ) -> Result<Node, HugrError> {
-            let node = self.add_op(op);
-            self.as_mut()
-                .hierarchy
-                .insert_before(node.index, sibling.index)?;
-            Ok(node)
-        }
-
-        fn add_op_after(
-            &mut self,
-            sibling: Node,
-            op: impl Into<OpType>,
-        ) -> Result<Node, HugrError> {
-            let node = self.add_op(op);
-            self.as_mut()
-                .hierarchy
-                .insert_after(node.index, sibling.index)?;
-            Ok(node)
-        }
-
->>>>>>> 5ae71edc
         fn replace_op(&mut self, node: Node, op: NodeType) -> NodeType {
             let cur = self.hugr_mut().op_types.get_mut(node.index);
             std::mem::replace(cur, op)
