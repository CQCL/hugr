//! Low-level interface for modifying a HUGR.

use std::collections::HashMap;
use std::ops::Range;

use portgraph::{LinkMut, NodeIndex, PortMut, PortView, SecondaryMap};

use crate::hugr::{Direction, HugrError, HugrView, Node, NodeType};
use crate::ops::OpType;

use crate::{Hugr, Port};

use self::sealed::HugrMutInternals;

use super::{NodeMetadata, Rewrite};

/// Functions for low-level building of a HUGR.
pub trait HugrMut: HugrView + HugrMutInternals {
    /// Returns the metadata associated with a node.
    fn get_metadata_mut(&mut self, node: Node) -> Result<&mut NodeMetadata, HugrError> {
        self.valid_node(node)?;
        Ok(self.hugr_mut().metadata.get_mut(node.index))
    }

    /// Sets the metadata associated with a node.
    fn set_metadata(&mut self, node: Node, metadata: NodeMetadata) -> Result<(), HugrError> {
        *self.get_metadata_mut(node)? = metadata;
        Ok(())
    }

    /// Add a node to the graph with a parent in the hierarchy.
    ///
    /// The node becomes the parent's last child.
    #[inline]
    fn add_op_with_parent(
        &mut self,
        parent: Node,
        op: impl Into<OpType>,
    ) -> Result<Node, HugrError> {
        self.valid_node(parent)?;
        self.hugr_mut().add_op_with_parent(parent, op)
    }

    /// Add a node to the graph with a parent in the hierarchy.
    ///
    /// The node becomes the parent's last child.
    #[inline]
    fn add_node_with_parent(&mut self, parent: Node, op: NodeType) -> Result<Node, HugrError> {
        self.valid_node(parent)?;
        self.hugr_mut().add_node_with_parent(parent, op)
    }

    /// Add a node to the graph as the previous sibling of another node.
    ///
    /// The sibling node's parent becomes the new node's parent.
    ///
    /// # Errors
    ///
    ///  - If the sibling node does not have a parent.
    ///  - If the attachment would introduce a cycle.
    #[inline]
    fn add_op_before(&mut self, sibling: Node, op: impl Into<OpType>) -> Result<Node, HugrError> {
        self.valid_non_root(sibling)?;
        self.hugr_mut().add_op_before(sibling, op)
    }

    /// A generalisation of [`HugrMut::add_op_before`], needed temporarily until
    /// add_op type methods all default to creating nodes with open extensions.
    /// See issue #424
    #[inline]
    fn add_node_before(&mut self, sibling: Node, nodetype: NodeType) -> Result<Node, HugrError> {
        self.valid_non_root(sibling)?;
        self.hugr_mut().add_node_before(sibling, nodetype)
    }

    /// Add a node to the graph as the next sibling of another node.
    ///
    /// The sibling node's parent becomes the new node's parent.
    ///
    /// # Errors
    ///
    ///  - If the sibling node does not have a parent.
    ///  - If the attachment would introduce a cycle.
    #[inline]
    fn add_op_after(&mut self, sibling: Node, op: impl Into<OpType>) -> Result<Node, HugrError> {
        self.valid_non_root(sibling)?;
        self.hugr_mut().add_op_after(sibling, op)
    }

    /// Remove a node from the graph.
    ///
    /// # Panics
    ///
    /// Panics if the node is the root node.
    #[inline]
    fn remove_node(&mut self, node: Node) -> Result<(), HugrError> {
        self.valid_non_root(node)?;
        self.hugr_mut().remove_node(node)
    }

    /// Connect two nodes at the given ports.
    ///
    /// The port must have already been created. See [`add_ports`] and [`set_num_ports`].
    ///
    /// [`add_ports`]: #method.add_ports
    /// [`set_num_ports`]: #method.set_num_ports.
    #[inline]
    fn connect(
        &mut self,
        src: Node,
        src_port: usize,
        dst: Node,
        dst_port: usize,
    ) -> Result<(), HugrError> {
        self.valid_node(src)?;
        self.valid_node(dst)?;
        self.hugr_mut().connect(src, src_port, dst, dst_port)
    }

    /// Disconnects all edges from the given port.
    ///
    /// The port is left in place.
    #[inline]
    fn disconnect(&mut self, node: Node, port: Port) -> Result<(), HugrError> {
        self.valid_node(node)?;
        self.hugr_mut().disconnect(node, port)
    }

    /// Adds a non-dataflow edge between two nodes. The kind is given by the
    /// operation's [`OpTrait::other_input`] or [`OpTrait::other_output`].
    ///
    /// Returns the offsets of the new input and output ports, or an error if
    /// the connection failed.
    ///
    /// [`OpTrait::other_input`]: crate::ops::OpTrait::other_input
    /// [`OpTrait::other_output`]: crate::ops::OpTrait::other_output
    fn add_other_edge(&mut self, src: Node, dst: Node) -> Result<(Port, Port), HugrError> {
        self.valid_node(src)?;
        self.valid_node(dst)?;
        self.hugr_mut().add_other_edge(src, dst)
    }

    /// Insert another hugr into this one, under a given root node.
    ///
    /// Returns the root node of the inserted hugr.
    #[inline]
    fn insert_hugr(&mut self, root: Node, other: Hugr) -> Result<Node, HugrError> {
        self.valid_node(root)?;
        self.hugr_mut().insert_hugr(root, other)
    }

    /// Copy another hugr into this one, under a given root node.
    ///
    /// Returns the root node of the inserted hugr.
    #[inline]
    fn insert_from_view(&mut self, root: Node, other: &impl HugrView) -> Result<Node, HugrError> {
        self.valid_node(root)?;
        self.hugr_mut().insert_from_view(root, other)
    }

    /// Applies a rewrite to the graph.
    fn apply_rewrite<R, E>(&mut self, rw: impl Rewrite<ApplyResult = R, Error = E>) -> Result<R, E>
    where
        Self: Sized,
    {
        rw.apply(self)
    }
}

/// Impl for non-wrapped Hugrs. Overwrites the recursive default-impls to directly use the hugr.
impl<T> HugrMut for T
where
    T: HugrView + AsMut<Hugr>,
{
    fn add_op_with_parent(
        &mut self,
        parent: Node,
        op: impl Into<OpType>,
    ) -> Result<Node, HugrError> {
        // TODO: Default to `NodeType::open_extensions` once we can infer extensions
        self.add_node_with_parent(parent, NodeType::pure(op))
    }

    fn add_node_with_parent(&mut self, parent: Node, node: NodeType) -> Result<Node, HugrError> {
        let node = self.as_mut().add_node(node);
        self.as_mut()
            .hierarchy
            .push_child(node.index, parent.index)?;
        Ok(node)
    }

    fn add_op_before(&mut self, sibling: Node, op: impl Into<OpType>) -> Result<Node, HugrError> {
<<<<<<< HEAD
        self.add_node_before(sibling, NodeType::pure(op))
    }

    fn add_node_before(&mut self, sibling: Node, nodetype: NodeType) -> Result<Node, HugrError> {
        let node = self.add_node(nodetype);
=======
        let node = self.as_mut().add_op(op);
>>>>>>> d8cbc8e1
        self.as_mut()
            .hierarchy
            .insert_before(node.index, sibling.index)?;
        Ok(node)
    }

    fn add_op_after(&mut self, sibling: Node, op: impl Into<OpType>) -> Result<Node, HugrError> {
        let node = self.as_mut().add_op(op);
        self.as_mut()
            .hierarchy
            .insert_after(node.index, sibling.index)?;
        Ok(node)
    }

    fn remove_node(&mut self, node: Node) -> Result<(), HugrError> {
        if node == self.root() {
            // TODO: Add a HugrMutError ?
            panic!("cannot remove root node");
        }
        self.as_mut().hierarchy.remove(node.index);
        self.as_mut().graph.remove_node(node.index);
        self.as_mut().op_types.remove(node.index);
        Ok(())
    }

    fn connect(
        &mut self,
        src: Node,
        src_port: usize,
        dst: Node,
        dst_port: usize,
    ) -> Result<(), HugrError> {
        self.as_mut()
            .graph
            .link_nodes(src.index, src_port, dst.index, dst_port)?;
        Ok(())
    }

    fn disconnect(&mut self, node: Node, port: Port) -> Result<(), HugrError> {
        let offset = port.offset;
        let port = self.as_mut().graph.port_index(node.index, offset).ok_or(
            portgraph::LinkError::UnknownOffset {
                node: node.index,
                offset,
            },
        )?;
        self.as_mut().graph.unlink_port(port);
        Ok(())
    }

    fn add_other_edge(&mut self, src: Node, dst: Node) -> Result<(Port, Port), HugrError> {
        let src_port: Port = self
            .get_optype(src)
            .other_port_index(Direction::Outgoing)
            .expect("Source operation has no non-dataflow outgoing edges");
        let dst_port: Port = self
            .get_optype(dst)
            .other_port_index(Direction::Incoming)
            .expect("Destination operation has no non-dataflow incoming edges");
        self.connect(src, src_port.index(), dst, dst_port.index())?;
        Ok((src_port, dst_port))
    }

    fn insert_hugr(&mut self, root: Node, mut other: Hugr) -> Result<Node, HugrError> {
        let (other_root, node_map) = insert_hugr_internal(self.as_mut(), root, &other)?;
        // Update the optypes and metadata, taking them from the other graph.
        for (&node, &new_node) in node_map.iter() {
            let optype = other.op_types.take(node);
            self.as_mut().op_types.set(new_node, optype);
            let meta = other.metadata.take(node);
            self.as_mut().set_metadata(node.into(), meta).unwrap();
        }
        Ok(other_root)
    }

    fn insert_from_view(&mut self, root: Node, other: &impl HugrView) -> Result<Node, HugrError> {
        let (other_root, node_map) = insert_hugr_internal(self.as_mut(), root, other)?;
        // Update the optypes and metadata, copying them from the other graph.
        for (&node, &new_node) in node_map.iter() {
            let nodetype = other.get_nodetype(node.into());
            self.as_mut().op_types.set(new_node, nodetype.clone());
            let meta = other.get_metadata(node.into());
            self.as_mut()
                .set_metadata(node.into(), meta.clone())
                .unwrap();
        }
        Ok(other_root)
    }
}

/// Internal implementation of `insert_hugr` and `insert_view` methods for
/// AsMut<Hugr>.
///
/// Returns the root node of the inserted hierarchy and a mapping from the nodes
/// in the inserted graph to their new indices in `hugr`.
///
/// This function does not update the optypes of the inserted nodes, so the
/// caller must do that.
fn insert_hugr_internal(
    hugr: &mut Hugr,
    root: Node,
    other: &impl HugrView,
) -> Result<(Node, HashMap<NodeIndex, NodeIndex>), HugrError> {
    let node_map = hugr.graph.insert_graph(&other.portgraph())?;
    let other_root = node_map[&other.root().index];

    // Update hierarchy and optypes
    hugr.hierarchy.push_child(other_root, root.index)?;
    for (&node, &new_node) in node_map.iter() {
        other
            .children(node.into())
            .try_for_each(|child| -> Result<(), HugrError> {
                hugr.hierarchy
                    .push_child(node_map[&child.index], new_node)?;
                Ok(())
            })?;
    }

    // The root node didn't have any ports.
    let root_optype = other.get_optype(other.root());
    hugr.set_num_ports(
        other_root.into(),
        root_optype.input_count(),
        root_optype.output_count(),
    );

    Ok((other_root.into(), node_map))
}

pub(crate) mod sealed {
    use super::*;

    /// Trait for accessing the mutable internals of a Hugr(Mut).
    ///
    /// Specifically, this trait lets you apply arbitrary modifications that may
    /// invalidate the HUGR.
    pub trait HugrMutInternals: HugrView {
        /// Returns the Hugr at the base of a chain of views.
        fn hugr_mut(&mut self) -> &mut Hugr;

        /// Validates that a node is valid in the graph.
        ///
        /// Returns a [`HugrError::InvalidNode`] otherwise.
        #[inline]
        fn valid_node(&self, node: Node) -> Result<(), HugrError> {
            match self.contains_node(node) {
                true => Ok(()),
                false => Err(HugrError::InvalidNode(node)),
            }
        }

        /// Validates that a node is a valid root descendant in the graph.
        ///
        /// To include the root node use [`HugrMutInternals::valid_node`] instead.
        ///
        /// Returns a [`HugrError::InvalidNode`] otherwise.
        #[inline]
        fn valid_non_root(&self, node: Node) -> Result<(), HugrError> {
            match self.root() == node {
                true => Err(HugrError::InvalidNode(node)),
                false => self.valid_node(node),
            }
        }

        /// Set the number of ports on a node. This may invalidate the node's `PortIndex`.
        fn set_num_ports(&mut self, node: Node, incoming: usize, outgoing: usize) {
            self.valid_node(node).unwrap_or_else(|e| panic!("{}", e));
            self.hugr_mut().set_num_ports(node, incoming, outgoing)
        }

        /// Alter the number of ports on a node and returns a range with the new
        /// port offsets, if any. This may invalidate the node's `PortIndex`.
        ///
        /// The `direction` parameter specifies whether to add ports to the incoming
        /// or outgoing list.
        fn add_ports(&mut self, node: Node, direction: Direction, amount: isize) -> Range<usize> {
            self.valid_node(node).unwrap_or_else(|e| panic!("{}", e));
            self.hugr_mut().add_ports(node, direction, amount)
        }

        /// Sets the parent of a node.
        ///
        /// The node becomes the parent's last child.
        fn set_parent(&mut self, node: Node, parent: Node) -> Result<(), HugrError> {
            self.valid_node(parent)?;
            self.valid_non_root(node)?;
            self.hugr_mut().set_parent(node, parent)
        }

        /// Move a node in the hierarchy to be the subsequent sibling of another
        /// node.
        ///
        /// The sibling node's parent becomes the new node's parent.
        ///
        /// The node becomes the parent's last child.
        fn move_after_sibling(&mut self, node: Node, after: Node) -> Result<(), HugrError> {
            self.valid_non_root(node)?;
            self.valid_non_root(after)?;
            self.hugr_mut().move_after_sibling(node, after)
        }

        /// Move a node in the hierarchy to be the prior sibling of another node.
        ///
        /// The sibling node's parent becomes the new node's parent.
        ///
        /// The node becomes the parent's last child.
        fn move_before_sibling(&mut self, node: Node, before: Node) -> Result<(), HugrError> {
            self.valid_non_root(node)?;
            self.valid_non_root(before)?;
            self.hugr_mut().move_before_sibling(node, before)
        }

        /// Replace the OpType at node and return the old OpType.
        /// In general this invalidates the ports, which may need to be resized to
        /// match the OpType signature.
        /// TODO: Add a version which ignores input extensions
        fn replace_op(&mut self, node: Node, op: NodeType) -> NodeType {
            self.valid_node(node).unwrap_or_else(|e| panic!("{}", e));
            self.hugr_mut().replace_op(node, op)
        }
    }

    /// Impl for non-wrapped Hugrs. Overwrites the recursive default-impls to directly use the hugr.
    impl<T> HugrMutInternals for T
    where
        T: HugrView + AsMut<Hugr>,
    {
        fn hugr_mut(&mut self) -> &mut Hugr {
            self.as_mut()
        }

        #[inline]
        fn set_num_ports(&mut self, node: Node, incoming: usize, outgoing: usize) {
            self.hugr_mut()
                .graph
                .set_num_ports(node.index, incoming, outgoing, |_, _| {})
        }

        fn add_ports(&mut self, node: Node, direction: Direction, amount: isize) -> Range<usize> {
            let mut incoming = self.hugr_mut().graph.num_inputs(node.index);
            let mut outgoing = self.hugr_mut().graph.num_outputs(node.index);
            let increment = |num: &mut usize| {
                let new = num.saturating_add_signed(amount);
                let range = *num..new;
                *num = new;
                range
            };
            let range = match direction {
                Direction::Incoming => increment(&mut incoming),
                Direction::Outgoing => increment(&mut outgoing),
            };
            self.hugr_mut()
                .graph
                .set_num_ports(node.index, incoming, outgoing, |_, _| {});
            range
        }

        fn set_parent(&mut self, node: Node, parent: Node) -> Result<(), HugrError> {
            self.hugr_mut().hierarchy.detach(node.index);
            self.hugr_mut()
                .hierarchy
                .push_child(node.index, parent.index)?;
            Ok(())
        }

        fn move_after_sibling(&mut self, node: Node, after: Node) -> Result<(), HugrError> {
            self.hugr_mut().hierarchy.detach(node.index);
            self.hugr_mut()
                .hierarchy
                .insert_after(node.index, after.index)?;
            Ok(())
        }

        fn move_before_sibling(&mut self, node: Node, before: Node) -> Result<(), HugrError> {
            self.hugr_mut().hierarchy.detach(node.index);
            self.hugr_mut()
                .hierarchy
                .insert_before(node.index, before.index)?;
            Ok(())
        }

        fn replace_op(&mut self, node: Node, op: NodeType) -> NodeType {
            let cur = self.hugr_mut().op_types.get_mut(node.index);
            std::mem::replace(cur, op)
        }
    }
}

#[cfg(test)]
mod test {
    use crate::{
        extension::prelude::USIZE_T,
        extension::PRELUDE_REGISTRY,
        hugr::HugrView,
        macros::type_row,
        ops::{self, dataflow::IOTrait, LeafOp},
        types::{FunctionType, Type},
    };

    use super::*;

    const NAT: Type = USIZE_T;

    #[test]
    fn simple_function() {
        // Starts an empty builder
        let mut builder = Hugr::default();

        // Create the root module definition
        let module: Node = builder.root();

        // Start a main function with two nat inputs.
        //
        // `add_op` is equivalent to `add_root_op` followed by `set_parent`
        let f: Node = builder
            .add_op_with_parent(
                module,
                ops::FuncDefn {
                    name: "main".into(),
                    signature: FunctionType::new(type_row![NAT], type_row![NAT, NAT]),
                },
            )
            .expect("Failed to add function definition node");

        {
            let f_in = builder
                .add_op_with_parent(f, ops::Input::new(type_row![NAT]))
                .unwrap();
            let f_out = builder
                .add_op_with_parent(f, ops::Output::new(type_row![NAT, NAT]))
                .unwrap();
            let noop = builder
                .add_op_with_parent(f, LeafOp::Noop { ty: NAT })
                .unwrap();

            assert!(builder.connect(f_in, 0, noop, 0).is_ok());
            assert!(builder.connect(noop, 0, f_out, 0).is_ok());
            assert!(builder.connect(noop, 0, f_out, 1).is_ok());
        }

        // Finish the construction and create the HUGR
        builder.validate(&PRELUDE_REGISTRY).unwrap();
    }
}<|MERGE_RESOLUTION|>--- conflicted
+++ resolved
@@ -190,15 +190,11 @@
     }
 
     fn add_op_before(&mut self, sibling: Node, op: impl Into<OpType>) -> Result<Node, HugrError> {
-<<<<<<< HEAD
         self.add_node_before(sibling, NodeType::pure(op))
     }
 
     fn add_node_before(&mut self, sibling: Node, nodetype: NodeType) -> Result<Node, HugrError> {
-        let node = self.add_node(nodetype);
-=======
-        let node = self.as_mut().add_op(op);
->>>>>>> d8cbc8e1
+        let node = self.as_mut().add_node(nodetype);
         self.as_mut()
             .hierarchy
             .insert_before(node.index, sibling.index)?;
