//! Hierarchical views for HUGR.
//!
//! Views into subgraphs of HUGRs that are based on the hierarchical relationship
//! of the HUGR nodes. Such a subgraph includes a root node and some of its
//! descendants. The root node is the only node in the view that has no parent.
//!
//! There are currently 2 hierarchical views:
//!  - [`SiblingGraph`]: A view of the subgraph induced by the children
//!   of the root node.
//! - [`DescendantsGraph`]: A view of the subgraph induced by all the
//!   descendants of the root node.
//!
//! Both views implement the [`HierarchyView`] trait, so they can be used
//! interchangeably. They implement [`HugrView`] as well as petgraph's _visit_
//! traits.

pub mod petgraph;

use std::iter;

use ::petgraph::visit as pv;
use context_iterators::{ContextIterator, IntoContextIterator, MapWithCtx};
use itertools::{Itertools, MapInto};
use portgraph::{LinkView, MultiPortGraph, PortIndex, PortView};

use crate::ops::handle::NodeHandle;
use crate::ops::OpTrait;
use crate::{hugr::NodeType, hugr::OpType, Direction, Hugr, Node, Port};

use super::{sealed::HugrInternals, HugrView, NodeMetadata};

<<<<<<< HEAD
type FlatRegionGraph<'g> = portgraph::view::FlatRegion<'g, &'g MultiPortGraph>;
=======
type FlatRegionGraph<'g> = portgraph::view::FlatRegion<'g, MultiPortGraph>;
>>>>>>> d117512c

/// View of a HUGR sibling graph.
///
/// Includes only the root node and its direct children.
///
/// For a view that includes all the descendants of the root, see [`DescendantsGraph`].
pub struct SiblingGraph<'g, Root = Node, Base = Hugr>
where
    Base: HugrInternals,
{
    /// The chosen root node.
    root: Node,

    /// The filtered portgraph encoding the adjacency structure of the HUGR.
    graph: FlatRegionGraph<'g>,

    /// The rest of the HUGR.
    hugr: &'g Base,

    /// The operation type of the root node.
    _phantom: std::marker::PhantomData<Root>,
}

impl<'g, Root, Base> SiblingGraph<'g, Root, Base>
where
    Base: HugrInternals,
{
    /// Helper function to initialize the internal portgraph view.
    fn init_graph(hugr: &Base, root: Node) -> FlatRegionGraph<'_> {
        FlatRegionGraph::new_flat_region(
            &hugr.base_hugr().graph,
            &hugr.base_hugr().hierarchy,
            root.index,
        )
    }
}

impl<'g, Root, Base> Clone for SiblingGraph<'g, Root, Base>
where
    Root: NodeHandle,
    Base: HugrInternals + HugrView,
{
    fn clone(&self) -> Self {
        SiblingGraph::new(self.hugr, self.root)
    }
}

impl<'g, Root, Base> HugrView for SiblingGraph<'g, Root, Base>
where
    Root: NodeHandle,
    Base: HugrInternals + HugrView,
{
    type RootHandle = Root;

    type Nodes<'a> = iter::Chain<iter::Once<Node>, MapInto<portgraph::hierarchy::Children<'a>, Node>>
    where
        Self: 'a;

    type NodePorts<'a> = MapInto<<FlatRegionGraph<'g> as PortView>::NodePortOffsets<'a>, Port>
    where
        Self: 'a;

    type Children<'a> = MapInto<portgraph::hierarchy::Children<'a>, Node>
    where
        Self: 'a;

    type Neighbours<'a> = MapInto<<FlatRegionGraph<'g> as LinkView>::Neighbours<'a>, Node>
    where
        Self: 'a;

    type PortLinks<'a> = MapWithCtx<
        <FlatRegionGraph<'g> as LinkView>::PortLinks<'a>,
        &'a Self,
        (Node, Port),
    > where
        Self: 'a;

    type NodeConnections<'a> = MapWithCtx<
        <FlatRegionGraph<'g> as LinkView>::NodeConnections<'a>,
        &'a Self,
       [Port; 2],
    > where
        Self: 'a;

    #[inline]
    fn contains_node(&self, node: Node) -> bool {
        self.graph.contains_node(node.index)
    }

    #[inline]
    fn get_parent(&self, node: Node) -> Option<Node> {
        self.hugr.get_parent(node).filter(|&n| n == self.root)
    }

    #[inline]
    fn get_optype(&self, node: Node) -> &OpType {
        self.hugr.get_optype(node)
    }

    #[inline]
    fn get_nodetype(&self, node: Node) -> &NodeType {
        self.hugr.get_nodetype(node)
    }

    #[inline]
    fn get_metadata(&self, node: Node) -> &NodeMetadata {
        self.hugr.get_metadata(node)
    }

    #[inline]
    fn node_count(&self) -> usize {
        self.base_hugr().hierarchy.child_count(self.root.index) + 1
    }

    #[inline]
    fn edge_count(&self) -> usize {
        // Faster implementation than filtering all the nodes in the internal graph.
        self.nodes()
            .map(|n| self.output_neighbours(n).count())
            .sum()
    }

    #[inline]
    fn nodes(&self) -> Self::Nodes<'_> {
        // Faster implementation than filtering all the nodes in the internal graph.
        let children = self
            .base_hugr()
            .hierarchy
            .children(self.root.index)
            .map_into();
        iter::once(self.root).chain(children)
    }

    #[inline]
    fn node_ports(&self, node: Node, dir: Direction) -> Self::NodePorts<'_> {
        self.graph.port_offsets(node.index, dir).map_into()
    }

    #[inline]
    fn all_node_ports(&self, node: Node) -> Self::NodePorts<'_> {
        self.graph.all_port_offsets(node.index).map_into()
    }

    fn linked_ports(&self, node: Node, port: Port) -> Self::PortLinks<'_> {
        let port = self.graph.port_index(node.index, port.offset).unwrap();
        self.graph
            .port_links(port)
            .with_context(self)
            .map_with_context(|(_, link), region| {
                let port: PortIndex = link.into();
                let node = region.graph.port_node(port).unwrap();
                let offset = region.graph.port_offset(port).unwrap();
                (node.into(), offset.into())
            })
    }

    fn node_connections(&self, node: Node, other: Node) -> Self::NodeConnections<'_> {
        self.graph
            .get_connections(node.index, other.index)
            .with_context(self)
            .map_with_context(|(p1, p2), hugr| {
                [p1, p2].map(|link| {
                    let offset = hugr.graph.port_offset(link).unwrap();
                    offset.into()
                })
            })
    }

    #[inline]
    fn num_ports(&self, node: Node, dir: Direction) -> usize {
        self.graph.num_ports(node.index, dir)
    }

    #[inline]
    fn children(&self, node: Node) -> Self::Children<'_> {
        match node == self.root {
            true => self.base_hugr().hierarchy.children(node.index).map_into(),
            false => portgraph::hierarchy::Children::default().map_into(),
        }
    }

    #[inline]
    fn neighbours(&self, node: Node, dir: Direction) -> Self::Neighbours<'_> {
        self.graph.neighbours(node.index, dir).map_into()
    }

    #[inline]
    fn all_neighbours(&self, node: Node) -> Self::Neighbours<'_> {
        self.graph.all_neighbours(node.index).map_into()
    }

    #[inline]
    fn get_io(&self, node: Node) -> Option<[Node; 2]> {
        if node == self.root() {
            self.base_hugr().get_io(node)
        } else {
            None
        }
    }

    fn get_function_type(&self) -> Option<&crate::types::FunctionType> {
        self.base_hugr().get_function_type()
    }
}

<<<<<<< HEAD
type RegionGraph<'g> = portgraph::view::Region<'g, &'g MultiPortGraph>;
=======
type RegionGraph<'g> = portgraph::view::Region<'g, MultiPortGraph>;
>>>>>>> d117512c

/// View of a HUGR descendants graph.
///
/// Includes the root node and all its descendants nodes at any depth.
///
/// For a view that includes only the direct children of the root, see
/// [`SiblingGraph`]. Prefer using [`SiblingGraph`] over this type when
/// possible, as it is more efficient.
pub struct DescendantsGraph<'g, Root = Node, Base = Hugr>
where
    Base: HugrInternals,
{
    /// The chosen root node.
    root: Node,

    /// The graph encoding the adjacency structure of the HUGR.
    graph: RegionGraph<'g>,

    /// The node hierarchy.
    hugr: &'g Base,

    /// The operation handle of the root node.
    _phantom: std::marker::PhantomData<Root>,
}

impl<'g, Root, Base: Clone> Clone for DescendantsGraph<'g, Root, Base>
where
    Root: NodeHandle,
    Base: HugrInternals + HugrView,
{
    fn clone(&self) -> Self {
        DescendantsGraph::new(self.hugr, self.root)
    }
}

impl<'g, Root, Base> DescendantsGraph<'g, Root, Base>
where
    Base: HugrInternals,
{
    /// Helper function to initialize the internal portgraph view.
    fn init_graph(hugr: &Base, root: Node) -> RegionGraph<'_> {
        RegionGraph::new_region(
            &hugr.base_hugr().graph,
            &hugr.base_hugr().hierarchy,
            root.index,
        )
    }
}

impl<'g, Root, Base> HugrView for DescendantsGraph<'g, Root, Base>
where
    Root: NodeHandle,
    Base: HugrInternals + HugrView,
{
    type RootHandle = Root;

    type Nodes<'a> = MapInto<<RegionGraph<'g> as PortView>::Nodes<'a>, Node>
    where
        Self: 'a;

    type NodePorts<'a> = MapInto<<RegionGraph<'g> as PortView>::NodePortOffsets<'a>, Port>
    where
        Self: 'a;

    type Children<'a> = MapInto<portgraph::hierarchy::Children<'a>, Node>
    where
        Self: 'a;

    type Neighbours<'a> = MapInto<<RegionGraph<'g> as LinkView>::Neighbours<'a>, Node>
    where
        Self: 'a;

    type PortLinks<'a> = MapWithCtx<
        <RegionGraph<'g> as LinkView>::PortLinks<'a>,
        &'a Self,
        (Node, Port),
    > where
        Self: 'a;

    type NodeConnections<'a> = MapWithCtx<
        <RegionGraph<'g> as LinkView>::NodeConnections<'a>,
        &'a Self,
        [Port; 2],
    > where
        Self: 'a;

    #[inline]
    fn contains_node(&self, node: Node) -> bool {
        self.graph.contains_node(node.index)
    }

    #[inline]
    fn get_parent(&self, node: Node) -> Option<Node> {
        self.hugr
            .get_parent(node)
            .filter(|&parent| self.graph.contains_node(parent.index))
            .map(Into::into)
    }

    #[inline]
    fn get_optype(&self, node: Node) -> &OpType {
        self.hugr.get_optype(node)
    }

    #[inline]
    fn get_nodetype(&self, node: Node) -> &NodeType {
        self.hugr.get_nodetype(node)
    }

    #[inline]
    fn get_metadata(&self, node: Node) -> &NodeMetadata {
        self.hugr.get_metadata(node)
    }

    #[inline]
    fn node_count(&self) -> usize {
        self.graph.node_count()
    }

    #[inline]
    fn edge_count(&self) -> usize {
        self.graph.link_count()
    }

    #[inline]
    fn nodes(&self) -> Self::Nodes<'_> {
        self.graph.nodes_iter().map_into()
    }

    #[inline]
    fn node_ports(&self, node: Node, dir: Direction) -> Self::NodePorts<'_> {
        self.graph.port_offsets(node.index, dir).map_into()
    }

    #[inline]
    fn all_node_ports(&self, node: Node) -> Self::NodePorts<'_> {
        self.graph.all_port_offsets(node.index).map_into()
    }

    fn linked_ports(&self, node: Node, port: Port) -> Self::PortLinks<'_> {
        let port = self.graph.port_index(node.index, port.offset).unwrap();
        self.graph
            .port_links(port)
            .with_context(self)
            .map_with_context(|(_, link), region| {
                let port: PortIndex = link.into();
                let node = region.graph.port_node(port).unwrap();
                let offset = region.graph.port_offset(port).unwrap();
                (node.into(), offset.into())
            })
    }

    fn node_connections(&self, node: Node, other: Node) -> Self::NodeConnections<'_> {
        self.graph
            .get_connections(node.index, other.index)
            .with_context(self)
            .map_with_context(|(p1, p2), hugr| {
                [p1, p2].map(|link| {
                    let offset = hugr.graph.port_offset(link).unwrap();
                    offset.into()
                })
            })
    }

    #[inline]
    fn num_ports(&self, node: Node, dir: Direction) -> usize {
        self.graph.num_ports(node.index, dir)
    }

    #[inline]
    fn children(&self, node: Node) -> Self::Children<'_> {
        match self.graph.contains_node(node.index) {
            true => self.base_hugr().hierarchy.children(node.index).map_into(),
            false => portgraph::hierarchy::Children::default().map_into(),
        }
    }

    #[inline]
    fn neighbours(&self, node: Node, dir: Direction) -> Self::Neighbours<'_> {
        self.graph.neighbours(node.index, dir).map_into()
    }

    #[inline]
    fn all_neighbours(&self, node: Node) -> Self::Neighbours<'_> {
        self.graph.all_neighbours(node.index).map_into()
    }

    #[inline]
    fn get_io(&self, node: Node) -> Option<[Node; 2]> {
        self.base_hugr().get_io(node)
    }

    fn get_function_type(&self) -> Option<&crate::types::FunctionType> {
        self.base_hugr().get_function_type()
    }
}

/// A common trait for views of a HUGR hierarchical subgraph.
pub trait HierarchyView<'a>:
    HugrView
    + pv::GraphBase<NodeId = Node>
    + pv::GraphProp
    + pv::NodeCount
    + pv::NodeIndexable
    + pv::EdgeCount
    + pv::Visitable
    + pv::GetAdjacencyMatrix
    + pv::Visitable
where
    for<'g> &'g Self: pv::IntoNeighborsDirected + pv::IntoNodeIdentifiers,
{
    /// The base from which the subgraph is derived.
    type Base;

    /// Create a hierarchical view of a HUGR given a root node.
    fn new(hugr: &'a Self::Base, root: Node) -> Self;
}

impl<'a, Root, Base> HierarchyView<'a> for SiblingGraph<'a, Root, Base>
where
    Root: NodeHandle,
    Base: HugrView,
{
    type Base = Base;

    fn new(hugr: &'a Base, root: Node) -> Self {
        let root_tag = hugr.get_optype(root).tag();
        if !Root::TAG.is_superset(root_tag) {
            // TODO: Return an error
            panic!("Root node must have the correct operation type tag.")
        }
        Self {
            root,
<<<<<<< HEAD
            graph: Self::init_graph(hugr, root),
=======
            graph: FlatRegionGraph::new_flat_region(
                &hugr.base_hugr().graph,
                &hugr.base_hugr().hierarchy,
                root.index,
            ),
>>>>>>> d117512c
            hugr,
            _phantom: std::marker::PhantomData,
        }
    }
}

impl<'a, Root, Base> HierarchyView<'a> for DescendantsGraph<'a, Root, Base>
where
    Root: NodeHandle,
    Base: HugrView,
{
    type Base = Base;

    fn new(hugr: &'a Base, root: Node) -> Self {
        let root_tag = hugr.get_optype(root).tag();
        if !Root::TAG.is_superset(root_tag) {
            // TODO: Return an error
            panic!("Root node must have the correct operation type tag.")
        }
        Self {
            root,
<<<<<<< HEAD
            graph: Self::init_graph(hugr, root),
=======
            graph: RegionGraph::new_region(
                &hugr.base_hugr().graph,
                &hugr.base_hugr().hierarchy,
                root.index,
            ),
>>>>>>> d117512c
            hugr,
            _phantom: std::marker::PhantomData,
        }
    }
}

impl<'g, Root, Base> HugrInternals for SiblingGraph<'g, Root, Base>
where
    Root: NodeHandle,
    Base: HugrInternals,
{
<<<<<<< HEAD
    type Portgraph<'p> = FlatRegionGraph<'p> where Self: 'p;
=======
    type Portgraph = FlatRegionGraph<'g>;
>>>>>>> d117512c

    #[inline]
    fn portgraph(&self) -> Self::Portgraph<'_> {
        Self::init_graph(self.hugr, self.root)
    }

    #[inline]
    fn base_hugr(&self) -> &Hugr {
        self.hugr.base_hugr()
    }

    #[inline]
    fn root_node(&self) -> Node {
        self.root
    }
}

impl<'g, Root, Base> super::sealed::HugrInternals for DescendantsGraph<'g, Root, Base>
where
    Root: NodeHandle,
    Base: HugrInternals,
{
<<<<<<< HEAD
    type Portgraph<'p> = RegionGraph<'p> where Self: 'p;
=======
    type Portgraph = RegionGraph<'g>;
>>>>>>> d117512c

    #[inline]
    fn portgraph(&self) -> Self::Portgraph<'_> {
        Self::init_graph(self.hugr, self.root)
    }

    #[inline]
    fn base_hugr(&self) -> &Hugr {
        self.hugr.base_hugr()
    }

    #[inline]
    fn root_node(&self) -> Node {
        self.root
    }
}

#[cfg(test)]
mod test {
    use crate::{
        builder::{Container, Dataflow, DataflowSubContainer, HugrBuilder, ModuleBuilder},
        ops::handle::NodeHandle,
        std_extensions::quantum::test::h_gate,
        type_row,
        types::{FunctionType, Type},
    };

    use super::*;

    const NAT: Type = crate::extension::prelude::USIZE_T;
    const QB: Type = crate::extension::prelude::QB_T;

    /// Make a module hugr with a fn definition containing an inner dfg node.
    ///
    /// Returns the hugr, the fn node id, and the nested dgf node id.
    fn make_module_hgr() -> Result<(Hugr, Node, Node), Box<dyn std::error::Error>> {
        let mut module_builder = ModuleBuilder::new();

        let (f_id, inner_id) = {
            let mut func_builder = module_builder.define_function(
                "main",
                FunctionType::new(type_row![NAT, QB], type_row![NAT, QB]).pure(),
            )?;

            let [int, qb] = func_builder.input_wires_arr();

            let q_out = func_builder.add_dataflow_op(h_gate(), vec![qb])?;

            let inner_id = {
                let inner_builder = func_builder.dfg_builder(
                    FunctionType::new(type_row![NAT], type_row![NAT]),
                    None,
                    [int],
                )?;
                let w = inner_builder.input_wires();
                inner_builder.finish_with_outputs(w)
            }?;

            let f_id =
                func_builder.finish_with_outputs(inner_id.outputs().chain(q_out.outputs()))?;
            (f_id, inner_id)
        };
        let hugr = module_builder.finish_prelude_hugr()?;
        Ok((hugr, f_id.handle().node(), inner_id.handle().node()))
    }

    #[test]
    fn flat_region() -> Result<(), Box<dyn std::error::Error>> {
        let (hugr, def, inner) = make_module_hgr()?;

        let region: SiblingGraph = SiblingGraph::new(&hugr, def);

        assert_eq!(region.node_count(), 5);
        assert!(region
            .nodes()
            .all(|n| n == def || hugr.get_parent(n) == Some(def)));
        assert_eq!(region.children(inner).count(), 0);

        Ok(())
    }

    #[test]
    fn full_region() -> Result<(), Box<dyn std::error::Error>> {
        let (hugr, def, inner) = make_module_hgr()?;

        let region: DescendantsGraph = DescendantsGraph::new(&hugr, def);

        assert_eq!(region.node_count(), 7);
        assert!(region.nodes().all(|n| n == def
            || hugr.get_parent(n) == Some(def)
            || hugr.get_parent(n) == Some(inner)));
        assert_eq!(region.children(inner).count(), 2);

        Ok(())
    }
}<|MERGE_RESOLUTION|>--- conflicted
+++ resolved
@@ -29,11 +29,7 @@
 
 use super::{sealed::HugrInternals, HugrView, NodeMetadata};
 
-<<<<<<< HEAD
-type FlatRegionGraph<'g> = portgraph::view::FlatRegion<'g, &'g MultiPortGraph>;
-=======
 type FlatRegionGraph<'g> = portgraph::view::FlatRegion<'g, MultiPortGraph>;
->>>>>>> d117512c
 
 /// View of a HUGR sibling graph.
 ///
@@ -239,11 +235,7 @@
     }
 }
 
-<<<<<<< HEAD
-type RegionGraph<'g> = portgraph::view::Region<'g, &'g MultiPortGraph>;
-=======
 type RegionGraph<'g> = portgraph::view::Region<'g, MultiPortGraph>;
->>>>>>> d117512c
 
 /// View of a HUGR descendants graph.
 ///
@@ -477,15 +469,11 @@
         }
         Self {
             root,
-<<<<<<< HEAD
-            graph: Self::init_graph(hugr, root),
-=======
             graph: FlatRegionGraph::new_flat_region(
                 &hugr.base_hugr().graph,
                 &hugr.base_hugr().hierarchy,
                 root.index,
             ),
->>>>>>> d117512c
             hugr,
             _phantom: std::marker::PhantomData,
         }
@@ -507,15 +495,11 @@
         }
         Self {
             root,
-<<<<<<< HEAD
-            graph: Self::init_graph(hugr, root),
-=======
             graph: RegionGraph::new_region(
                 &hugr.base_hugr().graph,
                 &hugr.base_hugr().hierarchy,
                 root.index,
             ),
->>>>>>> d117512c
             hugr,
             _phantom: std::marker::PhantomData,
         }
@@ -527,11 +511,7 @@
     Root: NodeHandle,
     Base: HugrInternals,
 {
-<<<<<<< HEAD
-    type Portgraph<'p> = FlatRegionGraph<'p> where Self: 'p;
-=======
     type Portgraph = FlatRegionGraph<'g>;
->>>>>>> d117512c
 
     #[inline]
     fn portgraph(&self) -> Self::Portgraph<'_> {
@@ -554,11 +534,7 @@
     Root: NodeHandle,
     Base: HugrInternals,
 {
-<<<<<<< HEAD
-    type Portgraph<'p> = RegionGraph<'p> where Self: 'p;
-=======
     type Portgraph = RegionGraph<'g>;
->>>>>>> d117512c
 
     #[inline]
     fn portgraph(&self) -> Self::Portgraph<'_> {
