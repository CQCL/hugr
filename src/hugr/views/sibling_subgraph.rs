//! Views for HUGR sibling subgraphs.
//!
//! Views into convex subgraphs of HUGRs within a single level of the
//! hierarchy, i.e. within a sibling graph. Convex subgraph are always
//! induced subgraphs, i.e. they are defined by a subset of the sibling nodes.
//!
//! Sibling subgraphs complement [`super::HierarchyView`]s in the sense that the
//! latter provide views for subgraphs defined by hierarchical relationships,
//! while the former provide views for subgraphs within a single level of the
//! hierarchy.

use std::collections::HashSet;
use std::mem;

use itertools::Itertools;
use portgraph::{view::Subgraph, Direction, PortView};
use thiserror::Error;

use crate::builder::{Container, FunctionBuilder};
use crate::hugr::{HugrError, HugrMut, HugrView, RootTagged};
use crate::ops::dataflow::DataflowOpTrait;
use crate::ops::handle::{ContainerHandle, DataflowOpID};
use crate::ops::{OpTag, OpTrait};
use crate::types::{FunctionType, Type};
use crate::{Hugr, IncomingPort, Node, OutgoingPort, Port, SimpleReplacement};

#[cfg(feature = "pyo3")]
use pyo3::{create_exception, exceptions::PyException, PyErr};

/// A non-empty convex subgraph of a HUGR sibling graph.
///
/// A HUGR region in which all nodes share the same parent. Unlike
/// [`super::SiblingGraph`],  not all nodes of the sibling graph must be
/// included. A convex subgraph is always an induced subgraph, i.e. it is defined
/// by a set of nodes and all edges between them.
///
/// The incoming boundary (resp. outgoing boundary) is given by the input (resp.
/// output) ports of the subgraph that are linked to nodes outside of the subgraph.
/// The signature of the subgraph is then given by the types of the incoming
/// and outgoing boundary ports. Given a replacement with the same signature,
/// a [`SimpleReplacement`] can be constructed to rewrite the subgraph with the
/// replacement.
///
/// The ordering of the nodes in the subgraph is irrelevant to define the convex
/// subgraph, but it determines the ordering of the boundary signature.
///
/// No reference to the underlying graph is kept. Thus most of the subgraph
/// methods expect a reference to the Hugr as an argument.
///
/// At the moment we do not support state order edges at the subgraph boundary.
/// The `boundary_port` and `signature` methods will panic if any are found.
/// State order edges are also unsupported in replacements in
/// `create_simple_replacement`.
// TODO: implement a borrowing wrapper that implements a view into the Hugr
// given a reference.
#[derive(Clone, Debug)]
pub struct SiblingSubgraph {
    /// The nodes of the induced subgraph.
    nodes: Vec<Node>,
    /// The input ports of the subgraph.
    ///
    /// Grouped by input parameter. Each port must be unique and belong to a
    /// node in `nodes`.
    inputs: Vec<Vec<(Node, IncomingPort)>>,
    /// The output ports of the subgraph.
    ///
    /// Repeated ports are allowed and correspond to copying the output. Every
    /// port must belong to a node in `nodes`.
    outputs: Vec<(Node, OutgoingPort)>,
}

/// The type of the incoming boundary of [`SiblingSubgraph`].
///
/// The nested vec represents a partition of the incoming boundary ports by
/// input parameter. A set in the partition that has more than one element
/// corresponds to an input parameter that is copied and useful multiple times
/// in the subgraph.
pub type IncomingPorts = Vec<Vec<(Node, IncomingPort)>>;
/// The type of the outgoing boundary of [`SiblingSubgraph`].
pub type OutgoingPorts = Vec<(Node, OutgoingPort)>;

impl SiblingSubgraph {
    /// A sibling subgraph from a [`crate::ops::OpTag::DataflowParent`]-rooted
    /// HUGR.
    ///
    /// The subgraph is given by the nodes between the input and output children
    /// nodes of the root node. If you wish to create a subgraph from another
    /// root, wrap the `region` argument in a [`super::SiblingGraph`].
    ///
    /// Wires connecting the input and output nodes are ignored. Note that due
    /// to this the resulting subgraph's signature may not match the signature
    /// of the dataflow parent.
    ///
    /// This will return an [`InvalidSubgraph::EmptySubgraph`] error if the
    /// subgraph is empty.
    pub fn try_new_dataflow_subgraph<H, Root>(dfg_graph: &H) -> Result<Self, InvalidSubgraph>
    where
        H: Clone + RootTagged<RootHandle = Root>,
        Root: ContainerHandle<ChildrenHandle = DataflowOpID>,
    {
        let parent = dfg_graph.root();
        let nodes = dfg_graph.children(parent).skip(2).collect_vec();
        let (inputs, outputs) = get_input_output_ports(dfg_graph);

        validate_subgraph(dfg_graph, &nodes, &inputs, &outputs)?;

        if nodes.is_empty() {
            Err(InvalidSubgraph::EmptySubgraph)
        } else {
            Ok(Self {
                nodes,
                inputs,
                outputs,
            })
        }
    }

    /// Create a new convex sibling subgraph from input and output boundaries.
    ///
    /// Any sibling subgraph can be defined using two sets of boundary edges
    /// $B_I$ and $B_O$, the incoming and outgoing boundary edges respectively.
    /// Intuitively, the sibling subgraph is all the edges and nodes "between"
    /// an edge of $B_I$ and an edge of $B_O$.
    ///
    /// ## Definition
    ///
    /// More formally, the sibling subgraph of a graph $G = (V, E)$ given
    /// by sets of incoming and outgoing boundary edges $B_I, B_O \subseteq E$
    /// is the graph given by the connected components of the graph
    /// $G' = (V, E \ B_I \ B_O)$ that contain at least one node that is either
    ///  - the target of an incoming boundary edge, or
    ///  - the source of an outgoing boundary edge.
    ///
    /// A subgraph is well-formed if for every edge in the HUGR
    ///  - it is in $B_I$ if and only if it has a source outside of the subgraph
    ///    and a target inside of it, and
    ///  - it is in $B_O$ if and only if it has a source inside of the subgraph
    ///    and a target outside of it.
    ///
    /// ## Arguments
    ///
    /// The `incoming` and `outgoing` arguments give $B_I$ and $B_O$ respectively.
    /// Incoming edges must be given by incoming ports and outgoing edges by
    /// outgoing ports. The ordering of the incoming and outgoing ports defines
    /// the signature of the subgraph.
    ///
    /// Incoming boundary ports must be unique and partitioned by input
    /// parameter: two ports within the same set of the partition must be
    /// copyable and will result in the input being copied. Outgoing
    /// boundary ports are given in a list and can appear multiple times if
    /// they are copyable, in which case the output will be copied.
    ///
    /// ## Errors
    ///
    /// This function fails if the subgraph is not convex, if the nodes
    /// do not share a common parent or if the subgraph is empty.
    pub fn try_new(
        incoming: IncomingPorts,
        outgoing: OutgoingPorts,
        hugr: &impl HugrView,
    ) -> Result<Self, InvalidSubgraph> {
        let checker = ConvexChecker::new(hugr);
        Self::try_new_with_checker(incoming, outgoing, hugr, &checker)
    }

    /// Create a new convex sibling subgraph from input and output boundaries.
    ///
    /// Provide a [`ConvexChecker`] instance to avoid constructing one for
    /// faster convexity check. If you do not have one, use
    /// [`SiblingSubgraph::try_new`].
    ///
    /// Refer to [`SiblingSubgraph::try_new`] for the full
    /// documentation.
    pub fn try_new_with_checker<'c, 'h: 'c, H: HugrView>(
        inputs: IncomingPorts,
        outputs: OutgoingPorts,
        hugr: &'h H,
        checker: &'c ConvexChecker<'h, H>,
    ) -> Result<Self, InvalidSubgraph> {
        let pg = hugr.portgraph();

        let to_pg = |(n, p): (Node, Port)| {
            pg.port_index(n.pg_index(), p.pg_offset())
                .expect("invalid port")
        };

        // Ordering of the edges here is preserved and becomes ordering of the signature.
        let subpg =
            Subgraph::new_subgraph(pg.clone(), combine_in_out(&inputs, &outputs).map(to_pg));
        let nodes = subpg.nodes_iter().map_into().collect_vec();
        validate_subgraph(hugr, &nodes, &inputs, &outputs)?;

        if !subpg.is_convex_with_checker(&checker.0) {
            return Err(InvalidSubgraph::NotConvex);
        }

        Ok(Self {
            nodes,
            inputs,
            outputs,
        })
    }

    /// Create a subgraph from a set of nodes.
    ///
    /// The incoming boundary is given by the set of edges with a source
    /// not in nodes and a target in nodes. Conversely, the outgoing boundary
    /// is given by the set of edges with a source in nodes and a target not
    /// in nodes.
    ///
    /// The subgraph signature will be given by the types of the incoming and
    /// outgoing edges ordered by the node order in `nodes` and within each node
    /// by the port order.

    /// The in- and out-arity of the signature will match the
    /// number of incoming and outgoing edges respectively. In particular, the
    /// assumption is made that no two incoming edges have the same source
    /// (no copy nodes at the input bounary).
    pub fn try_from_nodes(
        nodes: impl Into<Vec<Node>>,
        hugr: &impl HugrView,
    ) -> Result<Self, InvalidSubgraph> {
        let checker = ConvexChecker::new(hugr);
        Self::try_from_nodes_with_checker(nodes, hugr, &checker)
    }

    /// Create a subgraph from a set of nodes.
    ///
    /// Provide a [`ConvexChecker`] instance to avoid constructing one for
    /// faster convexity check. If you do not have one, use
    /// [`SiblingSubgraph::try_from_nodes`].
    ///
    /// Refer to [`SiblingSubgraph::try_from_nodes`] for the full
    /// documentation.
    pub fn try_from_nodes_with_checker<'c, 'h: 'c, H: HugrView>(
        nodes: impl Into<Vec<Node>>,
        hugr: &'h H,
        checker: &'c ConvexChecker<'h, H>,
    ) -> Result<Self, InvalidSubgraph> {
        let nodes = nodes.into();
        let nodes_set = nodes.iter().copied().collect::<HashSet<_>>();
        let incoming_edges = nodes
            .iter()
            .flat_map(|&n| hugr.node_inputs(n).map(move |p| (n, p)));
        let outgoing_edges = nodes
            .iter()
            .flat_map(|&n| hugr.node_outputs(n).map(move |p| (n, p)));
        let inputs = incoming_edges
            .filter(|&(n, p)| {
                if !hugr.is_linked(n, p) {
                    return false;
                }
                let (out_n, _) = hugr.single_linked_output(n, p).unwrap();
                !nodes_set.contains(&out_n)
            })
            // Every incoming edge is its own input.
            .map(|p| vec![p])
            .collect_vec();
        let outputs = outgoing_edges
            .filter(|&(n, p)| {
                if !hugr.is_linked(n, p) {
                    return false;
                }
                // TODO: what if there are multiple outgoing edges?
                // See https://github.com/CQCL-DEV/hugr/issues/518
                let (in_n, _) = hugr.linked_ports(n, p).next().unwrap();
                !nodes_set.contains(&in_n)
            })
            .collect_vec();
        Self::try_new_with_checker(inputs, outputs, hugr, checker)
    }

    /// An iterator over the nodes in the subgraph.
    pub fn nodes(&self) -> &[Node] {
        &self.nodes
    }

    /// The number of nodes in the subgraph.
    pub fn node_count(&self) -> usize {
        self.nodes.len()
    }

    /// Returns the computed [`IncomingPorts`] of the subgraph.
    pub fn incoming_ports(&self) -> &IncomingPorts {
        &self.inputs
    }

    /// Returns the computed [`OutgoingPorts`] of the subgraph.
    pub fn outgoing_ports(&self) -> &OutgoingPorts {
        &self.outputs
    }

    /// The signature of the subgraph.
    pub fn signature(&self, hugr: &impl HugrView) -> FunctionType {
        let input = self
            .inputs
            .iter()
            .map(|part| {
                let &(n, p) = part.iter().next().expect("is non-empty");
                let sig = hugr.signature(n).expect("must have dataflow signature");
                sig.port_type(p).cloned().expect("must be dataflow edge")
            })
            .collect_vec();
        let output = self
            .outputs
            .iter()
            .map(|&(n, p)| {
                let sig = hugr.signature(n).expect("must have dataflow signature");
                sig.port_type(p).cloned().expect("must be dataflow edge")
            })
            .collect_vec();
        FunctionType::new(input, output)
    }

    /// The parent of the sibling subgraph.
    pub fn get_parent(&self, hugr: &impl HugrView) -> Node {
        hugr.get_parent(self.nodes[0]).expect("invalid subgraph")
    }

    /// Construct a [`SimpleReplacement`] to replace `self` with `replacement`.
    ///
    /// `replacement` must be a hugr with DFG root and its signature must
    /// match the signature of the subgraph.
    ///
    /// May return one of the following five errors
    ///  - [`InvalidReplacement::InvalidDataflowGraph`]: the replacement
    ///    graph is not a [`crate::ops::OpTag::DataflowParent`]-rooted graph,
    ///  - [`InvalidReplacement::InvalidDataflowParent`]: the replacement does
    ///    not have an input and output node,
    ///  - [`InvalidReplacement::InvalidSignature`]: the signature of the
    ///    replacement DFG does not match the subgraph signature, or
    ///  - [`InvalidReplacement::NonConvexSubgraph`]: the sibling subgraph is not
    ///    convex.
    ///
    /// At the moment we do not support state order edges. If any are found in
    /// the replacement graph, this will panic.
    pub fn create_simple_replacement(
        &self,
        hugr: &impl HugrView,
        replacement: Hugr,
    ) -> Result<SimpleReplacement, InvalidReplacement> {
        let rep_root = replacement.root();
        let dfg_optype = replacement.get_optype(rep_root);
        if !OpTag::Dfg.is_superset(dfg_optype.tag()) {
            return Err(InvalidReplacement::InvalidDataflowGraph);
        }
        let Some([rep_input, rep_output]) = replacement.get_io(rep_root) else {
            return Err(InvalidReplacement::InvalidDataflowParent);
        };
        if dfg_optype.dataflow_signature() != Some(self.signature(hugr)) {
            return Err(InvalidReplacement::InvalidSignature);
        }

        // TODO: handle state order edges. For now panic if any are present.
        // See https://github.com/CQCL-DEV/hugr/discussions/432
        let rep_inputs = replacement.node_outputs(rep_input).map(|p| (rep_input, p));
        let rep_outputs = replacement.node_inputs(rep_output).map(|p| (rep_output, p));
        let (rep_inputs, in_order_ports): (Vec<_>, Vec<_>) = rep_inputs.partition(|&(n, p)| {
            replacement
                .signature(n)
                .is_some_and(|s| s.port_type(p).is_some())
        });
        let (rep_outputs, out_order_ports): (Vec<_>, Vec<_>) = rep_outputs.partition(|&(n, p)| {
            replacement
                .signature(n)
                .is_some_and(|s| s.port_type(p).is_some())
        });

        if combine_in_out(&vec![out_order_ports], &in_order_ports)
            .any(|(n, p)| is_order_edge(&replacement, n, p))
        {
            unimplemented!("Found state order edges in replacement graph");
        }

        let nu_inp = rep_inputs
            .into_iter()
            .zip_eq(&self.inputs)
            .flat_map(|((rep_source_n, rep_source_p), self_targets)| {
                replacement
                    .linked_inputs(rep_source_n, rep_source_p)
                    .flat_map(move |rep_target| {
                        self_targets
                            .iter()
                            .map(move |&self_target| (rep_target, self_target))
                    })
            })
            .collect();
        let nu_out = self
            .outputs
            .iter()
            .zip_eq(rep_outputs)
            .flat_map(|(&(self_source_n, self_source_p), (_, rep_target_p))| {
                hugr.linked_inputs(self_source_n, self_source_p)
                    .map(move |self_target| (self_target, rep_target_p))
            })
            .collect();

        Ok(SimpleReplacement::new(
            self.clone(),
            replacement,
            nu_inp,
            nu_out,
        ))
    }

    /// Create a new Hugr containing only the subgraph.
    ///
    /// The new Hugr will contain a [FuncDefn][crate::ops::FuncDefn] root
    /// wth the same signature as the subgraph and the specified `name`
    pub fn extract_subgraph(
        &self,
        hugr: &impl HugrView,
        name: impl Into<String>,
    ) -> Result<Hugr, HugrError> {
        let mut builder = FunctionBuilder::new(name, self.signature(hugr).into()).unwrap();
        // Take the unfinished Hugr from the builder, to avoid unnecessary
        // validation checks that require connecting the inputs and outputs.
        let mut extracted = mem::take(builder.hugr_mut());
        let node_map = extracted.insert_subgraph(extracted.root(), hugr, self)?;

        // Connect the inserted nodes in-between the input and output nodes.
        let [inp, out] = extracted.get_io(extracted.root()).unwrap();
        for (inp_port, repl_ports) in extracted.node_outputs(inp).zip(self.inputs.iter()) {
            for (repl_node, repl_port) in repl_ports {
                extracted.connect(inp, inp_port, node_map[repl_node], *repl_port)?;
            }
        }
        for (out_port, (repl_node, repl_port)) in
            extracted.node_inputs(out).zip(self.outputs.iter())
        {
            extracted.connect(node_map[repl_node], *repl_port, out, out_port)?;
        }

        Ok(extracted)
    }
}

fn combine_in_out<'a>(
    inputs: &'a IncomingPorts,
    outputs: &'a OutgoingPorts,
) -> impl Iterator<Item = (Node, Port)> + 'a {
    inputs
        .iter()
        .flatten()
        .map(|(n, p)| (*n, (*p).into()))
        .chain(outputs.iter().map(|(n, p)| (*n, (*p).into())))
}

/// Precompute convexity information for a HUGR.
///
/// This can be used when constructing multiple sibling subgraphs to speed up
/// convexity checking.
pub struct ConvexChecker<'g, Base: 'g + HugrView>(
    portgraph::algorithms::ConvexChecker<Base::Portgraph<'g>>,
);

impl<'g, Base: HugrView> ConvexChecker<'g, Base> {
    /// Create a new convexity checker.
    pub fn new(base: &'g Base) -> Self {
        let pg = base.portgraph();
        Self(portgraph::algorithms::ConvexChecker::new(pg))
    }
}

/// The type of all ports in the iterator.
///
/// If the array is empty or a port does not exist, returns `None`.
fn get_edge_type<H: HugrView, P: Into<Port> + Copy>(hugr: &H, ports: &[(Node, P)]) -> Option<Type> {
    let &(n, p) = ports.first()?;
    let edge_t = hugr.signature(n)?.port_type(p)?.clone();
    ports
        .iter()
        .all(|&(n, p)| {
            hugr.signature(n)
                .is_some_and(|s| s.port_type(p) == Some(&edge_t))
        })
        .then_some(edge_t)
}

/// Whether a subgraph is valid.
///
/// Verifies that input and output ports are valid subgraph boundaries, i.e. they belong
/// to nodes within the subgraph and are linked to at least one node outside of the subgraph.
/// This does NOT check convexity proper, i.e. whether the set of nodes form a convex
/// induced graph.
fn validate_subgraph<H: HugrView>(
    hugr: &H,
    nodes: &[Node],
    inputs: &IncomingPorts,
    outputs: &OutgoingPorts,
) -> Result<(), InvalidSubgraph> {
    // Copy of the nodes for fast lookup.
    let node_set = nodes.iter().copied().collect::<HashSet<_>>();

    // Check nodes is not empty
    if nodes.is_empty() {
        return Err(InvalidSubgraph::EmptySubgraph);
    }
    // Check all nodes share parent
    if !nodes.iter().map(|&n| hugr.get_parent(n)).all_equal() {
        return Err(InvalidSubgraph::NoSharedParent);
    }

    // Check there are no linked "other" ports
    if combine_in_out(inputs, outputs).any(|(n, p)| is_order_edge(hugr, n, p)) {
        unimplemented!("Connected order edges not supported at the boundary")
    }

    let boundary_ports = combine_in_out(inputs, outputs).collect_vec();
    // Check that the boundary ports are all in the subgraph.
    if let Some(&(n, p)) = boundary_ports.iter().find(|(n, _)| !node_set.contains(n)) {
        Err(InvalidSubgraphBoundary::PortNodeNotInSet(n, p))?;
    };
    // Check that every inside port has at least one linked port outside.
    if let Some(&(n, p)) = boundary_ports.iter().find(|&&(n, p)| {
        hugr.linked_ports(n, p)
            .all(|(n1, _)| node_set.contains(&n1))
    }) {
        Err(InvalidSubgraphBoundary::DisconnectedBoundaryPort(n, p))?;
    };

    // Check that every incoming port of a node in the subgraph whose source is not in the subgraph
    // belongs to inputs.
    if nodes.iter().any(|&n| {
        hugr.node_inputs(n).any(|p| {
            hugr.linked_ports(n, p).any(|(n1, _)| {
                !node_set.contains(&n1) && !inputs.iter().any(|nps| nps.contains(&(n, p)))
            })
        })
    }) {
        return Err(InvalidSubgraph::NotConvex);
    }
    // Check that every outgoing port of a node in the subgraph whose target is not in the subgraph
    // belongs to outputs.
    if nodes.iter().any(|&n| {
        hugr.node_outputs(n).any(|p| {
            hugr.linked_ports(n, p)
                .any(|(n1, _)| !node_set.contains(&n1) && !outputs.contains(&(n, p)))
        })
    }) {
        return Err(InvalidSubgraph::NotConvex);
    }

    // Check inputs are unique
    if !inputs.iter().flatten().all_unique() {
        return Err(InvalidSubgraphBoundary::NonUniqueInput.into());
    }

    // Check no incoming partition is empty
    if inputs.iter().any(|p| p.is_empty()) {
        return Err(InvalidSubgraphBoundary::EmptyPartition.into());
    }

    // Check edge types are equal within partition and copyable if partition size > 1
    if let Some((i, _)) = inputs.iter().enumerate().find(|(_, ports)| {
        let Some(edge_t) = get_edge_type(hugr, ports) else {
            return true;
        };
        let require_copy = ports.len() > 1;
        require_copy && !edge_t.copyable()
    }) {
        Err(InvalidSubgraphBoundary::MismatchedTypes(i))?;
    };

    Ok(())
}

fn get_input_output_ports<H: HugrView>(hugr: &H) -> (IncomingPorts, OutgoingPorts) {
    let [inp, out] = hugr.get_io(hugr.root()).expect("invalid DFG");
    if has_other_edge(hugr, inp, Direction::Outgoing) {
        unimplemented!("Non-dataflow output not supported at input node")
    }
    let dfg_inputs = hugr
        .get_optype(inp)
        .as_input()
        .unwrap()
        .signature()
        .output_ports();
    if has_other_edge(hugr, out, Direction::Incoming) {
        unimplemented!("Non-dataflow input not supported at output node")
    }
    let dfg_outputs = hugr
        .get_optype(out)
        .as_output()
        .unwrap()
        .signature()
        .input_ports();

    // Collect for each port in the input the set of target ports, filtering
    // direct wires to the output.
    let inputs = dfg_inputs
        .into_iter()
        .map(|p| {
            hugr.linked_inputs(inp, p)
                .filter(|&(n, _)| n != out)
                .collect_vec()
        })
        .filter(|v| !v.is_empty())
        .collect();
    // Collect for each port in the output the set of source ports, filtering
    // direct wires to the input.
    let outputs = dfg_outputs
        .into_iter()
        .filter_map(|p| hugr.linked_outputs(out, p).find(|&(n, _)| n != inp))
        .collect();
    (inputs, outputs)
}

/// Whether a port is linked to a state order edge.
fn is_order_edge<H: HugrView>(hugr: &H, node: Node, port: Port) -> bool {
    let op = hugr.get_optype(node);
    op.other_port(port.direction()) == Some(port) && hugr.is_linked(node, port)
}

/// Whether node has a non-df linked port in the given direction.
fn has_other_edge<H: HugrView>(hugr: &H, node: Node, dir: Direction) -> bool {
    let op = hugr.get_optype(node);
    op.other_port_kind(dir).is_some() && hugr.is_linked(node, op.other_port(dir).unwrap())
}

/// Errors that can occur while constructing a [`SimpleReplacement`].
#[derive(Debug, Clone, PartialEq, Eq, Error)]
pub enum InvalidReplacement {
    /// No DataflowParent root in replacement graph.
    #[error("No DataflowParent root in replacement graph.")]
    InvalidDataflowGraph,
    /// Malformed DataflowParent in replacement graph.
    #[error("Malformed DataflowParent in replacement graph.")]
    InvalidDataflowParent,
    /// Replacement graph boundary size mismatch.
    #[error("Replacement graph boundary size mismatch.")]
    InvalidSignature,
    /// SiblingSubgraph is not convex.
    #[error("SiblingSubgraph is not convex.")]
    NonConvexSubgraph,
}

#[cfg(feature = "pyo3")]
create_exception!(
    pyrs,
    PyInvalidReplacementError,
    PyException,
    "Errors that can occur while constructing a SimpleReplacement"
);

#[cfg(feature = "pyo3")]
impl From<InvalidReplacement> for PyErr {
    fn from(err: InvalidReplacement) -> Self {
        PyInvalidReplacementError::new_err(err.to_string())
    }
}

/// Errors that can occur while constructing a [`SiblingSubgraph`].
#[derive(Debug, Clone, PartialEq, Eq, Error)]
pub enum InvalidSubgraph {
    /// The subgraph is not convex.
    #[error("The subgraph is not convex.")]
    NotConvex,
    /// Not all nodes have the same parent.
    #[error("Not a sibling subgraph.")]
    NoSharedParent,
    /// Empty subgraphs are not supported.
    #[error("Empty subgraphs are not supported.")]
    EmptySubgraph,
    /// An invalid boundary port was found.
    #[error("Invalid boundary port.")]
    InvalidBoundary(#[from] InvalidSubgraphBoundary),
}

/// Errors that can occur while constructing a [`SiblingSubgraph`].
#[derive(Debug, Clone, PartialEq, Eq, Error)]
pub enum InvalidSubgraphBoundary {
    /// A boundary port's node is not in the set of nodes.
    #[error("(node {0:?}, port {1:?}) is in the boundary, but node {0:?} is not in the set.")]
    PortNodeNotInSet(Node, Port),
    /// A boundary port has no connections outside the subgraph.
    #[error("(node {0:?}, port {1:?}) is in the boundary, but the port is not connected to a node outside the subgraph.")]
    DisconnectedBoundaryPort(Node, Port),
    /// There's a non-unique input-boundary port.
    #[error("A port in the input boundary is used multiple times.")]
    NonUniqueInput,
    /// There's an empty partition in the input boundary.
    #[error("A partition in the input boundary is empty.")]
    EmptyPartition,
    /// Different types in a partition of the input boundary.
    #[error("The partition {0} in the input boundary has ports with different types.")]
    MismatchedTypes(usize),
}

#[cfg(test)]
mod tests {
    use std::error::Error;

    use cool_asserts::assert_matches;

    use crate::extension::PRELUDE_REGISTRY;
    use crate::utils::test_quantum_extension::cx_gate;
    use crate::{
        builder::{
            BuildError, DFGBuilder, Dataflow, DataflowHugr, DataflowSubContainer, HugrBuilder,
            ModuleBuilder,
        },
        extension::{
            prelude::{BOOL_T, QB_T},
            EMPTY_REG,
        },
        hugr::views::{HierarchyView, SiblingGraph},
        hugr::HugrMut,
        ops::handle::{DfgID, FuncID, NodeHandle},
        std_extensions::logic::test::{and_op, not_op},
        type_row,
    };

    use super::*;

    impl SiblingSubgraph {
        /// A sibling subgraph from a HUGR.
        ///
        /// The subgraph is given by the sibling graph of the root. If you wish to
        /// create a subgraph from another root, wrap the argument `region` in a
        /// [`super::SiblingGraph`].
        ///
        /// This will return an [`InvalidSubgraph::EmptySubgraph`] error if the
        /// subgraph is empty.
        fn from_sibling_graph(sibling_graph: &impl HugrView) -> Result<Self, InvalidSubgraph> {
            let root = sibling_graph.root();
            let nodes = sibling_graph.children(root).collect_vec();
            if nodes.is_empty() {
                Err(InvalidSubgraph::EmptySubgraph)
            } else {
                Ok(Self {
                    nodes,
                    inputs: Vec::new(),
                    outputs: Vec::new(),
                })
            }
        }
    }

    fn build_hugr() -> Result<(Hugr, Node), BuildError> {
        let mut mod_builder = ModuleBuilder::new();
        let func = mod_builder.declare(
            "test",
<<<<<<< HEAD
            FunctionType::new_linear(type_row![QB_T, QB_T, QB_T]).into(),
=======
            FunctionType::new_endo(type_row![QB_T, QB_T, QB_T]).pure(),
>>>>>>> 41e15da4
        )?;
        let func_id = {
            let mut dfg = mod_builder.define_declaration(&func)?;
            let [w0, w1, w2] = dfg.input_wires_arr();
            let [w0, w1] = dfg.add_dataflow_op(cx_gate(), [w0, w1])?.outputs_arr();
            dfg.finish_with_outputs([w0, w1, w2])?
        };
        let hugr = mod_builder
            .finish_prelude_hugr()
            .map_err(|e| -> BuildError { e.into() })?;
        Ok((hugr, func_id.node()))
    }

    fn build_3not_hugr() -> Result<(Hugr, Node), BuildError> {
        let mut mod_builder = ModuleBuilder::new();
<<<<<<< HEAD
        let func =
            mod_builder.declare("test", FunctionType::new_linear(type_row![BOOL_T]).into())?;
=======
        let func = mod_builder.declare("test", FunctionType::new_endo(type_row![BOOL_T]).pure())?;
>>>>>>> 41e15da4
        let func_id = {
            let mut dfg = mod_builder.define_declaration(&func)?;
            let outs1 = dfg.add_dataflow_op(not_op(), dfg.input_wires())?;
            let outs2 = dfg.add_dataflow_op(not_op(), outs1.outputs())?;
            let outs3 = dfg.add_dataflow_op(not_op(), outs2.outputs())?;
            dfg.finish_with_outputs(outs3.outputs())?
        };
        let hugr = mod_builder
            .finish_prelude_hugr()
            .map_err(|e| -> BuildError { e.into() })?;
        Ok((hugr, func_id.node()))
    }

    /// A HUGR with a copy
    fn build_hugr_classical() -> Result<(Hugr, Node), BuildError> {
        let mut mod_builder = ModuleBuilder::new();
        let func = mod_builder.declare(
            "test",
            FunctionType::new(type_row![BOOL_T], type_row![BOOL_T]).into(),
        )?;
        let func_id = {
            let mut dfg = mod_builder.define_declaration(&func)?;
            let in_wire = dfg.input_wires().exactly_one().unwrap();
            let outs = dfg.add_dataflow_op(and_op(), [in_wire, in_wire])?;
            dfg.finish_with_outputs(outs.outputs())?
        };
        let hugr = mod_builder
            .finish_hugr(&EMPTY_REG)
            .map_err(|e| -> BuildError { e.into() })?;
        Ok((hugr, func_id.node()))
    }

    #[test]
    fn construct_subgraph() -> Result<(), InvalidSubgraph> {
        let (hugr, func_root) = build_hugr().unwrap();
        let sibling_graph: SiblingGraph<'_> = SiblingGraph::try_new(&hugr, func_root).unwrap();
        let from_root = SiblingSubgraph::from_sibling_graph(&sibling_graph)?;
        let region: SiblingGraph<'_> = SiblingGraph::try_new(&hugr, func_root).unwrap();
        let from_region = SiblingSubgraph::from_sibling_graph(&region)?;
        assert_eq!(
            from_root.get_parent(&sibling_graph),
            from_region.get_parent(&sibling_graph)
        );
        assert_eq!(
            from_root.signature(&sibling_graph),
            from_region.signature(&sibling_graph)
        );
        Ok(())
    }

    #[test]
    fn construct_simple_replacement() -> Result<(), InvalidSubgraph> {
        let (mut hugr, func_root) = build_hugr().unwrap();
        let func: SiblingGraph<'_, FuncID<true>> = SiblingGraph::try_new(&hugr, func_root).unwrap();
        let sub = SiblingSubgraph::try_new_dataflow_subgraph(&func)?;

        let empty_dfg = {
            let builder = DFGBuilder::new(FunctionType::new_endo(type_row![QB_T, QB_T])).unwrap();
            let inputs = builder.input_wires();
            builder.finish_prelude_hugr_with_outputs(inputs).unwrap()
        };

        let rep = sub.create_simple_replacement(&func, empty_dfg).unwrap();

        assert_eq!(rep.subgraph().nodes().len(), 1);

        assert_eq!(hugr.node_count(), 5); // Module + Def + In + CX + Out
        hugr.apply_rewrite(rep).unwrap();
        assert_eq!(hugr.node_count(), 4); // Module + Def + In + Out

        Ok(())
    }

    #[test]
    fn test_signature() -> Result<(), InvalidSubgraph> {
        let (hugr, dfg) = build_hugr().unwrap();
        let func: SiblingGraph<'_, FuncID<true>> = SiblingGraph::try_new(&hugr, dfg).unwrap();
        let sub = SiblingSubgraph::try_new_dataflow_subgraph(&func)?;
        // The identity wire on the third qubit is ignored, so the subgraph's signature only contains
        // the first two qubits.
        assert_eq!(
            sub.signature(&func),
            FunctionType::new_endo(type_row![QB_T, QB_T])
        );
        Ok(())
    }

    #[test]
    fn construct_simple_replacement_invalid_signature() -> Result<(), InvalidSubgraph> {
        let (hugr, dfg) = build_hugr().unwrap();
        let func: SiblingGraph<'_> = SiblingGraph::try_new(&hugr, dfg).unwrap();
        let sub = SiblingSubgraph::from_sibling_graph(&func)?;

        let empty_dfg = {
            let builder = DFGBuilder::new(FunctionType::new_endo(type_row![QB_T])).unwrap();
            let inputs = builder.input_wires();
            builder.finish_prelude_hugr_with_outputs(inputs).unwrap()
        };

        assert_eq!(
            sub.create_simple_replacement(&func, empty_dfg).unwrap_err(),
            InvalidReplacement::InvalidSignature
        );
        Ok(())
    }

    #[test]
    fn convex_subgraph() {
        let (hugr, func_root) = build_hugr().unwrap();
        let func: SiblingGraph<'_, FuncID<true>> = SiblingGraph::try_new(&hugr, func_root).unwrap();
        assert_eq!(
            SiblingSubgraph::try_new_dataflow_subgraph(&func)
                .unwrap()
                .nodes()
                .len(),
            1
        )
    }

    #[test]
    fn convex_subgraph_2() {
        let (hugr, func_root) = build_hugr().unwrap();
        let [inp, out] = hugr.get_io(func_root).unwrap();
        let func: SiblingGraph<'_> = SiblingGraph::try_new(&hugr, func_root).unwrap();
        // All graph except input/output nodes
        SiblingSubgraph::try_new(
            hugr.node_outputs(inp)
                .take(2)
                .map(|p| hugr.linked_inputs(inp, p).collect_vec())
                .filter(|ps| !ps.is_empty())
                .collect(),
            hugr.node_inputs(out)
                .take(2)
                .filter_map(|p| hugr.single_linked_output(out, p))
                .collect(),
            &func,
        )
        .unwrap();
    }

    #[test]
    fn degen_boundary() {
        let (hugr, func_root) = build_hugr().unwrap();
        let func: SiblingGraph<'_> = SiblingGraph::try_new(&hugr, func_root).unwrap();
        let [inp, _] = hugr.get_io(func_root).unwrap();
        let first_cx_edge = hugr.node_outputs(inp).next().unwrap();
        // All graph but one edge
        assert_matches!(
            SiblingSubgraph::try_new(
                vec![hugr
                    .linked_ports(inp, first_cx_edge)
                    .map(|(n, p)| (n, p.as_incoming().unwrap()))
                    .collect()],
                vec![(inp, first_cx_edge)],
                &func,
            ),
            Err(InvalidSubgraph::InvalidBoundary(
                InvalidSubgraphBoundary::DisconnectedBoundaryPort(_, _)
            ))
        );
    }

    #[test]
    fn non_convex_subgraph() {
        let (hugr, func_root) = build_3not_hugr().unwrap();
        let func: SiblingGraph<'_> = SiblingGraph::try_new(&hugr, func_root).unwrap();
        let [inp, _out] = hugr.get_io(func_root).unwrap();
        let not1 = hugr.output_neighbours(inp).exactly_one().unwrap();
        let not2 = hugr.output_neighbours(not1).exactly_one().unwrap();
        let not3 = hugr.output_neighbours(not2).exactly_one().unwrap();
        let not1_inp = hugr.node_inputs(not1).next().unwrap();
        let not1_out = hugr.node_outputs(not1).next().unwrap();
        let not3_inp = hugr.node_inputs(not3).next().unwrap();
        let not3_out = hugr.node_outputs(not3).next().unwrap();
        assert_matches!(
            SiblingSubgraph::try_new(
                vec![vec![(not1, not1_inp)], vec![(not3, not3_inp)]],
                vec![(not1, not1_out), (not3, not3_out)],
                &func
            ),
            Err(InvalidSubgraph::NotConvex)
        );
    }

    #[test]
    fn invalid_boundary() {
        let (hugr, func_root) = build_hugr().unwrap();
        let func: SiblingGraph<'_> = SiblingGraph::try_new(&hugr, func_root).unwrap();
        let [inp, out] = hugr.get_io(func_root).unwrap();
        let cx_edges_in = hugr.node_outputs(inp);
        let cx_edges_out = hugr.node_inputs(out);
        // All graph but the CX
        assert_matches!(
            SiblingSubgraph::try_new(
                cx_edges_out.map(|p| vec![(out, p)]).collect(),
                cx_edges_in.map(|p| (inp, p)).collect(),
                &func,
            ),
            Err(InvalidSubgraph::InvalidBoundary(
                InvalidSubgraphBoundary::DisconnectedBoundaryPort(_, _)
            ))
        );
    }

    #[test]
    fn preserve_signature() {
        let (hugr, func_root) = build_hugr_classical().unwrap();
        let func_graph: SiblingGraph<'_, FuncID<true>> =
            SiblingGraph::try_new(&hugr, func_root).unwrap();
        let func = SiblingSubgraph::try_new_dataflow_subgraph(&func_graph).unwrap();
<<<<<<< HEAD
        let OpType::FuncDefn(func_defn) = hugr.get_optype(func_root) else {
            panic!()
        };
        assert_eq!(func_defn.signature, func.signature(&func_graph).into())
=======
        let func_defn = hugr.get_optype(func_root).as_func_defn().unwrap();
        assert_eq!(func_defn.signature, func.signature(&func_graph))
>>>>>>> 41e15da4
    }

    #[test]
    fn extract_subgraph() -> Result<(), Box<dyn Error>> {
        let (hugr, func_root) = build_hugr().unwrap();
        let func_graph: SiblingGraph<'_, FuncID<true>> =
            SiblingGraph::try_new(&hugr, func_root).unwrap();
        let subgraph = SiblingSubgraph::try_new_dataflow_subgraph(&func_graph).unwrap();
        let extracted = subgraph.extract_subgraph(&hugr, "region")?;

        extracted.validate(&PRELUDE_REGISTRY).unwrap();

        Ok(())
    }

    #[test]
    fn edge_both_output_and_copy() {
        // https://github.com/CQCL-DEV/hugr/issues/518
        let one_bit = type_row![BOOL_T];
        let two_bit = type_row![BOOL_T, BOOL_T];

        let mut builder =
            DFGBuilder::new(FunctionType::new(one_bit.clone(), two_bit.clone())).unwrap();
        let inw = builder.input_wires().exactly_one().unwrap();
        let outw1 = builder
            .add_dataflow_op(not_op(), [inw])
            .unwrap()
            .out_wire(0);
        let outw2 = builder
            .add_dataflow_op(and_op(), [inw, outw1])
            .unwrap()
            .outputs();
        let outw = [outw1].into_iter().chain(outw2);
        let h = builder.finish_hugr_with_outputs(outw, &EMPTY_REG).unwrap();
        let view = SiblingGraph::<DfgID>::try_new(&h, h.root()).unwrap();
        let subg = SiblingSubgraph::try_new_dataflow_subgraph(&view).unwrap();
        assert_eq!(subg.nodes().len(), 2);
    }
}<|MERGE_RESOLUTION|>--- conflicted
+++ resolved
@@ -741,11 +741,7 @@
         let mut mod_builder = ModuleBuilder::new();
         let func = mod_builder.declare(
             "test",
-<<<<<<< HEAD
-            FunctionType::new_linear(type_row![QB_T, QB_T, QB_T]).into(),
-=======
-            FunctionType::new_endo(type_row![QB_T, QB_T, QB_T]).pure(),
->>>>>>> 41e15da4
+            FunctionType::new_endo(type_row![QB_T, QB_T, QB_T]).into(),
         )?;
         let func_id = {
             let mut dfg = mod_builder.define_declaration(&func)?;
@@ -761,12 +757,7 @@
 
     fn build_3not_hugr() -> Result<(Hugr, Node), BuildError> {
         let mut mod_builder = ModuleBuilder::new();
-<<<<<<< HEAD
-        let func =
-            mod_builder.declare("test", FunctionType::new_linear(type_row![BOOL_T]).into())?;
-=======
-        let func = mod_builder.declare("test", FunctionType::new_endo(type_row![BOOL_T]).pure())?;
->>>>>>> 41e15da4
+        let func = mod_builder.declare("test", FunctionType::new_endo(type_row![BOOL_T]).into())?;
         let func_id = {
             let mut dfg = mod_builder.define_declaration(&func)?;
             let outs1 = dfg.add_dataflow_op(not_op(), dfg.input_wires())?;
@@ -977,15 +968,8 @@
         let func_graph: SiblingGraph<'_, FuncID<true>> =
             SiblingGraph::try_new(&hugr, func_root).unwrap();
         let func = SiblingSubgraph::try_new_dataflow_subgraph(&func_graph).unwrap();
-<<<<<<< HEAD
-        let OpType::FuncDefn(func_defn) = hugr.get_optype(func_root) else {
-            panic!()
-        };
-        assert_eq!(func_defn.signature, func.signature(&func_graph).into())
-=======
         let func_defn = hugr.get_optype(func_root).as_func_defn().unwrap();
-        assert_eq!(func_defn.signature, func.signature(&func_graph))
->>>>>>> 41e15da4
+        assert_eq!(func_defn.signature, func.signature(&func_graph).into());
     }
 
     #[test]
