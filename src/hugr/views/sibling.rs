--- conflicted
+++ resolved
@@ -131,17 +131,10 @@
         self.graph.all_port_offsets(node.pg_index()).map_into()
     }
 
-<<<<<<< HEAD
     fn linked_ports(&self, node: Node, port: impl Into<Port>) -> Self::PortLinks<'_> {
         let port = self
             .graph
-            .port_index(node.index, port.into().offset)
-=======
-    fn linked_ports(&self, node: Node, port: Port) -> Self::PortLinks<'_> {
-        let port = self
-            .graph
-            .port_index(node.pg_index(), port.pg_offset())
->>>>>>> 0beb1650
+            .port_index(node.pg_index(), port.into().pg_offset())
             .unwrap();
         self.graph
             .port_links(port)
