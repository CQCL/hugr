#![allow(missing_docs)]
//! This is an experiment, it is probably already outdated.

use std::ops::{Add, Div, Mul, Neg, Sub};

use cgmath::num_traits::ToPrimitive;
use num_rational::Rational64;
use smol_str::SmolStr;
use std::collections::HashMap;

#[cfg(feature = "pyo3")]
use pyo3::prelude::*;

use crate::ops::constant::CustomConst;
use crate::resource::{OpDef, ResourceSet, TypeDef};
use crate::types::type_param::TypeArg;
use crate::types::{ClassicType, CustomType, SimpleType, TypeRow};
use crate::Resource;

pub const fn resource_id() -> SmolStr {
    SmolStr::new_inline("rotations")
}

/// The resource with all the operations and types defined in this extension.
pub fn resource() -> Resource {
    let mut resource = Resource::new(resource_id());

    resource.add_type(Type::Angle.type_def());
    resource.add_type(Type::Quaternion.type_def());

    let op = OpDef::new_with_custom_sig(
        "AngleAdd".into(),
        "".into(),
        vec![],
        HashMap::default(),
        |_arg_values: &[TypeArg]| {
            let t: TypeRow = vec![SimpleType::Classic(Type::Angle.custom_type().into())].into();
            Ok((t.clone(), t, ResourceSet::default()))
        },
    );

    resource.add_op(op).unwrap();
    resource
}

/// Custom types defined by this extension.
#[derive(Clone, Debug, PartialEq, serde::Serialize, serde::Deserialize)]
pub enum Type {
    Angle,
    Quaternion,
}

impl Type {
    pub const fn name(&self) -> SmolStr {
        match self {
            Type::Angle => SmolStr::new_inline("angle"),
            Type::Quaternion => SmolStr::new_inline("quat"),
        }
    }

    pub fn custom_type(self) -> CustomType {
        CustomType::new(self.name(), [])
    }

    pub fn type_def(self) -> TypeDef {
        TypeDef {
            name: self.name(),
            args: vec![],
        }
    }
}

impl From<Type> for CustomType {
    fn from(ty: Type) -> Self {
        ty.custom_type()
    }
}

/// Constant values for [`Type`].
#[derive(Clone, Debug, PartialEq, serde::Serialize, serde::Deserialize)]
pub enum Constant {
    Angle(AngleValue),
    Quaternion(cgmath::Quaternion<f64>),
}

#[typetag::serde]
impl CustomConst for Constant {
    fn name(&self) -> SmolStr {
        match self {
            Constant::Angle(val) => format!("AngleConstant({})", val.radians()),
            Constant::Quaternion(val) => format!("QuatConstant({:?})", val),
        }
        .into()
    }

    fn const_type(&self) -> ClassicType {
        let t: Type = match self {
            Constant::Angle(_) => Type::Angle,
            Constant::Quaternion(_) => Type::Quaternion,
        };
        t.custom_type().into()
    }
}

<<<<<<< HEAD
#[derive(Clone, Debug, PartialEq, Eq, serde::Serialize, serde::Deserialize)]
pub struct AngleAdd;

/// When we have a YAML type-scheme interpreter, we'll be able to use that;
/// there is no need for a binary compute_signature for a case this simple.
impl CustomSignatureFunc for AngleAdd {
    fn compute_signature(
        &self,
        _name: &SmolStr,
        _arg_values: &[TypeArg],
        _misc: &HashMap<String, serde_yaml::Value>,
    ) -> Result<(TypeRow<SimpleType>, TypeRow<SimpleType>, ResourceSet), SignatureError> {
        let t: TypeRow<SimpleType> = vec![SimpleType::Classic(
            Into::<CustomType>::into(Type::Angle).into(),
        )]
        .into();
        Ok((t.clone(), t, ResourceSet::default()))
    }
}

=======
>>>>>>> e852511b
//
// TODO:
//
// operations:
//
//     AngleAdd,
//     AngleMul,
//     AngleNeg,
//     QuatMul,
//     RxF64,
//     RzF64,
//     TK1,
//     Rotation,
//     ToRotation,
//
//
//
// signatures:
//
//             LeafOp::AngleAdd | LeafOp::AngleMul => Signature::new_linear([Type::Angle]),
//             LeafOp::QuatMul => Signature::new_linear([Type::Quat64]),
//             LeafOp::AngleNeg => Signature::new_linear([Type::Angle]),
//             LeafOp::RxF64 | LeafOp::RzF64 => {
//                 Signature::new_df([Type::Qubit], [Type::Angle])
//             }
//             LeafOp::TK1 => Signature::new_df(vec![Type::Qubit], vec![Type::Angle; 3]),
//             LeafOp::Rotation => Signature::new_df([Type::Qubit], [Type::Quat64]),
//             LeafOp::ToRotation => Signature::new_df(
//                 [
//                     Type::Angle,
//                     Type::F64,
//                     Type::F64,
//                     Type::F64,
//                 ],
//                 [Type::Quat64],
//             ),

#[derive(Clone, Copy, PartialEq, Eq, Debug, serde::Serialize, serde::Deserialize)]
#[cfg_attr(feature = "pyo3", pyclass(name = "Rational"))]
pub struct Rational(pub Rational64);

impl From<Rational64> for Rational {
    fn from(r: Rational64) -> Self {
        Self(r)
    }
}

// angle is contained value * pi in radians
#[derive(Clone, PartialEq, Debug, Copy, serde::Serialize, serde::Deserialize)]
#[cfg_attr(feature = "pyo3", derive(FromPyObject))]
pub enum AngleValue {
    F64(f64),
    Rational(Rational),
}

impl AngleValue {
    fn binary_op<F: FnOnce(f64, f64) -> f64, G: FnOnce(Rational64, Rational64) -> Rational64>(
        self,
        rhs: Self,
        opf: F,
        opr: G,
    ) -> Self {
        match (self, rhs) {
            (AngleValue::F64(x), AngleValue::F64(y)) => AngleValue::F64(opf(x, y)),
            (AngleValue::F64(x), AngleValue::Rational(y))
            | (AngleValue::Rational(y), AngleValue::F64(x)) => {
                AngleValue::F64(opf(x, y.0.to_f64().unwrap()))
            }
            (AngleValue::Rational(x), AngleValue::Rational(y)) => {
                AngleValue::Rational(Rational(opr(x.0, y.0)))
            }
        }
    }

    fn unary_op<F: FnOnce(f64) -> f64, G: FnOnce(Rational64) -> Rational64>(
        self,
        opf: F,
        opr: G,
    ) -> Self {
        match self {
            AngleValue::F64(x) => AngleValue::F64(opf(x)),
            AngleValue::Rational(x) => AngleValue::Rational(Rational(opr(x.0))),
        }
    }

    pub fn to_f64(&self) -> f64 {
        match self {
            AngleValue::F64(x) => *x,
            AngleValue::Rational(x) => x.0.to_f64().expect("Floating point conversion error."),
        }
    }

    pub fn radians(&self) -> f64 {
        self.to_f64() * std::f64::consts::PI
    }
}

impl Add for AngleValue {
    type Output = AngleValue;

    fn add(self, rhs: Self) -> Self::Output {
        self.binary_op(rhs, |x, y| x + y, |x, y| x + y)
    }
}

impl Sub for AngleValue {
    type Output = AngleValue;

    fn sub(self, rhs: Self) -> Self::Output {
        self.binary_op(rhs, |x, y| x - y, |x, y| x - y)
    }
}

impl Mul for AngleValue {
    type Output = AngleValue;

    fn mul(self, rhs: Self) -> Self::Output {
        self.binary_op(rhs, |x, y| x * y, |x, y| x * y)
    }
}

impl Div for AngleValue {
    type Output = AngleValue;

    fn div(self, rhs: Self) -> Self::Output {
        self.binary_op(rhs, |x, y| x / y, |x, y| x / y)
    }
}

impl Neg for AngleValue {
    type Output = AngleValue;

    fn neg(self) -> Self::Output {
        self.unary_op(|x| -x, |x| -x)
    }
}

impl Add for &AngleValue {
    type Output = AngleValue;

    fn add(self, rhs: Self) -> Self::Output {
        self.binary_op(*rhs, |x, y| x + y, |x, y| x + y)
    }
}

impl Sub for &AngleValue {
    type Output = AngleValue;

    fn sub(self, rhs: Self) -> Self::Output {
        self.binary_op(*rhs, |x, y| x - y, |x, y| x - y)
    }
}

impl Mul for &AngleValue {
    type Output = AngleValue;

    fn mul(self, rhs: Self) -> Self::Output {
        self.binary_op(*rhs, |x, y| x * y, |x, y| x * y)
    }
}

impl Div for &AngleValue {
    type Output = AngleValue;

    fn div(self, rhs: Self) -> Self::Output {
        self.binary_op(*rhs, |x, y| x / y, |x, y| x / y)
    }
}

impl Neg for &AngleValue {
    type Output = AngleValue;

    fn neg(self) -> Self::Output {
        self.unary_op(|x| -x, |x| -x)
    }
}<|MERGE_RESOLUTION|>--- conflicted
+++ resolved
@@ -34,7 +34,8 @@
         vec![],
         HashMap::default(),
         |_arg_values: &[TypeArg]| {
-            let t: TypeRow = vec![SimpleType::Classic(Type::Angle.custom_type().into())].into();
+            let t: TypeRow<SimpleType> =
+                vec![SimpleType::Classic(Type::Angle.custom_type().into())].into();
             Ok((t.clone(), t, ResourceSet::default()))
         },
     );
@@ -102,29 +103,6 @@
     }
 }
 
-<<<<<<< HEAD
-#[derive(Clone, Debug, PartialEq, Eq, serde::Serialize, serde::Deserialize)]
-pub struct AngleAdd;
-
-/// When we have a YAML type-scheme interpreter, we'll be able to use that;
-/// there is no need for a binary compute_signature for a case this simple.
-impl CustomSignatureFunc for AngleAdd {
-    fn compute_signature(
-        &self,
-        _name: &SmolStr,
-        _arg_values: &[TypeArg],
-        _misc: &HashMap<String, serde_yaml::Value>,
-    ) -> Result<(TypeRow<SimpleType>, TypeRow<SimpleType>, ResourceSet), SignatureError> {
-        let t: TypeRow<SimpleType> = vec![SimpleType::Classic(
-            Into::<CustomType>::into(Type::Angle).into(),
-        )]
-        .into();
-        Ok((t.clone(), t, ResourceSet::default()))
-    }
-}
-
-=======
->>>>>>> e852511b
 //
 // TODO:
 //
