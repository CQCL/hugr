--- conflicted
+++ resolved
@@ -8,11 +8,7 @@
 
 use super::{
     type_param::{TypeArg, TypeParam},
-<<<<<<< HEAD
-    Substitution, TypeBound,
-=======
     TypeBound, TypeTransformer,
->>>>>>> 4ae07e6e
 };
 
 /// An opaque type element. Contains the unique identifier of its definition.
@@ -92,19 +88,6 @@
             })
     }
 
-<<<<<<< HEAD
-    pub(super) fn substitute(&self, sub: &Substitution) -> Self {
-        let args = self
-            .args
-            .iter()
-            .map(|arg| arg.substitute(sub))
-            .collect::<Vec<_>>();
-        let bound = self
-            .get_type_def(sub.extension_registry())
-            .expect("validate should rule this out")
-            .bound(&args);
-        assert!(self.bound.contains(bound));
-=======
     pub(super) fn transform(&self, tr: &impl TypeTransformer) -> Self {
         let args = self
             .args
@@ -115,7 +98,6 @@
             .get_type_def(tr.extension_registry())
             .expect("Call validate first?");
         let bound = def.bound(&args);
->>>>>>> 4ae07e6e
         Self {
             args,
             bound,
