//! Dataflow types

use std::fmt::{self, Display, Formatter, Write};

use super::type_row::{TypeRow, TypeRowElem};
use super::{custom::CustomType, AbstractSignature};
use crate::{classic_row, ops::constant::HugrIntWidthStore};
use itertools::Itertools;
use serde_repr::{Deserialize_repr, Serialize_repr};
use smol_str::SmolStr;

/// A type that represents concrete data. Can include both linear and classical parts.
///
// TODO: Derive pyclass
//
// TODO: Compare performance vs flattening this into a single enum
#[derive(Clone, Debug, PartialEq, Eq, serde::Serialize, serde::Deserialize)]
#[serde(from = "serialize::SerSimpleType", into = "serialize::SerSimpleType")]
#[non_exhaustive]
pub enum SimpleType {
    /// A type containing only classical data. Elements of this type can be copied.
    Classic(ClassicType),
    /// A qubit.
    Qubit,
    /// A nested definition containing other linear types (possibly as well as classical ones)
    Qontainer(Container<SimpleType>),
}

mod serialize;

impl Display for SimpleType {
    fn fmt(&self, f: &mut fmt::Formatter) -> fmt::Result {
        match self {
            SimpleType::Classic(ty) => ty.fmt(f),
            SimpleType::Qubit => f.write_str("Qubit"),
            SimpleType::Qontainer(c) => c.fmt(f),
        }
    }
}

/// Categorizes types into three classes according to basic operations supported.
#[derive(
    Copy, Clone, PartialEq, Eq, Hash, Debug, derive_more::Display, Serialize_repr, Deserialize_repr,
)]
#[repr(u8)]
pub enum TypeTag {
    /// Any [SimpleType], including linear and quantum types;
    /// cannot necessarily be copied or discarded.
    Simple = 0,
    /// Subset of [TypeTag::Simple]; types that can be copied and discarded. See [ClassicType]
    Classic = 1,
    /// Subset of [TypeTag::Classic]: types that can also be hashed and support
    /// a strong notion of equality. See [HashableType]
    Hashable = 2,
}

impl TypeTag {
    /// Returns the smallest TypeTag containing both the receiver and argument.
    /// (This will be one of the receiver or the argument.)
    pub fn union(self, other: Self) -> Self {
        if self.contains(other) {
            self
        } else {
            debug_assert!(other.contains(self));
            other
        }
    }

    /// Do types in this tag contain only classic data
    /// (which can be copied and discarded, i.e. [ClassicType]s)
    pub fn is_classical(self) -> bool {
        self != Self::Simple
    }

    /// Do types in this tag contain only hashable classic data
    /// (with a strong notion of equality, i.e. [HashableType]s)
    pub fn is_hashable(self) -> bool {
        self == Self::Hashable
    }

    /// Report if this tag contains another.
    pub fn contains(&self, other: TypeTag) -> bool {
        use TypeTag::*;
        matches!(
            (self, other),
            (Simple, _) | (_, Hashable) | (Classic, Classic)
        )
    }
}

/// Trait of primitive types, i.e. that are uniquely identified by a [TypeTag]
pub trait PrimType: TypeRowElem + std::fmt::Debug + sealed::Sealed {
    // may be updated with functions in future for necessary shared functionality
    // across ClassicType, SimpleType and HashableType.
    // Currently used to constrain Container<T>
    /// Tells us the [TypeTag] of the type represented by the receiver.
    fn tag(&self) -> TypeTag;
}

// sealed trait pattern to prevent users extending PrimType
mod sealed {
    use super::{ClassicType, HashableType, SimpleType};
    pub trait Sealed {}
    impl Sealed for SimpleType {}
    impl Sealed for ClassicType {}
    impl Sealed for HashableType {}
}
/// A type that represents a container of other types.
///
/// For algebraic types Sum, Tuple if one element of type row is linear, the
/// overall type is too.
#[derive(Clone, Debug, PartialEq, Eq)]
pub enum Container<T: TypeRowElem> {
    /// Product type, known-size tuple over elements of type row.
    Tuple(Box<TypeRow<T>>),
    /// Product type, variants are tagged by their position in the type row.
    Sum(Box<TypeRow<T>>),
    /// Known size array of T.
    Array(Box<T>, usize),
    /// Alias defined in AliasDefn or AliasDecl nodes.
    Alias(SmolStr),
    /// An opaque type that can be downcasted by the extensions that define it.
    /// This will always have a [`TypeTag`] contained within that of the Container
    Opaque(CustomType),
}

impl<T: Display + PrimType> Display for Container<T> {
    fn fmt(&self, f: &mut Formatter) -> fmt::Result {
        match self {
            Container::Tuple(row) => write!(f, "Tuple({})", row.as_ref()),
            Container::Sum(row) => write!(f, "Sum({})", row.as_ref()),
            Container::Array(t, size) => write!(f, "Array({}, {})", t, size),
            Container::Alias(str) => f.write_str(str),
            Container::Opaque(c) => write!(f, "Opaque({})", c),
        }
    }
}

impl From<Container<HashableType>> for ClassicType {
    fn from(value: Container<HashableType>) -> Self {
        ClassicType::Hashable(HashableType::Container(value))
    }
}

impl From<Container<HashableType>> for SimpleType {
    fn from(value: Container<HashableType>) -> Self {
        let ty: ClassicType = value.into();
        ty.into()
    }
}

impl From<Container<ClassicType>> for SimpleType {
    #[inline]
    fn from(value: Container<ClassicType>) -> Self {
        Self::Classic(ClassicType::Container(value))
    }
}

impl From<Container<SimpleType>> for SimpleType {
    #[inline]
    fn from(value: Container<SimpleType>) -> Self {
        Self::Qontainer(value)
    }
}

/// A type that represents concrete classical data.
///
/// Uses `Box`es on most variants to reduce the memory footprint.
///
/// TODO: Derive pyclass.
#[derive(Clone, Debug, PartialEq, Eq, serde::Serialize, serde::Deserialize)]
#[serde(try_from = "SimpleType", into = "SimpleType")]
#[non_exhaustive]
pub enum ClassicType {
    /// A graph encoded as a value. It contains a concrete signature and a set of required resources.
    /// TODO this can be moved out into an extension/resource
    Graph(Box<AbstractSignature>),
    /// A nested definition containing other classic types.
    Container(Container<ClassicType>),
    /// A type which can be hashed
    Hashable(HashableType),
}

/// A type that represents concrete classical data that supports hashing
/// and a strong notion of equality. (So, e.g., no floating-point.)
#[derive(Clone, Debug, PartialEq, Eq, serde::Serialize, serde::Deserialize)]
#[serde(try_from = "ClassicType", into = "ClassicType")]
#[non_exhaustive]
pub enum HashableType {
    /// A type variable identified by a name.
    /// TODO of course this is not necessarily hashable, or even classic,
    /// depending on how it is instantiated...
    Variable(SmolStr),
    /// An arbitrary size integer.
    Int(HugrIntWidthStore),
    /// An arbitrary length string.
    String,
    /// A container (all of whose elements can be hashed)
    Container(Container<HashableType>),
}

/// An error from an operation.
pub const ERROR_TYPE: SimpleType = SimpleType::Classic(ClassicType::Hashable(HashableType::String));

impl ClassicType {
    /// Returns whether the type contains only hashable data.
    pub fn is_hashable(&self) -> bool {
        matches!(self, Self::Hashable(_))
    }

    /// Create a graph type with the given signature, using default resources.
    #[inline]
    pub fn graph_from_sig(signature: AbstractSignature) -> Self {
        ClassicType::Graph(Box::new(signature))
    }

    /// Returns a new integer type with the given number of bits.
    #[inline]
    pub const fn int<const N: HugrIntWidthStore>() -> Self {
        Self::Hashable(HashableType::Int(N))
    }

    /// Returns a new 64-bit integer type.
    #[inline]
    pub const fn i64() -> Self {
        Self::int::<64>()
    }

    /// Returns a new 1-bit integer type.
    #[inline]
    pub const fn bit() -> Self {
        Self::int::<1>()
    }

    /// New unit type, defined as an empty Tuple.
    pub fn new_unit() -> Self {
        Self::Container(Container::Tuple(Box::new(classic_row![])))
    }

    /// New Tuple type, elements defined by TypeRow
    pub fn new_tuple(row: impl Into<TypeRow<ClassicType>>) -> Self {
        let row = row.into();
        if row.purely_hashable() {
            // This should succeed given purely_hashable returned True
            let row = row.try_convert_elems().unwrap();
            Container::<HashableType>::Tuple(Box::new(row)).into()
        } else {
            ClassicType::Container(Container::Tuple(Box::new(row)))
        }
    }

    /// New Sum type, variants defined by TypeRow
    pub fn new_sum(row: impl Into<TypeRow<ClassicType>>) -> Self {
        let row = row.into();
        if row.purely_hashable() {
            // This should succeed given purely_hashable returned True
            let row = row.try_convert_elems().unwrap();
            Container::<HashableType>::Sum(Box::new(row)).into()
        } else {
            ClassicType::Container(Container::Sum(Box::new(row)))
        }
    }

    /// New Sum of Tuple types, used as predicates in branching.
    /// Tuple rows are defined in order by input rows.
    pub fn new_predicate(variant_rows: impl IntoIterator<Item = ClassicRow>) -> Self {
        Self::new_sum(TypeRow::predicate_variants_row(variant_rows))
    }

    /// New simple predicate with empty Tuple variants
    pub fn new_simple_predicate(size: usize) -> Self {
        Self::new_predicate(std::iter::repeat(classic_row![]).take(size))
    }
}

impl Display for ClassicType {
    fn fmt(&self, f: &mut Formatter) -> fmt::Result {
        match self {
            ClassicType::Graph(data) => {
                let sig = data.as_ref();
                write!(f, "[{:?}]", sig.resource_reqs)?;
                sig.fmt(f)
            }
            ClassicType::Container(c) => c.fmt(f),
            ClassicType::Hashable(h) => h.fmt(f),
        }
    }
}

impl Display for HashableType {
    fn fmt(&self, f: &mut Formatter<'_>) -> fmt::Result {
        match self {
            HashableType::Variable(x) => f.write_str(x),
            HashableType::Int(i) => {
                f.write_char('I')?;
                f.write_str(&i.to_string())
            }
            HashableType::String => f.write_str("String"),
            HashableType::Container(c) => c.fmt(f),
        }
    }
}

impl PrimType for ClassicType {
    fn tag(&self) -> TypeTag {
        if self.is_hashable() {
            TypeTag::Hashable
        } else {
            TypeTag::Classic
        }
    }
}

impl PrimType for SimpleType {
    fn tag(&self) -> TypeTag {
        match self {
            Self::Classic(c) => c.tag(),
            _ => TypeTag::Simple,
        }
    }
}

impl PrimType for HashableType {
    fn tag(&self) -> TypeTag {
        TypeTag::Hashable
    }
}

impl SimpleType {
    /// New Sum type, variants defined by TypeRow.
    pub fn new_sum(row: impl Into<TypeRow<SimpleType>>) -> Self {
        let row = row.into();
        if row.purely_classical() {
            // This should succeed given purely_classical has returned True
            let row: TypeRow<ClassicType> = row.try_convert_elems().unwrap();
            ClassicType::new_sum(row).into()
        } else {
            Container::<SimpleType>::Sum(Box::new(row)).into()
        }
    }

    /// New Tuple type, elements defined by TypeRow.
    pub fn new_tuple(row: impl Into<TypeRow<SimpleType>>) -> Self {
        let row = row.into();
        if row.purely_classical() {
            // This should succeed given purely_classical has returned True
            let row: TypeRow<ClassicType> = row.try_convert_elems().unwrap();
            ClassicType::new_tuple(row).into()
        } else {
            Container::<SimpleType>::Tuple(Box::new(row)).into()
        }
    }

    /// New Sum of Tuple types, used as predicates in branching.
    /// Tuple rows are defined in order by input rows.
    pub fn new_predicate(variant_rows: impl IntoIterator<Item = ClassicRow>) -> Self {
        Self::Classic(ClassicType::new_predicate(variant_rows))
    }

    /// New simple predicate with empty Tuple variants
    pub fn new_simple_predicate(size: usize) -> Self {
        Self::Classic(ClassicType::new_simple_predicate(size))
    }
}

impl From<ClassicType> for SimpleType {
    fn from(typ: ClassicType) -> Self {
        SimpleType::Classic(typ)
    }
}

impl From<HashableType> for ClassicType {
    fn from(typ: HashableType) -> Self {
        ClassicType::Hashable(typ)
    }
}

impl From<HashableType> for SimpleType {
    fn from(value: HashableType) -> Self {
        let c: ClassicType = value.into();
        c.into()
    }
}

impl TryFrom<SimpleType> for ClassicType {
    type Error = String;

    fn try_from(op: SimpleType) -> Result<Self, Self::Error> {
        match op {
            SimpleType::Classic(typ) => Ok(typ),
            _ => Err(format!("Invalid type conversion, {:?} is not classic", op)),
        }
    }
}

impl TryFrom<ClassicType> for HashableType {
    type Error = String;

    fn try_from(value: ClassicType) -> Result<Self, Self::Error> {
        match value {
            ClassicType::Hashable(typ) => Ok(typ),
            _ => Err(format!(
                "Invalid type conversion, {:?} is not hashable",
                value
            )),
        }
    }
}

impl TryFrom<SimpleType> for HashableType {
    type Error = String;

    fn try_from(op: SimpleType) -> Result<Self, Self::Error> {
        let typ: ClassicType = op.try_into()?;
        typ.try_into()
    }
}

impl<'a> TryFrom<&'a SimpleType> for &'a ClassicType {
    type Error = &'static str;

    fn try_from(op: &'a SimpleType) -> Result<Self, Self::Error> {
        match op {
            SimpleType::Classic(typ) => Ok(typ),
            _ => Err("Invalid type conversion"),
        }
    }
}

/// A row of [SimpleType]s
pub type SimpleRow = TypeRow<SimpleType>;

/// A row of [ClassicType]s
pub type ClassicRow = TypeRow<ClassicType>;

impl TypeRow<SimpleType> {
    /// Returns whether the row contains only classic data.
    /// (Note: this is defined only on [`TypeRow<SimpleType>`] because
    /// it is guaranteed true for any other TypeRow)
    #[inline]
    pub fn purely_classical(&self) -> bool {
        self.iter().map(PrimType::tag).all(TypeTag::is_classical)
    }
}

impl TypeRow<ClassicType> {
    /// Return the type row of variants required to define a Sum of Tuples type
    /// given the rows of each tuple
    pub fn predicate_variants_row(variant_rows: impl IntoIterator<Item = ClassicRow>) -> Self {
        variant_rows
            .into_iter()
            .map(ClassicType::new_tuple)
            .collect_vec()
            .into()
    }
}

impl<T: PrimType> TypeRow<T> {
    /// Returns whether the row contains only hashable classic data.
    #[inline(always)]
    pub fn purely_hashable(&self) -> bool {
        self.iter().map(PrimType::tag).all(TypeTag::is_hashable)
    }

    /// Returns the smallest [TypeTag] that contains all elements of the row
    pub fn containing_tag(&self) -> TypeTag {
        self.iter()
            .map(PrimType::tag)
            .fold(TypeTag::Hashable, TypeTag::union)
    }
}

#[cfg(test)]
mod test {

    use super::*;
    use cool_asserts::assert_matches;

    /// Alternatively we could use [CLASSIC_T]
    ///
    /// [CLASSIC_T]: crate::types::custom::test::CLASSIC_T
    fn graph_type() -> ClassicType {
        ClassicType::Graph(Box::new(AbstractSignature::new(
            vec![HashableType::Int(64).into()],
            vec![HashableType::Int(64).into()],
            vec![],
        )))
    }

    #[test]
    fn new_tuple() {
        let simp = vec![SimpleType::Qubit, SimpleType::Classic(graph_type())];
        let ty = SimpleType::new_tuple(simp);
        assert_matches!(ty, SimpleType::Qontainer(Container::Tuple(_)));

        let clas: ClassicRow = vec![
<<<<<<< HEAD
            graph_type(),
            ClassicType::Container(Container::List(Box::new(graph_type()))),
=======
            ClassicType::F64,
            ClassicType::Container(Container::Array(Box::new(ClassicType::F64), 2)),
>>>>>>> ce785493
        ]
        .into();
        let ty = SimpleType::new_tuple(clas.map_into());
        assert_matches!(
            ty,
            SimpleType::Classic(ClassicType::Container(Container::Tuple(_)))
        );

        let hash = vec![
            SimpleType::Classic(ClassicType::Hashable(HashableType::Int(8))),
            SimpleType::Classic(ClassicType::Hashable(HashableType::String)),
        ];
        let ty = SimpleType::new_tuple(hash);
        assert_matches!(
            ty,
            SimpleType::Classic(ClassicType::Hashable(HashableType::Container(
                Container::Tuple(_)
            )))
        );
    }

    #[test]
    fn new_sum() {
        let clas = vec![
<<<<<<< HEAD
            SimpleType::Classic(graph_type()),
            Container::<ClassicType>::List(Box::new(graph_type())).into(),
=======
            SimpleType::Classic(ClassicType::F64),
            SimpleType::Classic(ClassicType::Container(Container::Array(
                Box::new(ClassicType::F64),
                2,
            ))),
>>>>>>> ce785493
        ];
        let ty = SimpleType::new_sum(clas);
        assert_matches!(
            ty,
            SimpleType::Classic(ClassicType::Container(Container::Sum(_)))
        );

        let hash: TypeRow<HashableType> = vec![HashableType::Int(4), HashableType::String].into();
        let ty = SimpleType::new_sum(hash.map_into());
        assert_matches!(
            ty,
            SimpleType::Classic(ClassicType::Hashable(HashableType::Container(
                Container::Sum(_)
            )))
        );
    }
}<|MERGE_RESOLUTION|>--- conflicted
+++ resolved
@@ -494,13 +494,8 @@
         assert_matches!(ty, SimpleType::Qontainer(Container::Tuple(_)));
 
         let clas: ClassicRow = vec![
-<<<<<<< HEAD
             graph_type(),
-            ClassicType::Container(Container::List(Box::new(graph_type()))),
-=======
-            ClassicType::F64,
-            ClassicType::Container(Container::Array(Box::new(ClassicType::F64), 2)),
->>>>>>> ce785493
+            ClassicType::Container(Container::Array(Box::new(graph_type()), 2)),
         ]
         .into();
         let ty = SimpleType::new_tuple(clas.map_into());
@@ -525,16 +520,8 @@
     #[test]
     fn new_sum() {
         let clas = vec![
-<<<<<<< HEAD
             SimpleType::Classic(graph_type()),
-            Container::<ClassicType>::List(Box::new(graph_type())).into(),
-=======
-            SimpleType::Classic(ClassicType::F64),
-            SimpleType::Classic(ClassicType::Container(Container::Array(
-                Box::new(ClassicType::F64),
-                2,
-            ))),
->>>>>>> ce785493
+            Container::<ClassicType>::Array(Box::new(graph_type()), 2).into(),
         ];
         let ty = SimpleType::new_sum(clas);
         assert_matches!(
