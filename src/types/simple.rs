//! Dataflow types

use std::{
    borrow::Cow,
    fmt::{self, Display, Formatter, Write},
    ops::{Deref, DerefMut},
};

use itertools::Itertools;
#[cfg(feature = "pyo3")]
use pyo3::prelude::*;
use smol_str::SmolStr;

use super::{custom::CustomType, Signature};
use crate::{ops::constant::HugrIntWidthStore, utils::display_list};
use crate::{resource::ResourceSet, type_row};

/// A type that represents concrete data. Can include both linear and classical parts.
///
// TODO: Derive pyclass
//
// TODO: Compare performance vs flattening this into a single enum
#[derive(Clone, Debug, PartialEq, Eq, serde::Serialize, serde::Deserialize)]
#[serde(from = "serialize::SerSimpleType", into = "serialize::SerSimpleType")]
#[non_exhaustive]
pub enum SimpleType {
    /// A type containing only classical data. Elements of this type can be copied.
    Classic(ClassicType),
    /// A qubit.
    Qubit,
    /// A linear opaque type that can be downcasted by the extensions that define it.
    Qpaque(CustomType),
    /// A nested definition containing other linear types (possibly as well as classical ones)
    Qontainer(Container<SimpleType>),
}

mod serialize;

impl Display for SimpleType {
    fn fmt(&self, f: &mut fmt::Formatter) -> fmt::Result {
        match self {
            SimpleType::Classic(ty) => ty.fmt(f),
            SimpleType::Qubit => f.write_str("Qubit"),
            SimpleType::Qpaque(custom) => custom.fmt(f),
            SimpleType::Qontainer(c) => c.fmt(f),
        }
    }
}

/// Trait of primitive types (SimpleType or ClassicType).
pub trait PrimType: std::fmt::Debug + Clone + 'static {
    // may be updated with functions in future for necessary shared functionality
    // across ClassicType and SimpleType
    // currently used to constrain Container<T>

    /// Is this type classical? (I.e. can it be copied - not if it has *any* linear component)
    const CLASSIC: bool;
}

/// A type that represents a container of other types.
///
/// For algebraic types Sum, Tuple if one element of type row is linear, the
/// overall type is too.
#[derive(Clone, Debug, PartialEq, Eq)]
pub enum Container<T: PrimType> {
    /// Variable sized list of T.
    List(Box<T>),
    /// Hash map from hashable key type to value T.
    Map(Box<(ClassicType, T)>),
    /// Product type, known-size tuple over elements of type row.
    Tuple(Box<TypeRow<T>>),
    /// Product type, variants are tagged by their position in the type row.
    Sum(Box<TypeRow<T>>),
    /// Known size array of T.
    Array(Box<T>, usize),
    /// Alias defined in AliasDefn or AliasDecl nodes.
    Alias(SmolStr),
}

impl<T: Display + PrimType> Display for Container<T> {
    fn fmt(&self, f: &mut Formatter) -> fmt::Result {
        match self {
            Container::List(ty) => write!(f, "List({})", ty.as_ref()),
            Container::Map(tys) => write!(f, "Map({}, {})", tys.as_ref().0, tys.as_ref().1),
            Container::Tuple(row) => write!(f, "Tuple({})", row.as_ref()),
            Container::Sum(row) => write!(f, "Sum({})", row.as_ref()),
            Container::Array(t, size) => write!(f, "Array({}, {})", t, size),
            Container::Alias(str) => f.write_str(str),
        }
    }
}

impl From<Container<ClassicType>> for SimpleType {
    #[inline]
    fn from(value: Container<ClassicType>) -> Self {
        Self::Classic(ClassicType::Container(value))
    }
}

impl From<Container<SimpleType>> for SimpleType {
    #[inline]
    fn from(value: Container<SimpleType>) -> Self {
        Self::Qontainer(value)
    }
}

/// A type that represents concrete classical data.
///
/// Uses `Box`es on most variants to reduce the memory footprint.
///
/// TODO: Derive pyclass.
#[derive(Clone, Debug, PartialEq, Eq, serde::Serialize, serde::Deserialize)]
#[serde(try_from = "SimpleType", into = "SimpleType")]
#[non_exhaustive]
pub enum ClassicType {
    /// A type variable identified by a name.
    Variable(SmolStr),
    /// An arbitrary size integer.
    Int(HugrIntWidthStore),
    /// A 64-bit floating point number.
    F64,
    /// An arbitrary length string.
    String,
    /// A graph encoded as a value. It contains a concrete signature and a set of required resources.
    Graph(Box<(ResourceSet, Signature)>),
    /// A nested definition containing other classic types.
    Container(Container<ClassicType>),
    /// An opaque operation that can be downcasted by the extensions that define it.
    Opaque(CustomType),
}

impl ClassicType {
    /// Create a graph type with the given signature, using default resources.
    /// TODO in the future we'll probably need versions of this that take resources.
    #[inline]
    pub fn graph_from_sig(signature: Signature) -> Self {
        ClassicType::Graph(Box::new((Default::default(), signature)))
    }

    /// Returns a new integer type with the given number of bits.
    #[inline]
    pub const fn int<const N: HugrIntWidthStore>() -> Self {
        Self::Int(N)
    }

    /// Returns a new 64-bit integer type.
    #[inline]
    pub const fn i64() -> Self {
        Self::int::<64>()
    }

    /// Returns a new 1-bit integer type.
    #[inline]
    pub const fn bit() -> Self {
        Self::int::<1>()
    }

    /// New unit type, defined as an empty Tuple.
    pub fn new_unit() -> Self {
        Self::Container(Container::Tuple(Box::new(TypeRow::new())))
    }

    /// New Sum of Tuple types, used as predicates in branching.
    /// Tuple rows are defined in order by input rows.
    pub fn new_predicate(variant_rows: impl IntoIterator<Item = TypeRow<ClassicType>>) -> Self {
        Self::Container(Container::Sum(Box::new(TypeRow::predicate_variants_row(
            variant_rows,
        ))))
    }

    /// New simple predicate with empty Tuple variants
    pub fn new_simple_predicate(size: usize) -> Self {
        Self::new_predicate(std::iter::repeat(type_row![]).take(size))
    }
}

impl Default for ClassicType {
    fn default() -> Self {
        Self::int::<1>()
    }
}

impl Display for ClassicType {
    fn fmt(&self, f: &mut Formatter) -> fmt::Result {
        match self {
            ClassicType::Variable(x) => f.write_str(x),
            ClassicType::Int(i) => {
                f.write_char('I')?;
                f.write_str(&i.to_string())
            }
            ClassicType::F64 => f.write_str("F64"),
            ClassicType::String => f.write_str("String"),
            ClassicType::Graph(data) => {
                let (rs, sig) = data.as_ref();
                write!(f, "[{:?}]", rs)?;
                sig.fmt(f)
            }
            ClassicType::Container(c) => c.fmt(f),
            ClassicType::Opaque(custom) => custom.fmt(f),
        }
    }
}

impl PrimType for ClassicType {
    const CLASSIC: bool = true;
}

impl PrimType for SimpleType {
    const CLASSIC: bool = false;
}

impl SimpleType {
    /// Returns whether the type contains only classic data.
    pub fn is_classical(&self) -> bool {
        matches!(self, Self::Classic(_))
    }

    /// New Sum type, variants defined by TypeRow.
    pub fn new_sum(row: impl Into<TypeRow<SimpleType>>) -> Self {
        let row = row.into();
        if row.purely_classical() {
            let row: TypeRow<ClassicType> = row.try_convert_elems().unwrap();
            Container::<ClassicType>::Sum(Box::new(row)).into()
        } else {
            Container::<SimpleType>::Sum(Box::new(row)).into()
        }
    }

    /// New Tuple type, elements defined by TypeRow.
    pub fn new_tuple(row: impl Into<TypeRow<SimpleType>>) -> Self {
        let row = row.into();
        if row.purely_classical() {
            let row: TypeRow<ClassicType> = row.try_convert_elems().unwrap();
            Container::<ClassicType>::Tuple(Box::new(row)).into()
        } else {
            Container::<SimpleType>::Tuple(Box::new(row)).into()
        }
    }

    /// New Sum of Tuple types, used as predicates in branching.
    /// Tuple rows are defined in order by input rows.
    pub fn new_predicate(variant_rows: impl IntoIterator<Item = TypeRow<ClassicType>>) -> Self {
        Self::Classic(ClassicType::new_predicate(variant_rows))
    }

    /// New simple predicate with empty Tuple variants
    pub fn new_simple_predicate(size: usize) -> Self {
        Self::Classic(ClassicType::new_simple_predicate(size))
    }
}

impl From<ClassicType> for SimpleType {
    fn from(typ: ClassicType) -> Self {
        SimpleType::Classic(typ)
    }
}

impl TryFrom<SimpleType> for ClassicType {
    type Error = &'static str;

    fn try_from(op: SimpleType) -> Result<Self, Self::Error> {
        match op {
            SimpleType::Classic(typ) => Ok(typ),
            _ => Err("Invalid type conversion"),
        }
    }
}

impl<'a> TryFrom<&'a SimpleType> for &'a ClassicType {
    type Error = &'static str;

    fn try_from(op: &'a SimpleType) -> Result<Self, Self::Error> {
        match op {
            SimpleType::Classic(typ) => Ok(typ),
            _ => Err("Invalid type conversion"),
        }
    }
}

/// List of types, used for function signatures.
#[derive(Clone, PartialEq, Eq, Debug, serde::Serialize, serde::Deserialize)]
//#[cfg_attr(feature = "pyo3", pyclass)] // TODO: expose unparameterized versions
#[non_exhaustive]
#[serde(transparent)]
pub struct TypeRow<T: PrimType> {
    /// The datatypes in the row.
    types: Cow<'static, [T]>,
}

impl<T: Display + PrimType> Display for TypeRow<T> {
    fn fmt(&self, f: &mut fmt::Formatter) -> fmt::Result {
        f.write_char('[')?;
        display_list(self.types.as_ref(), f)?;
        f.write_char(']')
    }
}

//#[cfg_attr(feature = "pyo3", pymethods)] // TODO: expose unparameterized versions
impl<T: PrimType> TypeRow<T> {
    /// Returns the number of types in the row.
    #[inline(always)]
    pub fn len(&self) -> usize {
        self.types.len()
    }

    /// Returns `true` if the row contains no types.
    #[inline(always)]
    pub fn is_empty(&self) -> bool {
        self.types.len() == 0
    }
}

<<<<<<< HEAD
impl TypeRow<SimpleType> {
    /// Returns whether the row contains only linear data.
    #[inline(always)]
    pub fn purely_linear(&self) -> bool {
        self.types.iter().all(SimpleType::is_linear)
    }

=======
>>>>>>> e852511b
    /// Returns whether the row contains only classic data.
    #[inline(always)]
    pub fn purely_classical(&self) -> bool {
        self.types.iter().all(SimpleType::is_classical)
    }
}

impl TypeRow<ClassicType> {
    #[inline]
    /// Return the type row of variants required to define a Sum of Tuples type
    /// given the rows of each tuple
    pub fn predicate_variants_row(
        variant_rows: impl IntoIterator<Item = TypeRow<ClassicType>>,
    ) -> Self {
        variant_rows
            .into_iter()
            .map(|row| ClassicType::Container(Container::Tuple(Box::new(row))))
            .collect_vec()
            .into()
    }
}

impl<T: PrimType> TypeRow<T> {
    /// Create a new empty row.
    pub const fn new() -> Self {
        Self {
            types: Cow::Owned(Vec::new()),
        }
    }

    /// Iterator over the types in the row.
    pub fn iter(&self) -> impl Iterator<Item = &T> {
        self.types.iter()
    }

    /// Mutable iterator over the types in the row.
    pub fn to_mut(&mut self) -> &mut Vec<T> {
        self.types.to_mut()
    }

    /// Allow access (consumption) of the contained elements
    pub fn into_owned(self) -> Vec<T> {
        self.types.into_owned()
    }

    #[inline(always)]
    /// Returns the port type given an offset. Returns `None` if the offset is out of bounds.
    pub fn get(&self, offset: usize) -> Option<&T> {
        self.types.get(offset)
    }

    #[inline(always)]
    /// Returns the port type given an offset. Returns `None` if the offset is out of bounds.
    pub fn get_mut(&mut self, offset: usize) -> Option<&mut T> {
        self.types.to_mut().get_mut(offset)
    }

    fn try_convert_elems<D: PrimType + TryFrom<T>>(self) -> Result<TypeRow<D>, D::Error> {
        let elems: Vec<D> = self
            .into_owned()
            .into_iter()
            .map(D::try_from)
            .collect::<Result<_, _>>()?;
        Ok(TypeRow::from(elems))
    }

    /// Converts the elements of this TypeRow into some other type that they can `.into()`
    pub fn map_into<T2: PrimType + From<T>>(self) -> TypeRow<T2> {
        TypeRow::from(
            self.into_owned()
                .into_iter()
                .map(T2::from)
                .collect::<Vec<T2>>(),
        )
    }
}

impl<T: PrimType> Default for TypeRow<T> {
    fn default() -> Self {
        Self::new()
    }
}

impl<F, T: PrimType> From<F> for TypeRow<T>
where
    F: Into<Cow<'static, [T]>>,
{
    fn from(types: F) -> Self {
        Self {
            types: types.into(),
        }
    }
}

impl<T: PrimType> Deref for TypeRow<T> {
    type Target = [T];

    fn deref(&self) -> &Self::Target {
        &self.types
    }
}

impl<T: PrimType> DerefMut for TypeRow<T> {
    fn deref_mut(&mut self) -> &mut Self::Target {
        self.types.to_mut()
    }
}<|MERGE_RESOLUTION|>--- conflicted
+++ resolved
@@ -310,16 +310,7 @@
     }
 }
 
-<<<<<<< HEAD
 impl TypeRow<SimpleType> {
-    /// Returns whether the row contains only linear data.
-    #[inline(always)]
-    pub fn purely_linear(&self) -> bool {
-        self.types.iter().all(SimpleType::is_linear)
-    }
-
-=======
->>>>>>> e852511b
     /// Returns whether the row contains only classic data.
     #[inline(always)]
     pub fn purely_classical(&self) -> bool {
