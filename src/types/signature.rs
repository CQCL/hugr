--- conflicted
+++ resolved
@@ -50,25 +50,6 @@
     }
 }
 
-<<<<<<< HEAD
-#[cfg_attr(feature = "pyo3", pymethods)]
-=======
-impl From<Signature> for FunctionType {
-    fn from(sig: Signature) -> Self {
-        sig.signature
-    }
-}
-
-impl Signature {
-    /// Calculate the extension requirements of the output wires
-    pub fn output_extensions(&self) -> ExtensionSet {
-        self.input_extensions
-            .clone()
-            .union(&self.signature.extension_reqs)
-    }
-}
-
->>>>>>> d00dc3f1
 impl FunctionType {
     /// The number of wires in the signature.
     #[inline(always)]
