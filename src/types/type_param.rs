--- conflicted
+++ resolved
@@ -127,7 +127,6 @@
 }
 
 impl TypeArg {
-<<<<<<< HEAD
     /// Makes a TypeArg representing the type variable with the specified (DeBruijn) index
     /// and declared [TypeParam].
     pub fn use_var(idx: usize, decl: TypeParam) -> Self {
@@ -147,10 +146,7 @@
         }
     }
 
-    pub(super) fn validate(
-=======
     pub(crate) fn validate(
->>>>>>> e2213ba0
         &self,
         extension_registry: &ExtensionRegistry,
         type_vars: &[TypeParam],
