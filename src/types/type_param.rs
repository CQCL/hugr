--- conflicted
+++ resolved
@@ -108,8 +108,10 @@
         args: Vec<TypeArg>,
     },
     /// Instance of [TypeParam::Extensions], providing the extension ids.
-<<<<<<< HEAD
-    Extensions(ExtensionSet),
+    Extensions {
+        #[allow(missing_docs)]
+        es: ExtensionSet,
+    },
     /// Type variable (used in type schemes only)
     Variable(TypeArgVariable),
 }
@@ -119,12 +121,6 @@
 pub struct TypeArgVariable {
     idx: usize,
     cached_decl: TypeParam,
-=======
-    Extensions {
-        #[allow(missing_docs)]
-        es: ExtensionSet,
-    },
->>>>>>> 3148fa6c
 }
 
 impl TypeArg {
@@ -132,8 +128,12 @@
     /// and declared [TypeParam].
     pub fn use_var(idx: usize, decl: TypeParam) -> Self {
         match decl {
-            TypeParam::Type(b) => TypeArg::Type(Type::new_variable(idx, b)),
-            TypeParam::Extensions => TypeArg::Extensions(ExtensionSet::type_var(idx)),
+            TypeParam::Type(b) => TypeArg::Type {
+                ty: Type::new_variable(idx, b),
+            },
+            TypeParam::Extensions => TypeArg::Extensions {
+                es: ExtensionSet::type_var(idx),
+            },
             _ => TypeArg::Variable(TypeArgVariable {
                 idx,
                 cached_decl: decl,
@@ -147,26 +147,19 @@
         type_vars: &[TypeParam],
     ) -> Result<(), SignatureError> {
         match self {
-<<<<<<< HEAD
-            TypeArg::Type(ty) => ty.validate(extension_registry, type_vars),
-            TypeArg::BoundedNat(_) => Ok(()),
-            TypeArg::Opaque(custarg) => {
-=======
-            TypeArg::Type { ty } => ty.validate(extension_registry),
+            TypeArg::Type { ty } => ty.validate(extension_registry, type_vars),
             TypeArg::BoundedNat { .. } => Ok(()),
             TypeArg::Opaque { arg: custarg } => {
->>>>>>> 3148fa6c
                 // We could also add a facility to Extension to validate that the constant *value*
                 // here is a valid instance of the type.
                 // The type must be equal to that declared (in a TypeParam) by the instantiated TypeDef,
                 // so cannot contain variables declared by the instantiator (providing the TypeArgs)
                 custarg.typ.validate(extension_registry, &[])
             }
-<<<<<<< HEAD
-            TypeArg::Sequence(args) => args
+            TypeArg::Sequence { args } => args
                 .iter()
                 .try_for_each(|a| a.validate(extension_registry, type_vars)),
-            TypeArg::Extensions(_) => Ok(()),
+            TypeArg::Extensions { es: _ } => Ok(()),
             TypeArg::Variable(TypeArgVariable { idx, cached_decl }) => {
                 if type_vars.get(*idx) == Some(cached_decl) {
                     Ok(())
@@ -182,28 +175,28 @@
 
     pub(super) fn substitute(&self, exts: &ExtensionRegistry, args: &[TypeArg]) -> Self {
         match self {
-            TypeArg::Type(t) => TypeArg::Type(t.substitute(exts, args)),
-            TypeArg::BoundedNat(_) => self.clone(), // We do not allow variables as bounds on BoundedNat's
-            TypeArg::Opaque(CustomTypeArg { typ, .. }) => {
+            TypeArg::Type { ty } => TypeArg::Type {
+                ty: ty.substitute(exts, args),
+            },
+            TypeArg::BoundedNat { .. } => self.clone(), // We do not allow variables as bounds on BoundedNat's
+            TypeArg::Opaque {
+                arg: CustomTypeArg { typ, .. },
+            } => {
                 // The type must be equal to that declared (in a TypeParam) by the instantiated TypeDef,
                 // so cannot contain variables declared by the instantiator (providing the TypeArgs)
                 debug_assert_eq!(&typ.substitute(exts, args), typ);
                 self.clone()
             }
-            TypeArg::Sequence(elems) => {
-                TypeArg::Sequence(elems.iter().map(|ta| ta.substitute(exts, args)).collect())
-            }
-            TypeArg::Extensions(es) => TypeArg::Extensions(es.substitute(args)),
+            TypeArg::Sequence { args: elems } => TypeArg::Sequence {
+                args: elems.iter().map(|ta| ta.substitute(exts, args)).collect(),
+            },
+            TypeArg::Extensions { es } => TypeArg::Extensions {
+                es: es.substitute(args),
+            },
             TypeArg::Variable(TypeArgVariable { idx, .. }) => args
                 .get(*idx)
                 .expect("validate + check_type_args should rule this out")
                 .clone(),
-=======
-            TypeArg::Sequence { args } => {
-                args.iter().try_for_each(|a| a.validate(extension_registry))
-            }
-            TypeArg::Extensions { es: _ } => Ok(()),
->>>>>>> 3148fa6c
         }
     }
 }
@@ -234,18 +227,14 @@
 /// Checks a [TypeArg] is as expected for a [TypeParam]
 pub fn check_type_arg(arg: &TypeArg, param: &TypeParam) -> Result<(), TypeArgError> {
     match (arg, param) {
-<<<<<<< HEAD
         (TypeArg::Variable(TypeArgVariable { cached_decl, .. }), _)
             if param.contains(cached_decl) =>
         {
             Ok(())
         }
-        (TypeArg::Type(t), TypeParam::Type(bound)) if bound.contains(t.least_upper_bound()) => {
-=======
-        (TypeArg::Type { ty: t }, TypeParam::Type(bound))
-            if bound.contains(t.least_upper_bound()) =>
+        (TypeArg::Type { ty }, TypeParam::Type(bound))
+            if bound.contains(ty.least_upper_bound()) =>
         {
->>>>>>> 3148fa6c
             Ok(())
         }
         (TypeArg::Sequence { args: items }, TypeParam::List(param)) => {
