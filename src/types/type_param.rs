//! Type Parameters
//!
//! Parameters for [`TypeDef`]s provided by extensions
//!
//! [`TypeDef`]: crate::extension::TypeDef

use itertools::Itertools;
use std::num::NonZeroU64;
use thiserror::Error;

use crate::extension::ExtensionRegistry;
use crate::extension::ExtensionSet;
use crate::extension::SignatureError;

use super::check_typevar_decl;
use super::CustomType;
use super::Substitution;
use super::Type;
use super::TypeBound;
use super::TypeTransformer;

/// The upper non-inclusive bound of a [`TypeParam::BoundedNat`]
// A None inner value implies the maximum bound: u64::MAX + 1 (all u64 values valid)
#[derive(
    Clone, Debug, PartialEq, Eq, derive_more::Display, serde::Deserialize, serde::Serialize,
)]
#[display(fmt = "{}", "_0.map(|i|i.to_string()).unwrap_or(\"-\".to_string())")]
pub struct UpperBound(Option<NonZeroU64>);
impl UpperBound {
    fn valid_value(&self, val: u64) -> bool {
        match (val, self.0) {
            (0, _) | (_, None) => true,
            (val, Some(inner)) if NonZeroU64::new(val).unwrap() < inner => true,
            _ => false,
        }
    }
    fn contains(&self, other: &UpperBound) -> bool {
        match (self.0, other.0) {
            (None, _) => true,
            (Some(b1), Some(b2)) if b1 >= b2 => true,
            _ => false,
        }
    }
}

/// A parameter declared by an OpDef. Specifies a value
/// that must be provided by each operation node.
#[derive(
    Clone, Debug, PartialEq, Eq, derive_more::Display, serde::Deserialize, serde::Serialize,
)]
#[non_exhaustive]
pub enum TypeParam {
    /// Argument is a [TypeArg::Type].
    Type(TypeBound),
    /// Argument is a [TypeArg::BoundedNat] that is less than the upper bound.
    BoundedNat(UpperBound),
    /// Argument is a [TypeArg::Opaque], defined by a [CustomType].
    Opaque(CustomType),
    /// Argument is a [TypeArg::Sequence]. A list of indeterminate size containing parameters.
    List(Box<TypeParam>),
    /// Argument is a [TypeArg::Sequence]. A tuple of parameters.
    #[display(fmt = "Tuple({})", "_0.iter().map(|t|t.to_string()).join(\", \")")]
    Tuple(Vec<TypeParam>),
    /// Argument is a [TypeArg::Extensions]. A set of [ExtensionId]s.
    ///
    /// [ExtensionId]: crate::extension::ExtensionId
    Extensions,
}

impl TypeParam {
    /// [`TypeParam::BoundedNat`] with the maximum bound (`u64::MAX` + 1)
    pub const fn max_nat() -> Self {
        Self::BoundedNat(UpperBound(None))
    }

    /// [`TypeParam::BoundedNat`] with the stated upper bound (non-exclusive)
    pub const fn bounded_nat(upper_bound: NonZeroU64) -> Self {
        Self::BoundedNat(UpperBound(Some(upper_bound)))
    }

    fn contains(&self, other: &TypeParam) -> bool {
        match (self, other) {
            (TypeParam::Type(b1), TypeParam::Type(b2)) => b1.contains(*b2),
            (TypeParam::BoundedNat(b1), TypeParam::BoundedNat(b2)) => b1.contains(b2),
            (TypeParam::Opaque(c1), TypeParam::Opaque(c2)) => c1 == c2,
            (TypeParam::List(e1), TypeParam::List(e2)) => e1.contains(e2),
            (TypeParam::Tuple(es1), TypeParam::Tuple(es2)) => {
                es1.len() == es2.len() && es1.iter().zip(es2).all(|(e1, e2)| e1.contains(e2))
            }
            (TypeParam::Extensions, TypeParam::Extensions) => true,
            _ => false,
        }
    }
}

/// A statically-known argument value to an operation.
#[derive(Clone, Debug, PartialEq, Eq, serde::Deserialize, serde::Serialize)]
#[non_exhaustive]
#[serde(tag = "tya")]
pub enum TypeArg {
    /// Where the (Type/Op)Def declares that an argument is a [TypeParam::Type]
    Type {
        #[allow(missing_docs)]
        ty: Type,
    },
    /// Instance of [TypeParam::BoundedNat]. 64-bit unsigned integer.
    BoundedNat {
        #[allow(missing_docs)]
        n: u64,
    },
    ///Instance of [TypeParam::Opaque] An opaque value, stored as serialized blob.
    Opaque {
        #[allow(missing_docs)]
        arg: CustomTypeArg,
    },
    /// Instance of [TypeParam::List] or [TypeParam::Tuple], defined by a
    /// sequence of elements.
    Sequence {
        #[allow(missing_docs)]
        elems: Vec<TypeArg>,
    },
    /// Instance of [TypeParam::Extensions], providing the extension ids.
    Extensions {
        #[allow(missing_docs)]
        es: ExtensionSet,
    },
    /// Variable (used in type schemes only), that is not a [TypeArg::Type]
    /// or [TypeArg::Extensions] - see [TypeArg::new_var_use]
    Variable {
        #[allow(missing_docs)]
        v: TypeArgVariable,
    },
}

/// Variable in a TypeArg, that is not a [TypeArg::Type] or [TypeArg::Extensions],
#[derive(Clone, Debug, PartialEq, Eq, serde::Deserialize, serde::Serialize)]
pub struct TypeArgVariable {
    idx: usize,
    cached_decl: TypeParam,
}

impl TypeArg {
    /// Makes a TypeArg representing a use (occurrence) of the type variable
    /// with the specified DeBruijn index. For use within type schemes only:
    /// `bound` must match that with which the variable was declared.
    pub fn new_var_use(idx: usize, decl: TypeParam) -> Self {
        match decl {
            TypeParam::Type(b) => TypeArg::Type {
                ty: Type::new_var_use(idx, b),
            },
            TypeParam::Extensions => TypeArg::Extensions {
                es: ExtensionSet::type_var(idx),
            },
            _ => TypeArg::Variable {
                v: TypeArgVariable {
                    idx,
                    cached_decl: decl,
                },
            },
        }
    }

    /// Much as [Type::validate], also checks that the type of any [TypeArg::Opaque]
    /// is valid and closed.
    pub(crate) fn validate(
        &self,
        extension_registry: &ExtensionRegistry,
        var_decls: &[TypeParam],
    ) -> Result<(), SignatureError> {
        match self {
            TypeArg::Type { ty } => ty.validate(extension_registry, var_decls),
            TypeArg::BoundedNat { .. } => Ok(()),
            TypeArg::Opaque { arg: custarg } => {
                // We could also add a facility to Extension to validate that the constant *value*
                // here is a valid instance of the type.
                // The type must be equal to that declared (in a TypeParam) by the instantiated TypeDef,
                // so cannot contain variables declared by the instantiator (providing the TypeArgs)
                custarg.typ.validate(extension_registry, &[])
            }
            TypeArg::Sequence { elems } => elems
                .iter()
                .try_for_each(|a| a.validate(extension_registry, var_decls)),
            TypeArg::Extensions { es: _ } => Ok(()),
            TypeArg::Variable {
                v: TypeArgVariable { idx, cached_decl },
            } => check_typevar_decl(var_decls, *idx, cached_decl),
        }
    }

<<<<<<< HEAD
    pub(super) fn substitute(&self, sub: &Substitution) -> Self {
        match self {
            TypeArg::Type { ty } => TypeArg::Type {
                ty: ty.substitute(sub),
=======
    pub(crate) fn transform(&self, t: &impl TypeTransformer) -> Self {
        match self {
            TypeArg::Type { ty } => TypeArg::Type {
                ty: ty.transform(t),
>>>>>>> 4ae07e6e
            },
            TypeArg::BoundedNat { .. } => self.clone(), // We do not allow variables as bounds on BoundedNat's
            TypeArg::Opaque {
                arg: CustomTypeArg { typ, .. },
            } => {
                // The type must be equal to that declared (in a TypeParam) by the instantiated TypeDef,
                // so cannot contain variables declared by the instantiator (providing the TypeArgs)
<<<<<<< HEAD
                debug_assert_eq!(&typ.substitute(sub), typ);
                self.clone()
            }
            TypeArg::Sequence { elems } => TypeArg::Sequence {
                elems: elems.iter().map(|ta| ta.substitute(sub)).collect(),
            },
            TypeArg::Extensions { es } => TypeArg::Extensions {
                es: es.substitute(sub),
            },
            TypeArg::Variable {
                v: TypeArgVariable { idx, cached_decl },
            } => sub.apply_to_var(*idx, cached_decl),
=======
                debug_assert_eq!(&typ.transform(t), typ);
                self.clone()
            }
            TypeArg::Sequence { elems } => TypeArg::Sequence {
                elems: elems.iter().map(|ta| ta.transform(t)).collect(),
            },
            TypeArg::Extensions { es } => TypeArg::Extensions {
                es: es.transform(t),
            },
            TypeArg::Variable {
                v: TypeArgVariable { idx, cached_decl },
            } => t.apply_var(*idx, cached_decl),
>>>>>>> 4ae07e6e
        }
    }
}

/// A serialized representation of a value of a [CustomType]
/// restricted to equatable types.
#[derive(Debug, Clone, PartialEq, Eq, serde::Serialize, serde::Deserialize)]
pub struct CustomTypeArg {
    /// The type of the constant.
    /// (Exact matches only - the constant is exactly this type.)
    pub typ: CustomType,
    /// Serialized representation.
    pub value: serde_yaml::Value,
}

impl CustomTypeArg {
    /// Create a new CustomTypeArg. Enforces that the type must be checkable for
    /// equality.
    pub fn new(typ: CustomType, value: serde_yaml::Value) -> Result<Self, &'static str> {
        if typ.bound() == TypeBound::Eq {
            Ok(Self { typ, value })
        } else {
            Err("Only TypeBound::Eq CustomTypes can be used as TypeArgs")
        }
    }
}

/// Checks a [TypeArg] is as expected for a [TypeParam]
pub fn check_type_arg(arg: &TypeArg, param: &TypeParam) -> Result<(), TypeArgError> {
    match (arg, param) {
        (
            TypeArg::Variable {
                v: TypeArgVariable { cached_decl, .. },
            },
            _,
        ) if param.contains(cached_decl) => Ok(()),
        (TypeArg::Type { ty }, TypeParam::Type(bound))
            if bound.contains(ty.least_upper_bound()) =>
        {
            Ok(())
        }
        (TypeArg::Sequence { elems }, TypeParam::List(param)) => {
            elems.iter().try_for_each(|arg| check_type_arg(arg, param))
        }
        (TypeArg::Sequence { elems: items }, TypeParam::Tuple(types)) => {
            if items.len() != types.len() {
                Err(TypeArgError::WrongNumberTuple(items.len(), types.len()))
            } else {
                items
                    .iter()
                    .zip(types.iter())
                    .try_for_each(|(arg, param)| check_type_arg(arg, param))
            }
        }
        (TypeArg::BoundedNat { n: val }, TypeParam::BoundedNat(bound))
            if bound.valid_value(*val) =>
        {
            Ok(())
        }

        (TypeArg::Opaque { arg }, TypeParam::Opaque(param))
            if param.bound() == TypeBound::Eq && &arg.typ == param =>
        {
            Ok(())
        }
        (TypeArg::Extensions { .. }, TypeParam::Extensions) => Ok(()),
        _ => Err(TypeArgError::TypeMismatch {
            arg: arg.clone(),
            param: param.clone(),
        }),
    }
}

/// Check a list of type arguments match a list of required type parameters
pub fn check_type_args(args: &[TypeArg], params: &[TypeParam]) -> Result<(), TypeArgError> {
    if args.len() != params.len() {
        return Err(TypeArgError::WrongNumberArgs(args.len(), params.len()));
    }
    for (a, p) in args.iter().zip(params.iter()) {
        check_type_arg(a, p)?;
    }
    Ok(())
}

/// Errors that can occur fitting a [TypeArg] into a [TypeParam]
#[derive(Clone, Debug, PartialEq, Eq, Error)]
pub enum TypeArgError {
    #[allow(missing_docs)]
    /// For now, general case of a type arg not fitting a param.
    /// We'll have more cases when we allow general Containers.
    // TODO It may become possible to combine this with ConstTypeError.
    #[error("Type argument {arg:?} does not fit declared parameter {param:?}")]
    TypeMismatch { param: TypeParam, arg: TypeArg },
    /// Wrong number of type arguments (actual vs expected).
    // For now this only happens at the top level (TypeArgs of op/type vs TypeParams of Op/TypeDef).
    // However in the future it may be applicable to e.g. contents of Tuples too.
    #[error("Wrong number of type arguments: {0} vs expected {1} declared type parameters")]
    WrongNumberArgs(usize, usize),

    /// Wrong number of type arguments in tuple (actual vs expected).
    #[error("Wrong number of type arguments to tuple parameter: {0} vs expected {1} declared type parameters")]
    WrongNumberTuple(usize, usize),
    /// Opaque value type check error.
    #[error("Opaque type argument does not fit declared parameter type: {0:?}")]
    OpaqueTypeMismatch(#[from] crate::types::CustomCheckFailure),
    /// Invalid value
    #[error("Invalid value of type argument")]
    InvalidValue(TypeArg),
}<|MERGE_RESOLUTION|>--- conflicted
+++ resolved
@@ -12,12 +12,7 @@
 use crate::extension::ExtensionSet;
 use crate::extension::SignatureError;
 
-use super::check_typevar_decl;
-use super::CustomType;
-use super::Substitution;
-use super::Type;
-use super::TypeBound;
-use super::TypeTransformer;
+use super::{check_typevar_decl, CustomType, Type, TypeBound, TypeTransformer};
 
 /// The upper non-inclusive bound of a [`TypeParam::BoundedNat`]
 // A None inner value implies the maximum bound: u64::MAX + 1 (all u64 values valid)
@@ -187,17 +182,10 @@
         }
     }
 
-<<<<<<< HEAD
-    pub(super) fn substitute(&self, sub: &Substitution) -> Self {
-        match self {
-            TypeArg::Type { ty } => TypeArg::Type {
-                ty: ty.substitute(sub),
-=======
     pub(crate) fn transform(&self, t: &impl TypeTransformer) -> Self {
         match self {
             TypeArg::Type { ty } => TypeArg::Type {
                 ty: ty.transform(t),
->>>>>>> 4ae07e6e
             },
             TypeArg::BoundedNat { .. } => self.clone(), // We do not allow variables as bounds on BoundedNat's
             TypeArg::Opaque {
@@ -205,20 +193,6 @@
             } => {
                 // The type must be equal to that declared (in a TypeParam) by the instantiated TypeDef,
                 // so cannot contain variables declared by the instantiator (providing the TypeArgs)
-<<<<<<< HEAD
-                debug_assert_eq!(&typ.substitute(sub), typ);
-                self.clone()
-            }
-            TypeArg::Sequence { elems } => TypeArg::Sequence {
-                elems: elems.iter().map(|ta| ta.substitute(sub)).collect(),
-            },
-            TypeArg::Extensions { es } => TypeArg::Extensions {
-                es: es.substitute(sub),
-            },
-            TypeArg::Variable {
-                v: TypeArgVariable { idx, cached_decl },
-            } => sub.apply_to_var(*idx, cached_decl),
-=======
                 debug_assert_eq!(&typ.transform(t), typ);
                 self.clone()
             }
@@ -231,7 +205,6 @@
             TypeArg::Variable {
                 v: TypeArgVariable { idx, cached_decl },
             } => t.apply_var(*idx, cached_decl),
->>>>>>> 4ae07e6e
         }
     }
 }
