//! Polymorphic Function Types

use crate::{
    extension::{ExtensionRegistry, SignatureError},
    types::type_param::check_type_arg,
};
use itertools::Itertools;

use super::type_param::{check_type_args, TypeArg, TypeParam};
use super::{FunctionType, Substitution};

/// A polymorphic function type, e.g. of a [Graph], or perhaps an [OpDef].
/// (Nodes/operations in the Hugr are not polymorphic.)
///
/// [Graph]: crate::values::Value::Function
/// [OpDef]: crate::extension::OpDef
#[derive(
    Clone, PartialEq, Debug, Default, Eq, derive_more::Display, serde::Serialize, serde::Deserialize,
)]
#[display(
    fmt = "forall {}. {}",
    "params.iter().map(ToString::to_string).join(\" \")",
    "body"
)]
pub struct PolyFuncType {
    /// The declared type parameters, i.e., these must be instantiated with
    /// the same number of [TypeArg]s before the function can be called. Note that within
    /// the [Self::body], variable (DeBruijn) index 0 is element 0 of this array, i.e. the
    /// variables are bound from right to left.
    ///
    /// [TypeArg]: super::type_param::TypeArg
    params: Vec<TypeParam>,
    /// Template for the function. May contain variables up to length of [Self::params]
    pub(crate) body: FunctionType,
}

impl From<FunctionType> for PolyFuncType {
    fn from(body: FunctionType) -> Self {
        Self {
            params: vec![],
            body,
        }
    }
}

impl PolyFuncType {
    /// The type parameters, aka binders, over which this type is polymorphic
    pub fn params(&self) -> &[TypeParam] {
        &self.params
    }

<<<<<<< HEAD
    /// Create a new PolyFuncType and validates it, assuming it has no free
    /// type variables (from any enclosing scope).
    /// The [ExtensionRegistry] should be the same (or a subset) of that which will later
    /// be used to validate the Hugr; at this point we only need the types.
    ///
    /// #Errors
    /// Validates that all types in the schema are well-formed and all variables in the body
    /// are declared with [TypeParam]s that guarantee they will fit.
    pub fn new_validated(
        params: impl Into<Vec<TypeParam>>,
        body: FunctionType,
        extension_registry: &ExtensionRegistry,
    ) -> Result<Self, SignatureError> {
        let res = Self::new(params, body);
        res.validate(extension_registry, &[])?;
        Ok(res)
    }

    /// Create a new PolyFuncType given the kinds of the variables it declares
    /// and the underlying [FunctionType].
    pub fn new(params: impl Into<Vec<TypeParam>>, body: FunctionType) -> Self {
        Self {
            params: params.into(),
            body,
        }
    }

    /// Validates this instance against an ExtensionRegistry - checking that
    /// all type bounds are wellformed instances of declared types -  and
    /// that all variables are declared (perhaps including those from an
    /// enclosing scope, whose kinds are provided).
=======
    /// Create a new PolyFuncType given the kinds of the variables it declares
    /// and the underlying [FunctionType].
    pub fn new(params: impl Into<Vec<TypeParam>>, body: FunctionType) -> Self {
        Self {
            params: params.into(),
            body,
        }
    }

    /// Validates this instance, checking that the types in the body are
    /// wellformed with respect to the registry, and that all type variables
    /// are declared (perhaps in an enclosing scope, kinds passed in).
>>>>>>> 4a8d1907
    pub fn validate(
        &self,
        reg: &ExtensionRegistry,
        external_var_decls: &[TypeParam],
    ) -> Result<(), SignatureError> {
        // TODO https://github.com/CQCL/hugr/issues/624 validate TypeParams declared here, too
        let mut v; // Declared here so live until end of scope
        let all_var_decls = if self.params.is_empty() {
            external_var_decls
        } else {
            // Type vars declared here go at lowest indices (as per DeBruijn)
            v = self.params.clone();
            v.extend_from_slice(external_var_decls);
            v.as_slice()
        };
        self.body.validate(reg, all_var_decls)
    }

    pub(super) fn substitute(&self, t: &impl Substitution) -> Self {
        if self.params.is_empty() {
            // Avoid using complex code for simple Monomorphic case
            return self.body.substitute(t).into();
        }
        PolyFuncType {
            params: self.params.clone(),
            body: self.body.substitute(&InsideBinders {
                num_binders: self.params.len(),
                underlying: t,
            }),
        }
    }

    /// (Perhaps-partially) instantiates this [PolyFuncType] into another with fewer binders.
    /// Note that indices into `args` correspond to the same index within [Self::params],
    /// so we instantiate the lowest-index [Self::params] first, even though these
    /// would be considered "innermost" / "closest" according to DeBruijn numbering.
    pub(crate) fn instantiate_poly(
        &self,
        args: &[TypeArg],
        exts: &ExtensionRegistry,
    ) -> Result<Self, SignatureError> {
        let remaining = self.params.get(args.len()..).unwrap_or_default();
        let mut v;
        let args = if remaining.is_empty() {
            args // instantiate below will fail if there were too many
        } else {
            // Partial application - renumber remaining params (still bound) downward
            v = args.to_vec();
            v.extend(
                remaining
                    .iter()
                    .enumerate()
                    .map(|(i, decl)| TypeArg::new_var_use(i, decl.clone())),
            );
            v.as_slice()
        };
        Ok(Self {
            params: remaining.to_vec(),
            body: self.instantiate(args, exts)?,
        })
    }

    /// Instantiates an outer [PolyFuncType], i.e. with no free variables
    /// (as ensured by [Self::validate]), into a monomorphic type.
    ///
    /// # Errors
    /// If there is not exactly one [TypeArg] for each binder ([Self::params]),
    /// or an arg does not fit into its corresponding [TypeParam]
    pub(crate) fn instantiate(
        &self,
        args: &[TypeArg],
        ext_reg: &ExtensionRegistry,
    ) -> Result<FunctionType, SignatureError> {
        // Check that args are applicable, and that we have a value for each binder,
        // i.e. each possible free variable within the body.
        check_type_args(args, &self.params)?;
        Ok(self.body.substitute(&SubstValues(args, ext_reg)))
    }
}

/// A [Substitution] with a finite list of known values.
/// (Variables out of the range of the list will result in a panic)
struct SubstValues<'a>(&'a [TypeArg], &'a ExtensionRegistry);

impl<'a> Substitution for SubstValues<'a> {
    fn apply_var(&self, idx: usize, decl: &TypeParam) -> TypeArg {
        let arg = self
            .0
            .get(idx)
            .expect("Undeclared type variable - call validate() ?");
        debug_assert_eq!(check_type_arg(arg, decl), Ok(()));
        arg.clone()
    }

    fn extension_registry(&self) -> &ExtensionRegistry {
        self.1
    }
}

/// A [Substitution] that renumbers any type variable to another (of the same kind)
/// with a index increased by a fixed `usize``.
struct Renumber<'a> {
    offset: usize,
    exts: &'a ExtensionRegistry,
}

impl<'a> Substitution for Renumber<'a> {
    fn apply_var(&self, idx: usize, decl: &TypeParam) -> TypeArg {
        TypeArg::new_var_use(idx + self.offset, decl.clone())
    }

    fn extension_registry(&self) -> &ExtensionRegistry {
        self.exts
    }
}

/// Given a [Substitution] defined outside a binder (i.e. [PolyFuncType]),
/// applies that transformer to types inside the binder (i.e. arguments/results of said function)
struct InsideBinders<'a> {
    /// The number of binders we have entered since (beneath where) we started to apply
    /// [Self::underlying]).
    /// That is, the lowest `num_binders` variable indices refer to locals bound since then.
    num_binders: usize,
    /// Substitution that was being applied outside those binders (i.e. in outer scope)
    underlying: &'a dyn Substitution,
}

impl<'a> Substitution for InsideBinders<'a> {
    fn apply_var(&self, idx: usize, decl: &TypeParam) -> TypeArg {
        // Convert variable index into outer scope
        match idx.checked_sub(self.num_binders) {
            None => TypeArg::new_var_use(idx, decl.clone()), // Bound locally, unknown to `underlying`
            Some(idx_in_outer_scope) => {
                let result_in_outer_scope = self.underlying.apply_var(idx_in_outer_scope, decl);
                // Transform returned value into the current scope, i.e. avoid the variables newly bound
                result_in_outer_scope.substitute(&Renumber {
                    offset: self.num_binders,
                    exts: self.extension_registry(),
                })
            }
        }
    }

    fn extension_registry(&self) -> &ExtensionRegistry {
        self.underlying.extension_registry()
    }
}

#[cfg(test)]
pub(crate) mod test {
    use std::num::NonZeroU64;

    use lazy_static::lazy_static;
    use smol_str::SmolStr;

    use crate::extension::prelude::{PRELUDE_ID, USIZE_CUSTOM_T, USIZE_T};
    use crate::extension::{
        ExtensionId, ExtensionRegistry, SignatureError, TypeDefBound, PRELUDE, PRELUDE_REGISTRY,
    };
    use crate::std_extensions::collections::{EXTENSION, LIST_TYPENAME};
    use crate::types::type_param::{TypeArg, TypeArgError, TypeParam};
    use crate::types::{CustomType, FunctionType, Type, TypeBound};
    use crate::Extension;

    use super::PolyFuncType;

    lazy_static! {
        static ref REGISTRY: ExtensionRegistry =
            ExtensionRegistry::try_new([PRELUDE.to_owned(), EXTENSION.to_owned()]).unwrap();
    }

    impl PolyFuncType {
        fn new_validated(
            params: impl Into<Vec<TypeParam>>,
            body: FunctionType,
            extension_registry: &ExtensionRegistry,
        ) -> Result<Self, SignatureError> {
            let res = Self::new(params, body);
            res.validate(extension_registry, &[])?;
            Ok(res)
        }
    }

    #[test]
    fn test_opaque() -> Result<(), SignatureError> {
        let list_def = EXTENSION.get_type(&LIST_TYPENAME).unwrap();
        let tyvar = TypeArg::new_var_use(0, TypeParam::Type(TypeBound::Any));
        let list_of_var = Type::new_extension(list_def.instantiate([tyvar.clone()])?);
        let list_len = PolyFuncType::new_validated(
            [TypeParam::Type(TypeBound::Any)],
            FunctionType::new(vec![list_of_var], vec![USIZE_T]),
            &REGISTRY,
        )?;

        let t = list_len.instantiate(&[TypeArg::Type { ty: USIZE_T }], &REGISTRY)?;
        assert_eq!(
            t,
            FunctionType::new(
                vec![Type::new_extension(
                    list_def
                        .instantiate([TypeArg::Type { ty: USIZE_T }])
                        .unwrap()
                )],
                vec![USIZE_T]
            )
        );

        Ok(())
    }

    fn id_fn(t: Type) -> FunctionType {
        FunctionType::new(vec![t.clone()], vec![t])
    }

    #[test]
    fn test_mismatched_args() -> Result<(), SignatureError> {
        let ar_def = PRELUDE.get_type("array").unwrap();
        let typarams = [TypeParam::Type(TypeBound::Any), TypeParam::max_nat()];
        let [tyvar, szvar] =
            [0, 1].map(|i| TypeArg::new_var_use(i, typarams.get(i).unwrap().clone()));

        // Valid schema...
        let good_array = Type::new_extension(ar_def.instantiate([tyvar.clone(), szvar.clone()])?);
        let good_ts =
            PolyFuncType::new_validated(typarams.clone(), id_fn(good_array), &PRELUDE_REGISTRY)?;

        // Sanity check (good args)
        good_ts.instantiate(
            &[TypeArg::Type { ty: USIZE_T }, TypeArg::BoundedNat { n: 5 }],
            &PRELUDE_REGISTRY,
        )?;

        let wrong_args = good_ts.instantiate(
            &[TypeArg::BoundedNat { n: 5 }, TypeArg::Type { ty: USIZE_T }],
            &PRELUDE_REGISTRY,
        );
        assert_eq!(
            wrong_args,
            Err(SignatureError::TypeArgMismatch(
                TypeArgError::TypeMismatch {
                    param: typarams[0].clone(),
                    arg: TypeArg::BoundedNat { n: 5 }
                }
            ))
        );

        // (Try to) make a schema with bad args
        let arg_err = SignatureError::TypeArgMismatch(TypeArgError::TypeMismatch {
            param: typarams[0].clone(),
            arg: szvar.clone(),
        });
        assert_eq!(
            ar_def.instantiate([szvar.clone(), tyvar.clone()]),
            Err(arg_err.clone())
        );
        // ok, so that doesn't work - well, it shouldn't! So let's say we just have this signature (with bad args)...
        let bad_array = Type::new_extension(CustomType::new(
            "array",
            [szvar, tyvar],
            PRELUDE_ID,
            TypeBound::Any,
        ));
        let bad_ts =
            PolyFuncType::new_validated(typarams.clone(), id_fn(bad_array), &PRELUDE_REGISTRY);
        assert_eq!(bad_ts.err(), Some(arg_err));

        Ok(())
    }

    #[test]
    fn test_misused_variables() -> Result<(), SignatureError> {
        // Variables in args have different bounds from variable declaration
        let tv = TypeArg::new_var_use(0, TypeParam::Type(TypeBound::Copyable));
        let list_def = EXTENSION.get_type(&LIST_TYPENAME).unwrap();
        let body_type = id_fn(Type::new_extension(list_def.instantiate([tv])?));
        for decl in [
            TypeParam::Extensions,
            TypeParam::List(Box::new(TypeParam::max_nat())),
            TypeParam::Opaque(USIZE_CUSTOM_T),
            TypeParam::Tuple(vec![TypeParam::Type(TypeBound::Any), TypeParam::max_nat()]),
        ] {
            let invalid_ts =
                PolyFuncType::new_validated([decl.clone()], body_type.clone(), &REGISTRY);
            assert_eq!(
                invalid_ts.err(),
                Some(SignatureError::TypeVarDoesNotMatchDeclaration {
                    cached: TypeParam::Type(TypeBound::Copyable),
                    actual: decl
                })
            );
        }
        // Variable not declared at all
        let invalid_ts = PolyFuncType::new_validated([], body_type, &REGISTRY);
        assert_eq!(
            invalid_ts.err(),
            Some(SignatureError::FreeTypeVar {
                idx: 0,
                num_decls: 0
            })
        );

        Ok(())
    }

    fn decl_accepts_rejects_var(
        bound: TypeParam,
        accepted: &[TypeParam],
        rejected: &[TypeParam],
    ) -> Result<(), SignatureError> {
        const EXT_ID: ExtensionId = ExtensionId::new_unchecked("my_ext");
        const TYPE_NAME: SmolStr = SmolStr::new_inline("MyType");

        let mut e = Extension::new(EXT_ID);
        e.add_type(
            TYPE_NAME,
            vec![bound.clone()],
            "".into(),
            TypeDefBound::Explicit(TypeBound::Any),
        )
        .unwrap();

        let reg = ExtensionRegistry::try_new([e]).unwrap();

        let make_scheme = |tp: TypeParam| {
            PolyFuncType::new_validated(
                [tp.clone()],
                id_fn(Type::new_extension(CustomType::new(
                    TYPE_NAME,
                    [TypeArg::new_var_use(0, tp)],
                    EXT_ID,
                    TypeBound::Any,
                ))),
                &reg,
            )
        };
        for decl in accepted {
            make_scheme(decl.clone())?;
        }
        for decl in rejected {
            assert_eq!(
                make_scheme(decl.clone()).err(),
                Some(SignatureError::TypeArgMismatch(
                    TypeArgError::TypeMismatch {
                        param: bound.clone(),
                        arg: TypeArg::new_var_use(0, decl.clone())
                    }
                ))
            );
        }
        Ok(())
    }

    #[test]
    fn test_bound_covariance() -> Result<(), SignatureError> {
        decl_accepts_rejects_var(
            TypeParam::Type(TypeBound::Copyable),
            &[
                TypeParam::Type(TypeBound::Copyable),
                TypeParam::Type(TypeBound::Eq),
            ],
            &[TypeParam::Type(TypeBound::Any)],
        )?;

        let list_of_tys = |b| TypeParam::List(Box::new(TypeParam::Type(b)));
        decl_accepts_rejects_var(
            list_of_tys(TypeBound::Copyable),
            &[list_of_tys(TypeBound::Copyable), list_of_tys(TypeBound::Eq)],
            &[list_of_tys(TypeBound::Any)],
        )?;

        decl_accepts_rejects_var(
            TypeParam::max_nat(),
            &[TypeParam::bounded_nat(NonZeroU64::new(5).unwrap())],
            &[],
        )?;
        decl_accepts_rejects_var(
            TypeParam::bounded_nat(NonZeroU64::new(10).unwrap()),
            &[TypeParam::bounded_nat(NonZeroU64::new(5).unwrap())],
            &[TypeParam::max_nat()],
        )?;
        Ok(())
    }

    fn new_pf1(param: TypeParam, input: Type, output: Type) -> PolyFuncType {
        PolyFuncType {
            params: vec![param],
            body: FunctionType::new(vec![input], vec![output]),
        }
    }

    // The standard library new_array does not allow passing in a variable for size.
    fn new_array(ty: Type, s: TypeArg) -> Type {
        let array_def = PRELUDE.get_type("array").unwrap();
        Type::new_extension(
            array_def
                .instantiate(vec![TypeArg::Type { ty }, s])
                .unwrap(),
        )
    }

    const USIZE_TA: TypeArg = TypeArg::Type { ty: USIZE_T };

    #[test]
    fn partial_instantiate() -> Result<(), SignatureError> {
        // forall A,N.(Array<A,N> -> A)
        let array_max = PolyFuncType::new_validated(
            vec![TypeParam::Type(TypeBound::Any), TypeParam::max_nat()],
            FunctionType::new(
                vec![new_array(
                    Type::new_var_use(0, TypeBound::Any),
                    TypeArg::new_var_use(1, TypeParam::max_nat()),
                )],
                vec![Type::new_var_use(0, TypeBound::Any)],
            ),
            &PRELUDE_REGISTRY,
        )?;

        let concrete = FunctionType::new(
            vec![new_array(USIZE_T, TypeArg::BoundedNat { n: 3 })],
            vec![USIZE_T],
        );
        let actual = array_max
            .instantiate_poly(&[USIZE_TA, TypeArg::BoundedNat { n: 3 }], &PRELUDE_REGISTRY)?;

        assert_eq!(actual, concrete.into());

        // forall N.(Array<usize,N> -> usize)
        let partial = PolyFuncType::new_validated(
            vec![TypeParam::max_nat()],
            FunctionType::new(
                vec![new_array(
                    USIZE_T,
                    TypeArg::new_var_use(0, TypeParam::max_nat()),
                )],
                vec![USIZE_T],
            ),
            &PRELUDE_REGISTRY,
        )?;
        let res = array_max.instantiate_poly(&[USIZE_TA], &PRELUDE_REGISTRY)?;
        assert_eq!(res, partial);

        Ok(())
    }

    fn list_of_tup(t1: Type, t2: Type) -> Type {
        let list_def = EXTENSION.get_type(LIST_TYPENAME.as_str()).unwrap();
        Type::new_extension(
            list_def
                .instantiate([TypeArg::Type {
                    ty: Type::new_tuple(vec![t1, t2]),
                }])
                .unwrap(),
        )
    }

    // forall A. A -> (forall C. C -> List(Tuple(C, A))
    pub(crate) fn nested_func() -> PolyFuncType {
        PolyFuncType::new_validated(
            vec![TypeParam::Type(TypeBound::Any)],
            FunctionType::new(
                vec![Type::new_var_use(0, TypeBound::Any)],
                vec![Type::new_function(new_pf1(
                    TypeParam::Type(TypeBound::Copyable),
                    Type::new_var_use(0, TypeBound::Copyable),
                    list_of_tup(
                        Type::new_var_use(0, TypeBound::Copyable),
                        Type::new_var_use(1, TypeBound::Any), // The outer variable (renumbered)
                    ),
                ))],
            ),
            &REGISTRY,
        )
        .unwrap()
    }

    #[test]
    fn test_instantiate_nested() -> Result<(), SignatureError> {
        let outer = nested_func();

        let arg = new_array(USIZE_T, TypeArg::BoundedNat { n: 5 });
        // `arg` -> (forall C. C -> List(Tuple(C, `arg`)))
        let outer_applied = FunctionType::new(
            vec![arg.clone()], // This had index 0, but is replaced
            vec![Type::new_function(new_pf1(
                TypeParam::Type(TypeBound::Copyable),
                // We are checking that the substitution has been applied to the right var
                // - NOT to the inner_var which has index 0 here
                Type::new_var_use(0, TypeBound::Copyable),
                list_of_tup(
                    Type::new_var_use(0, TypeBound::Copyable),
                    arg.clone(), // This had index 1, but is replaced
                ),
            ))],
        );

        let res = outer.instantiate(&[TypeArg::Type { ty: arg }], &REGISTRY)?;
        assert_eq!(res, outer_applied);
        Ok(())
    }

    #[test]
    fn free_var_under_binder() {
        let outer = nested_func();

        // Now substitute in a free var from further outside
        const FREE: usize = 3;
        const TP_EQ: TypeParam = TypeParam::Type(TypeBound::Eq);
        let res = outer
            .instantiate(&[TypeArg::new_var_use(FREE, TP_EQ)], &REGISTRY)
            .unwrap();
        assert_eq!(
            res,
            // F -> forall C. (C -> List(Tuple(C, F)))
            FunctionType::new(
                vec![Type::new_var_use(FREE, TypeBound::Eq)],
                vec![Type::new_function(new_pf1(
                    TypeParam::Type(TypeBound::Copyable),
                    Type::new_var_use(0, TypeBound::Copyable), // unchanged
                    list_of_tup(
                        Type::new_var_use(0, TypeBound::Copyable),
                        // Next is the free variable that we substituted in (hence Eq)
                        // - renumbered because of the intervening forall (Copyable)
                        Type::new_var_use(FREE + 1, TypeBound::Eq)
                    )
                ))]
            )
        );

        // Also try substituting in a type containing both free and bound vars
        let rhs = |i| {
            Type::new_function(new_pf1(
                TP_EQ,
                Type::new_var_use(0, TypeBound::Eq),
                new_array(
                    Type::new_var_use(0, TypeBound::Eq),
                    TypeArg::new_var_use(i, TypeParam::max_nat()),
                ),
            ))
        };

        let res = outer
            .instantiate(&[TypeArg::Type { ty: rhs(FREE) }], &REGISTRY)
            .unwrap();
        assert_eq!(
            res,
            FunctionType::new(
                vec![rhs(FREE)], // Input: forall TEQ. (TEQ -> Array(TEQ, FREE))
                // Output: forall C. C -> List(Tuple(C, Input))
                vec![Type::new_function(new_pf1(
                    TypeParam::Type(TypeBound::Copyable),
                    Type::new_var_use(0, TypeBound::Copyable),
                    list_of_tup(
                        Type::new_var_use(0, TypeBound::Copyable), // not renumbered...
                        rhs(FREE + 1)                              // renumbered
                    )
                ))]
            )
        )
    }
}<|MERGE_RESOLUTION|>--- conflicted
+++ resolved
@@ -49,25 +49,6 @@
         &self.params
     }
 
-<<<<<<< HEAD
-    /// Create a new PolyFuncType and validates it, assuming it has no free
-    /// type variables (from any enclosing scope).
-    /// The [ExtensionRegistry] should be the same (or a subset) of that which will later
-    /// be used to validate the Hugr; at this point we only need the types.
-    ///
-    /// #Errors
-    /// Validates that all types in the schema are well-formed and all variables in the body
-    /// are declared with [TypeParam]s that guarantee they will fit.
-    pub fn new_validated(
-        params: impl Into<Vec<TypeParam>>,
-        body: FunctionType,
-        extension_registry: &ExtensionRegistry,
-    ) -> Result<Self, SignatureError> {
-        let res = Self::new(params, body);
-        res.validate(extension_registry, &[])?;
-        Ok(res)
-    }
-
     /// Create a new PolyFuncType given the kinds of the variables it declares
     /// and the underlying [FunctionType].
     pub fn new(params: impl Into<Vec<TypeParam>>, body: FunctionType) -> Self {
@@ -77,24 +58,9 @@
         }
     }
 
-    /// Validates this instance against an ExtensionRegistry - checking that
-    /// all type bounds are wellformed instances of declared types -  and
-    /// that all variables are declared (perhaps including those from an
-    /// enclosing scope, whose kinds are provided).
-=======
-    /// Create a new PolyFuncType given the kinds of the variables it declares
-    /// and the underlying [FunctionType].
-    pub fn new(params: impl Into<Vec<TypeParam>>, body: FunctionType) -> Self {
-        Self {
-            params: params.into(),
-            body,
-        }
-    }
-
     /// Validates this instance, checking that the types in the body are
     /// wellformed with respect to the registry, and that all type variables
     /// are declared (perhaps in an enclosing scope, kinds passed in).
->>>>>>> 4a8d1907
     pub fn validate(
         &self,
         reg: &ExtensionRegistry,
