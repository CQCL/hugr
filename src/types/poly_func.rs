//! Polymorphic Function Types

use std::num::ParseIntError;

use crate::{
    extension::{ExtensionRegistry, SignatureError},
    types::type_param::check_type_arg,
};
use itertools::Itertools;

use super::type_param::{check_type_args, TypeArg, TypeParam};
use super::{FunctionType, Substitution};

/// A polymorphic function type, e.g. of a [Graph], or perhaps an [OpDef].
/// (Nodes/operations in the Hugr are not polymorphic.)
///
/// [Graph]: crate::values::PrimValue::Function
/// [OpDef]: crate::extension::OpDef
#[derive(
    Clone, PartialEq, Debug, Eq, derive_more::Display, serde::Serialize, serde::Deserialize,
)]
#[display(
    fmt = "forall {}. {}",
    "params.iter().map(ToString::to_string).join(\" \")",
    "body"
)]
pub struct PolyFuncType {
    /// The declared type parameters, i.e., these must be instantiated with
    /// the same number of [TypeArg]s before the function can be called.
    ///
    /// [TypeArg]: super::type_param::TypeArg
    params: Vec<TypeParam>,
    /// Template for the function. May contain variables up to length of [Self::params]
    pub(super) body: FunctionType,
}

impl From<FunctionType> for PolyFuncType {
    fn from(body: FunctionType) -> Self {
        Self {
            params: vec![],
            body,
        }
    }
}

/// Index of a type variable (DeBruijn, 0=closest=rightmost)
#[derive(
    Clone,
    Copy,
    Debug,
    derive_more::Display,
    PartialEq,
    Eq,
    Hash,
    serde::Serialize,
    serde::Deserialize,
)]
#[display(fmt = "<{}>", _0)]
pub struct VarIdx(pub(super) usize);

impl VarIdx {
    pub(crate) fn from_str(s: &str) -> Result<Self, ParseIntError> {
        str::parse(s).map(Self)
    }
    fn in_outer_scope(&self, num_binders: usize) -> Option<Self> {
        self.0.checked_sub(num_binders).map(VarIdx)
    }

    pub(super) fn index<'a, T>(&self, elems: &'a [T]) -> Option<&'a T> {
        // DeBruijn indices apply from the rightmost element (closest binder first)
        // The fancy checked_sub is so we return None for out-of-range rather than panic.
        elems.get(elems.len().checked_sub(self.0 + 1)?)
    }
}

impl PolyFuncType {
    /// The type parameters, aka binders, over which this type is polymorphic
    pub fn params(&self) -> &[TypeParam] {
        &self.params
    }

    /// Create a new PolyFuncType and validates it. (This will only succeed
    /// for outermost PolyFuncTypes i.e. with no free type-variables.)
    /// The [ExtensionRegistry] should be the same (or a subset) of that which will later
    /// be used to validate the Hugr; at this point we only need the types.
    ///
    /// #Errors
    /// Validates that all types in the schema are well-formed and all variables in the body
    /// are declared with [TypeParam]s that guarantee they will fit.
    pub fn new_validated(
        params: impl Into<Vec<TypeParam>>,
        body: FunctionType,
        extension_registry: &ExtensionRegistry,
    ) -> Result<Self, SignatureError> {
        let params = params.into();
        body.validate(extension_registry, &params)?;
        Ok(Self { params, body })
    }

    pub(super) fn validate(
        &self,
        reg: &ExtensionRegistry,
        external_var_decls: &[TypeParam],
    ) -> Result<(), SignatureError> {
        let mut v; // Declared here so live until end of scope
        let all_var_decls = if self.params.is_empty() {
            external_var_decls
        } else {
            // Type vars declared here go at highest indices (DeBruijn indices right-to-left)
            v = external_var_decls.to_vec();
            v.extend_from_slice(&self.params);
            v.as_slice()
        };
        self.body.validate(reg, all_var_decls)
    }

    pub(super) fn substitute(&self, t: &impl Substitution) -> Self {
        if self.params.is_empty() {
            // Avoid using complex code for simple Monomorphic case
            return self.body.substitute(t).into();
        }
        PolyFuncType {
            params: self.params.clone(),
            body: self.body.substitute(&InsideBinders {
                num_binders: self.params.len(),
                underlying: t,
            }),
        }
    }

    /// (Perhaps-partially) instantiates this [PolyFuncType] into another with fewer binders.
<<<<<<< HEAD
    pub(crate) fn instantiate(
=======
    /// Note that indices into `args` correspond to the same index within [Self::params],
    /// so we instantiate the lowest-index [Self::params] first, even though these
    /// would be considered "innermost" / "closest" according to DeBruijn numbering.
    pub(crate) fn instantiate_poly(
>>>>>>> ebfec425
        &self,
        args: &[TypeArg],
        exts: &ExtensionRegistry,
    ) -> Result<Self, SignatureError> {
        let remaining = self.params.get(args.len()..).unwrap_or_default();
        let mut v;
        let args = if remaining.is_empty() {
            args // instantiate below will fail if there were too many
        } else {
            // Partial application - renumber remaining params (still bound) downward
            v = args.to_vec();
            v.extend(
                // The double reverse is so we reverse only the enumerate-indices,
                // i.e. counting down to 0 = the rightmost element (right-to-left DeBruijn)
                remaining
                    .iter()
                    .rev()
                    .enumerate()
                    .rev()
                    .map(|(i, decl)| TypeArg::new_var_use(i, decl.clone())),
            );
            v.as_slice()
        };
        Ok(Self {
            params: remaining.to_vec(),
            body: self.instantiate(args, exts)?,
        })
    }

    /// Instantiates an outer [PolyFuncType], i.e. with no free variables
    /// (as ensured by [Self::validate]), into a monomorphic type.
    ///
    /// # Errors
    /// If there is not exactly one [TypeArg] for each binder ([Self::params]),
    /// or an arg does not fit into its corresponding [TypeParam]
    pub(crate) fn instantiate(
        &self,
        args: &[TypeArg],
        ext_reg: &ExtensionRegistry,
    ) -> Result<FunctionType, SignatureError> {
        // Check that args are applicable, and that we have a value for each binder,
        // i.e. each possible free variable within the body.
        check_type_args(args, &self.params)?;
        Ok(self.body.substitute(&SubstValues(args, ext_reg)))
    }
}

impl PartialEq<FunctionType> for PolyFuncType {
    fn eq(&self, other: &FunctionType) -> bool {
        self.params.is_empty() && &self.body == other
    }
}

/// A [Substitution] with a finite list of known values.
/// (Variables out of the range of the list will result in a panic)
struct SubstValues<'a>(&'a [TypeArg], &'a ExtensionRegistry);

impl<'a> Substitution for SubstValues<'a> {
    fn apply_var(&self, idx: VarIdx, decl: &TypeParam) -> TypeArg {
        let arg = idx
            .index(self.0)
            .expect("Undeclared type variable - call validate() ?");
        debug_assert_eq!(check_type_arg(arg, decl), Ok(()));
        arg.clone()
    }

    fn extension_registry(&self) -> &ExtensionRegistry {
        self.1
    }
}

/// A [Substitution] that renumbers any type variable to another (of the same kind)
/// with a index increased by a fixed `usize``.
struct Renumber<'a> {
    offset: usize,
    exts: &'a ExtensionRegistry,
}

impl<'a> Substitution for Renumber<'a> {
    fn apply_var(&self, idx: VarIdx, decl: &TypeParam) -> TypeArg {
        TypeArg::new_var_use(idx.0 + self.offset, decl.clone())
    }

    fn extension_registry(&self) -> &ExtensionRegistry {
        self.exts
    }
}

/// Given a [Substitution] defined outside a binder (i.e. [PolyFuncType]),
/// applies that transformer to types inside the binder (i.e. arguments/results of said function)
struct InsideBinders<'a> {
    /// The number of binders we have entered since (beneath where) we started to apply
    /// [Self::underlying]).
    /// That is, the lowest `num_binders` variable indices refer to locals bound since then.
    num_binders: usize,
    /// Substitution that was being applied outside those binders (i.e. in outer scope)
    underlying: &'a dyn Substitution,
}

impl<'a> Substitution for InsideBinders<'a> {
<<<<<<< HEAD
    fn apply_var(&self, idx: VarIdx, decl: &TypeParam) -> TypeArg {
        match idx.in_outer_scope(self.skip_lowest) {
            None => TypeArg::new_var_use(idx.0, decl.clone()), // Bound locally, unknown to `underlying`
=======
    fn apply_var(&self, idx: usize, decl: &TypeParam) -> TypeArg {
        // Convert variable index into outer scope
        match idx.checked_sub(self.num_binders) {
            None => TypeArg::new_var_use(idx, decl.clone()), // Bound locally, unknown to `underlying`
>>>>>>> ebfec425
            Some(idx_in_outer_scope) => {
                let result_in_outer_scope = self.underlying.apply_var(idx_in_outer_scope, decl);
                // Transform returned value into the current scope, i.e. avoid the variables newly bound
                result_in_outer_scope.substitute(&Renumber {
                    offset: self.num_binders,
                    exts: self.extension_registry(),
                })
            }
        }
    }

    fn extension_registry(&self) -> &ExtensionRegistry {
        self.underlying.extension_registry()
    }
}

#[cfg(test)]
pub(crate) mod test {
    use std::num::NonZeroU64;

    use smol_str::SmolStr;

    use crate::extension::prelude::{PRELUDE_ID, USIZE_CUSTOM_T, USIZE_T};
    use crate::extension::{
        ExtensionId, ExtensionRegistry, SignatureError, TypeDefBound, PRELUDE, PRELUDE_REGISTRY,
    };
    use crate::std_extensions::collections::{EXTENSION, LIST_TYPENAME};
    use crate::types::type_param::{TypeArg, TypeArgError, TypeParam};
    use crate::types::{CustomType, FunctionType, Type, TypeBound};
    use crate::Extension;

    use super::{PolyFuncType, VarIdx};

    #[test]
    fn test_opaque() -> Result<(), SignatureError> {
        let list_def = EXTENSION.get_type(&LIST_TYPENAME).unwrap();
        let tyvar = TypeArg::new_var_use(0, TypeParam::Type(TypeBound::Any));
        let list_of_var = Type::new_extension(list_def.instantiate([tyvar.clone()])?);
        let reg: ExtensionRegistry = [PRELUDE.to_owned(), EXTENSION.to_owned()].into();
        let list_len = PolyFuncType::new_validated(
            [TypeParam::Type(TypeBound::Any)],
            FunctionType::new(vec![list_of_var], vec![USIZE_T]),
            &reg,
        )?;

        let t = list_len.instantiate(&[TypeArg::Type { ty: USIZE_T }], &reg)?;
        assert_eq!(
            t,
            FunctionType::new(
                vec![Type::new_extension(
                    list_def
                        .instantiate([TypeArg::Type { ty: USIZE_T }])
                        .unwrap()
                )],
                vec![USIZE_T]
            )
        );

        Ok(())
    }

    fn id_fn(t: Type) -> FunctionType {
        FunctionType::new(vec![t.clone()], vec![t])
    }

    #[test]
    fn test_mismatched_args() -> Result<(), SignatureError> {
        let ar_def = PRELUDE.get_type("array").unwrap();
        let typarams = [TypeParam::Type(TypeBound::Any), TypeParam::max_nat()];
        let [tyvar, szvar] =
            [0, 1].map(|i| TypeArg::new_var_use(1-i, typarams.get(i).unwrap().clone()));

        // Valid schema...
        let good_array = Type::new_extension(ar_def.instantiate([tyvar.clone(), szvar.clone()])?);
        let good_ts =
            PolyFuncType::new_validated(typarams.clone(), id_fn(good_array), &PRELUDE_REGISTRY)?;

        // Sanity check (good args)
        good_ts.instantiate(
            &[TypeArg::Type { ty: USIZE_T }, TypeArg::BoundedNat { n: 5 }],
            &PRELUDE_REGISTRY,
        )?;

        let wrong_args = good_ts.instantiate(
            &[TypeArg::BoundedNat { n: 5 }, TypeArg::Type { ty: USIZE_T }],
            &PRELUDE_REGISTRY,
        );
        assert_eq!(
            wrong_args,
            Err(SignatureError::TypeArgMismatch(
                TypeArgError::TypeMismatch {
                    param: typarams[0].clone(),
                    arg: TypeArg::BoundedNat { n: 5 }
                }
            ))
        );

        // (Try to) make a schema with bad args
        let arg_err = SignatureError::TypeArgMismatch(TypeArgError::TypeMismatch {
            param: typarams[0].clone(),
            arg: szvar.clone(),
        });
        assert_eq!(
            ar_def.instantiate([szvar.clone(), tyvar.clone()]),
            Err(arg_err.clone())
        );
        // ok, so that doesn't work - well, it shouldn't! So let's say we just have this signature (with bad args)...
        let bad_array = Type::new_extension(CustomType::new(
            "array",
            [szvar, tyvar],
            PRELUDE_ID,
            TypeBound::Any,
        ));
        let bad_ts =
            PolyFuncType::new_validated(typarams.clone(), id_fn(bad_array), &PRELUDE_REGISTRY);
        assert_eq!(bad_ts.err(), Some(arg_err));

        Ok(())
    }

    #[test]
    fn test_misused_variables() -> Result<(), SignatureError> {
        // Variables in args have different bounds from variable declaration
        let tv = TypeArg::new_var_use(0, TypeParam::Type(TypeBound::Copyable));
        let list_def = EXTENSION.get_type(&LIST_TYPENAME).unwrap();
        let body_type = id_fn(Type::new_extension(list_def.instantiate([tv])?));
        let reg = [EXTENSION.to_owned()].into();
        for decl in [
            TypeParam::Extensions,
            TypeParam::List(Box::new(TypeParam::max_nat())),
            TypeParam::Opaque(USIZE_CUSTOM_T),
            TypeParam::Tuple(vec![TypeParam::Type(TypeBound::Any), TypeParam::max_nat()]),
        ] {
            let invalid_ts = PolyFuncType::new_validated([decl.clone()], body_type.clone(), &reg);
            assert_eq!(
                invalid_ts.err(),
                Some(SignatureError::TypeVarDoesNotMatchDeclaration {
                    cached: TypeParam::Type(TypeBound::Copyable),
                    actual: decl
                })
            );
        }
        // Variable not declared at all
        let invalid_ts = PolyFuncType::new_validated([], body_type, &reg);
        assert_eq!(
            invalid_ts.err(),
            Some(SignatureError::FreeTypeVar {
                idx: VarIdx(0),
                num_decls: 0
            })
        );

        Ok(())
    }

    fn decl_accepts_rejects_var(
        bound: TypeParam,
        accepted: &[TypeParam],
        rejected: &[TypeParam],
    ) -> Result<(), SignatureError> {
        const EXT_ID: ExtensionId = ExtensionId::new_unchecked("my_ext");
        const TYPE_NAME: SmolStr = SmolStr::new_inline("MyType");

        let mut e = Extension::new(EXT_ID);
        e.add_type(
            TYPE_NAME,
            vec![bound.clone()],
            "".into(),
            TypeDefBound::Explicit(TypeBound::Any),
        )
        .unwrap();

        let reg: ExtensionRegistry = [e].into();

        let make_scheme = |tp: TypeParam| {
            PolyFuncType::new_validated(
                [tp.clone()],
                id_fn(Type::new_extension(CustomType::new(
                    TYPE_NAME,
                    [TypeArg::new_var_use(0, tp)],
                    EXT_ID,
                    TypeBound::Any,
                ))),
                &reg,
            )
        };
        for decl in accepted {
            make_scheme(decl.clone())?;
        }
        for decl in rejected {
            assert_eq!(
                make_scheme(decl.clone()).err(),
                Some(SignatureError::TypeArgMismatch(
                    TypeArgError::TypeMismatch {
                        param: bound.clone(),
                        arg: TypeArg::new_var_use(0, decl.clone())
                    }
                ))
            );
        }
        Ok(())
    }

    #[test]
    fn test_bound_covariance() -> Result<(), SignatureError> {
        decl_accepts_rejects_var(
            TypeParam::Type(TypeBound::Copyable),
            &[
                TypeParam::Type(TypeBound::Copyable),
                TypeParam::Type(TypeBound::Eq),
            ],
            &[TypeParam::Type(TypeBound::Any)],
        )?;

        let list_of_tys = |b| TypeParam::List(Box::new(TypeParam::Type(b)));
        decl_accepts_rejects_var(
            list_of_tys(TypeBound::Copyable),
            &[list_of_tys(TypeBound::Copyable), list_of_tys(TypeBound::Eq)],
            &[list_of_tys(TypeBound::Any)],
        )?;

        decl_accepts_rejects_var(
            TypeParam::max_nat(),
            &[TypeParam::bounded_nat(NonZeroU64::new(5).unwrap())],
            &[],
        )?;
        decl_accepts_rejects_var(
            TypeParam::bounded_nat(NonZeroU64::new(10).unwrap()),
            &[TypeParam::bounded_nat(NonZeroU64::new(5).unwrap())],
            &[TypeParam::max_nat()],
        )?;
        Ok(())
    }

    fn new_pf1(param: TypeParam, input: Type, output: Type) -> PolyFuncType {
        PolyFuncType {
            params: vec![param],
            body: FunctionType::new(vec![input], vec![output]),
        }
    }

    // The standard library new_array does not allow passing in a variable for size.
    pub(crate) fn new_array(ty: Type, s: TypeArg) -> Type {
        let array_def = PRELUDE.get_type("array").unwrap();
        Type::new_extension(
            array_def
                .instantiate(vec![TypeArg::Type { ty }, s])
                .unwrap(),
        )
    }

    const USIZE_TA: TypeArg = TypeArg::Type { ty: USIZE_T };

    #[test]
    fn partial_instantiate() -> Result<(), SignatureError> {
        // forall A,N.(Array<A,N> -> A)
        let array_max = PolyFuncType::new_validated(
            vec![TypeParam::Type(TypeBound::Any), TypeParam::max_nat()],
            FunctionType::new(
                vec![new_array(
                    Type::new_var_use(1, TypeBound::Any),
                    TypeArg::new_var_use(0, TypeParam::max_nat()),
                )],
                vec![Type::new_var_use(1, TypeBound::Any)],
            ),
            &PRELUDE_REGISTRY,
        )?;

        let concrete = FunctionType::new(
            vec![new_array(USIZE_T, TypeArg::BoundedNat { n: 3 })],
            vec![USIZE_T],
        );
        let actual = array_max
            .instantiate_poly(&[USIZE_TA, TypeArg::BoundedNat { n: 3 }], &PRELUDE_REGISTRY)?;

        assert_eq!(actual, concrete);

        // forall N.(Array<usize,N> -> usize)
        let partial = PolyFuncType::new_validated(
            vec![TypeParam::max_nat()],
            FunctionType::new(
                vec![new_array(
                    USIZE_T,
                    TypeArg::new_var_use(0, TypeParam::max_nat()),
                )],
                vec![USIZE_T],
            ),
            &PRELUDE_REGISTRY,
        )?;
        let res = array_max.instantiate_poly(&[USIZE_TA], &PRELUDE_REGISTRY)?;
        assert_eq!(res, partial);

        Ok(())
    }

    fn list_of_tup(t1: Type, t2: Type) -> Type {
        let list_def = EXTENSION.get_type(LIST_TYPENAME.as_str()).unwrap();
        Type::new_extension(
            list_def
                .instantiate([TypeArg::Type {
                    ty: Type::new_tuple(vec![t1, t2]),
                }])
                .unwrap(),
        )
    }

    // forall A. A -> (forall C. C -> List(Tuple(C, A))
    fn nested_func() -> PolyFuncType {
        PolyFuncType::new_validated(
            vec![TypeParam::Type(TypeBound::Any)],
            FunctionType::new(
                vec![Type::new_var_use(0, TypeBound::Any)],
                vec![Type::new_function(new_pf1(
                    TypeParam::Type(TypeBound::Copyable),
                    Type::new_var_use(0, TypeBound::Copyable),
                    list_of_tup(
                        Type::new_var_use(0, TypeBound::Copyable),
                        Type::new_var_use(1, TypeBound::Any), // The outer variable (renumbered)
                    ),
                ))],
            ),
            &[EXTENSION.to_owned()].into(),
        )
        .unwrap()
    }

    #[test]
    fn test_instantiate_nested() -> Result<(), SignatureError> {
        let outer = nested_func();
        let reg: ExtensionRegistry = [EXTENSION.to_owned(), PRELUDE.to_owned()].into();

        let arg = new_array(USIZE_T, TypeArg::BoundedNat { n: 5 });
        // `arg` -> (forall C. C -> List(Tuple(C, `arg`)))
        let outer_applied = FunctionType::new(
            vec![arg.clone()], // This had index 0, but is replaced
            vec![Type::new_function(new_pf1(
                TypeParam::Type(TypeBound::Copyable),
                // We are checking that the substitution has been applied to the right var
                // - NOT to the inner_var which has index 0 here
                Type::new_var_use(0, TypeBound::Copyable),
                list_of_tup(
                    Type::new_var_use(0, TypeBound::Copyable),
                    arg.clone(), // This had index 1, but is replaced
                ),
            ))],
        );

        let res = outer.instantiate(&[TypeArg::Type { ty: arg }], &reg)?;
        assert_eq!(res, outer_applied);
        Ok(())
    }

    #[test]
    fn free_var_under_binder() {
        let outer = nested_func();

        // Now substitute in a free var from further outside
        let reg = [EXTENSION.to_owned(), PRELUDE.to_owned()].into();
        const FREE: usize = 3;
        const TP_EQ: TypeParam = TypeParam::Type(TypeBound::Eq);
        let res = outer
            .instantiate(&[TypeArg::new_var_use(FREE, TP_EQ)], &reg)
            .unwrap();
        assert_eq!(
            res,
            // F -> forall C. (C -> List(Tuple(C, F)))
            FunctionType::new(
                vec![Type::new_var_use(FREE, TypeBound::Eq)],
                vec![Type::new_function(new_pf1(
                    TypeParam::Type(TypeBound::Copyable),
                    Type::new_var_use(0, TypeBound::Copyable), // unchanged
                    list_of_tup(
                        Type::new_var_use(0, TypeBound::Copyable),
                        // Next is the free variable that we substituted in (hence Eq)
                        // - renumbered because of the intervening forall (Copyable)
                        Type::new_var_use(3 + 1, TypeBound::Eq)
                    )
                ))]
            )
        );

        // Also try substituting in a type containing both free and bound vars
        let rhs = |i| {
            Type::new_function(new_pf1(
                TP_EQ,
                Type::new_var_use(0, TypeBound::Eq),
                new_array(
                    Type::new_var_use(0, TypeBound::Eq),
                    TypeArg::new_var_use(i, TypeParam::max_nat()),
                ),
            ))
        };

        let res = outer
            .instantiate(&[TypeArg::Type { ty: rhs(FREE) }], &reg)
            .unwrap();
        assert_eq!(
            res,
            FunctionType::new(
                vec![rhs(FREE)], // Input: forall TEQ. (TEQ -> Array(TEQ, FREE))
                // Output: forall C. C -> List(Tuple(C, Input))
                vec![Type::new_function(new_pf1(
                    TypeParam::Type(TypeBound::Copyable),
                    Type::new_var_use(0, TypeBound::Copyable),
                    list_of_tup(
                        Type::new_var_use(0, TypeBound::Copyable), // not renumbered...
                        rhs(FREE + 1)                              // renumbered
                    )
                ))]
            )
        )
    }
}<|MERGE_RESOLUTION|>--- conflicted
+++ resolved
@@ -129,14 +129,7 @@
     }
 
     /// (Perhaps-partially) instantiates this [PolyFuncType] into another with fewer binders.
-<<<<<<< HEAD
-    pub(crate) fn instantiate(
-=======
-    /// Note that indices into `args` correspond to the same index within [Self::params],
-    /// so we instantiate the lowest-index [Self::params] first, even though these
-    /// would be considered "innermost" / "closest" according to DeBruijn numbering.
     pub(crate) fn instantiate_poly(
->>>>>>> ebfec425
         &self,
         args: &[TypeArg],
         exts: &ExtensionRegistry,
@@ -237,16 +230,9 @@
 }
 
 impl<'a> Substitution for InsideBinders<'a> {
-<<<<<<< HEAD
     fn apply_var(&self, idx: VarIdx, decl: &TypeParam) -> TypeArg {
-        match idx.in_outer_scope(self.skip_lowest) {
+        match idx.in_outer_scope(self.num_binders) {
             None => TypeArg::new_var_use(idx.0, decl.clone()), // Bound locally, unknown to `underlying`
-=======
-    fn apply_var(&self, idx: usize, decl: &TypeParam) -> TypeArg {
-        // Convert variable index into outer scope
-        match idx.checked_sub(self.num_binders) {
-            None => TypeArg::new_var_use(idx, decl.clone()), // Bound locally, unknown to `underlying`
->>>>>>> ebfec425
             Some(idx_in_outer_scope) => {
                 let result_in_outer_scope = self.underlying.apply_var(idx_in_outer_scope, decl);
                 // Transform returned value into the current scope, i.e. avoid the variables newly bound
