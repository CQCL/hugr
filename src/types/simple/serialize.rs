--- conflicted
+++ resolved
@@ -66,7 +66,7 @@
 }
 
 impl PrimType for SerSimpleType {
-    const LINEAR: bool = true;
+    const CLASSIC: bool = false;
 }
 
 impl<T: PrimType> From<Container<T>> for SerSimpleType
@@ -77,29 +77,16 @@
     fn from(value: Container<T>) -> Self {
         match value {
             Container::Sum(inner) => SerSimpleType::Sum {
-<<<<<<< HEAD
                 row: Box::new(inner.map_into()),
-                l: T::LINEAR,
+                l: !T::CLASSIC,
             },
             Container::List(inner) => SerSimpleType::List {
                 inner: Box::new((*inner).into()),
-                l: T::LINEAR,
+                l: !T::CLASSIC,
             },
             Container::Tuple(inner) => SerSimpleType::Tuple {
                 row: Box::new(inner.map_into()),
-                l: T::LINEAR,
-=======
-                row: inner,
-                l: !T::CLASSIC,
-            },
-            Container::List(inner) => SerSimpleType::List {
-                inner: box_convert(*inner),
-                l: !T::CLASSIC,
-            },
-            Container::Tuple(inner) => SerSimpleType::Tuple {
-                row: inner,
-                l: !T::CLASSIC,
->>>>>>> e852511b
+                l: !T::CLASSIC,
             },
             Container::Map(inner) => SerSimpleType::Map {
                 k: Box::new(inner.0.into()),
