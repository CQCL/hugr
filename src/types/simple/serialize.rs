use super::ClassicType;

use super::Container;

use super::HashableType;
use super::PrimType;
use super::TypeTag;

use itertools::Itertools;
use smol_str::SmolStr;

use super::super::custom::CustomType;

use super::TypeRow;

use super::SimpleType;

use super::super::AbstractSignature;

<<<<<<< HEAD
=======
use crate::ops::constant::HugrIntWidthStore;
use crate::types::type_row::TypeRowElem;

>>>>>>> 9720b2f5
#[derive(serde::Serialize, serde::Deserialize, Clone, Debug)]
#[serde(tag = "t")]
pub(crate) enum SerSimpleType {
    Q,
<<<<<<< HEAD
    I,
    F,
=======
    I {
        width: HugrIntWidthStore,
    },
>>>>>>> 9720b2f5
    S,
    G {
        signature: Box<AbstractSignature>,
    },
    Tuple {
        row: Vec<SerSimpleType>,
        c: TypeTag,
    },
    Sum {
        row: Vec<SerSimpleType>,
        c: TypeTag,
    },
    Array {
        inner: Box<SerSimpleType>,
        len: usize,
        c: TypeTag,
    },
    Opaque {
        custom: CustomType,
        c: TypeTag,
    },
    Alias {
        name: SmolStr,
        c: TypeTag,
    },
    Var {
        name: SmolStr,
    },
}

trait SerializableType: PrimType {
    const TAG: TypeTag;
}

impl SerializableType for ClassicType {
    const TAG: TypeTag = TypeTag::Classic;
}

impl SerializableType for SimpleType {
    const TAG: TypeTag = TypeTag::Simple;
}

impl SerializableType for HashableType {
    const TAG: TypeTag = TypeTag::Hashable;
}

impl<T: SerializableType> From<Container<T>> for SerSimpleType
where
    SerSimpleType: From<T>,
    SimpleType: From<T>,
{
    fn from(value: Container<T>) -> Self {
        match value {
            Container::Sum(inner) => SerSimpleType::Sum {
                row: inner.into_owned().into_iter().map_into().collect(),
                c: T::TAG, // We could inspect inner.containing_tag(), but this should have been done already
            },
            Container::Tuple(inner) => SerSimpleType::Tuple {
                row: inner.into_owned().into_iter().map_into().collect(),
                c: T::TAG,
            },
            Container::Array(inner, len) => SerSimpleType::Array {
                inner: Box::new((*inner).into()),
                len,
                c: T::TAG,
            },
            Container::Alias(name) => SerSimpleType::Alias { name, c: T::TAG },
            Container::Opaque(custom) => SerSimpleType::Opaque { custom, c: T::TAG },
        }
    }
}

impl From<HashableType> for SerSimpleType {
    fn from(value: HashableType) -> Self {
        match value {
            HashableType::Variable(s) => SerSimpleType::Var { name: s },
            HashableType::USize => SerSimpleType::I,
            HashableType::String => SerSimpleType::S,
            HashableType::Container(c) => c.into(),
        }
    }
}

impl From<ClassicType> for SerSimpleType {
    fn from(value: ClassicType) -> Self {
        match value {
            ClassicType::Graph(inner) => SerSimpleType::G {
                signature: Box::new(*inner),
            },
            ClassicType::Container(c) => c.into(),
            ClassicType::Hashable(h) => h.into(),
        }
    }
}

impl From<SimpleType> for SerSimpleType {
    fn from(value: SimpleType) -> Self {
        match value {
            SimpleType::Classic(c) => c.into(),
            SimpleType::Qubit => SerSimpleType::Q,
            SimpleType::Qontainer(c) => c.into(),
        }
    }
}

fn try_convert_list<T: TryInto<T2>, T2: TypeRowElem>(
    values: Vec<T>,
) -> Result<TypeRow<T2>, T::Error> {
    let vals = values
        .into_iter()
        .map(T::try_into)
        .collect::<Result<Vec<T2>, T::Error>>()?;
    Ok(TypeRow::from(vals))
}

macro_rules! handle_container {
   ($tag:ident, $variant:ident($($r:expr),*)) => {
        match $tag {
            TypeTag::Simple => (Container::<SimpleType>::$variant($($r),*)).into(),
            TypeTag::Classic => (Container::<ClassicType>::$variant($($r),*)).into(),
            TypeTag::Hashable => (Container::<HashableType>::$variant($($r),*)).into()
        }
    }
}

impl From<SerSimpleType> for SimpleType {
    fn from(value: SerSimpleType) -> Self {
        match value {
            SerSimpleType::Q => SimpleType::Qubit,
<<<<<<< HEAD
            SerSimpleType::I => HashableType::USize.into(),
            SerSimpleType::F => ClassicType::F64.into(),
=======
            SerSimpleType::I { width } => HashableType::Int(width).into(),
>>>>>>> 9720b2f5
            SerSimpleType::S => HashableType::String.into(),
            SerSimpleType::G { signature } => ClassicType::Graph(Box::new(*signature)).into(),
            SerSimpleType::Tuple { row: inner, c } => {
                handle_container!(c, Tuple(Box::new(try_convert_list(inner).unwrap())))
            }
            SerSimpleType::Sum { row: inner, c } => {
                handle_container!(c, Sum(Box::new(try_convert_list(inner).unwrap())))
            }
            SerSimpleType::Array { inner, len, c } => {
                handle_container!(c, Array(Box::new((*inner).try_into().unwrap()), len))
            }
            SerSimpleType::Alias { name: s, c } => handle_container!(c, Alias(s)),
            SerSimpleType::Opaque { custom, c } => {
                handle_container!(c, Opaque(custom))
            }
            SerSimpleType::Var { name: s } => {
                ClassicType::Hashable(HashableType::Variable(s)).into()
            }
        }
    }
}

impl TryFrom<SerSimpleType> for ClassicType {
    type Error = String;

    fn try_from(value: SerSimpleType) -> Result<Self, Self::Error> {
        let s: SimpleType = value.into();
        if let SimpleType::Classic(c) = s {
            Ok(c)
        } else {
            Err(format!("Not a ClassicType: {}", s))
        }
    }
}

impl TryFrom<SerSimpleType> for HashableType {
    type Error = String;
    fn try_from(value: SerSimpleType) -> Result<Self, Self::Error> {
        match value.try_into()? {
            ClassicType::Hashable(h) => Ok(h),
            ty => Err(format!("Classic type is not hashable: {}", ty)),
        }
    }
}

#[cfg(test)]
mod test {
    use crate::hugr::serialize::test::ser_roundtrip;
    use crate::types::custom::test::CLASSIC_T;
    use crate::types::{ClassicType, Container, HashableType, SimpleType};

    #[test]
    fn serialize_types_roundtrip() {
        // A Simple tuple
        let t = SimpleType::new_tuple(vec![
            SimpleType::Qubit,
            SimpleType::from(HashableType::Int(64)),
        ]);
        assert_eq!(ser_roundtrip(&t), t);

        // A Classic sum
        let t = SimpleType::new_sum(vec![
<<<<<<< HEAD
            SimpleType::Classic(ClassicType::Hashable(HashableType::USize)),
            SimpleType::Classic(ClassicType::F64),
=======
            SimpleType::Classic(ClassicType::Hashable(HashableType::Int(4))),
            SimpleType::Classic(CLASSIC_T),
>>>>>>> 9720b2f5
        ]);
        assert_eq!(ser_roundtrip(&t), t);

        // A Hashable list
        let t = SimpleType::Classic(ClassicType::Hashable(HashableType::Container(
            Container::Array(Box::new(HashableType::USize), 3),
        )));
        assert_eq!(ser_roundtrip(&t), t);
    }

    #[test]
    fn serialize_types_current_behaviour() {
        // This list should be represented as a HashableType::Container.
        let malformed = SimpleType::Qontainer(Container::Array(
            Box::new(SimpleType::Classic(ClassicType::Hashable(
                HashableType::USize,
            ))),
            6,
        ));
        // If this behaviour changes, i.e. to return the well-formed version, that'd be fine.
        // Just to document current serialization behaviour that we leave it untouched.
        assert_eq!(ser_roundtrip(&malformed), malformed);
    }
}<|MERGE_RESOLUTION|>--- conflicted
+++ resolved
@@ -17,24 +17,13 @@
 
 use super::super::AbstractSignature;
 
-<<<<<<< HEAD
-=======
-use crate::ops::constant::HugrIntWidthStore;
 use crate::types::type_row::TypeRowElem;
 
->>>>>>> 9720b2f5
 #[derive(serde::Serialize, serde::Deserialize, Clone, Debug)]
 #[serde(tag = "t")]
 pub(crate) enum SerSimpleType {
     Q,
-<<<<<<< HEAD
     I,
-    F,
-=======
-    I {
-        width: HugrIntWidthStore,
-    },
->>>>>>> 9720b2f5
     S,
     G {
         signature: Box<AbstractSignature>,
@@ -164,12 +153,7 @@
     fn from(value: SerSimpleType) -> Self {
         match value {
             SerSimpleType::Q => SimpleType::Qubit,
-<<<<<<< HEAD
             SerSimpleType::I => HashableType::USize.into(),
-            SerSimpleType::F => ClassicType::F64.into(),
-=======
-            SerSimpleType::I { width } => HashableType::Int(width).into(),
->>>>>>> 9720b2f5
             SerSimpleType::S => HashableType::String.into(),
             SerSimpleType::G { signature } => ClassicType::Graph(Box::new(*signature)).into(),
             SerSimpleType::Tuple { row: inner, c } => {
@@ -226,19 +210,14 @@
         // A Simple tuple
         let t = SimpleType::new_tuple(vec![
             SimpleType::Qubit,
-            SimpleType::from(HashableType::Int(64)),
+            SimpleType::from(HashableType::USize),
         ]);
         assert_eq!(ser_roundtrip(&t), t);
 
         // A Classic sum
         let t = SimpleType::new_sum(vec![
-<<<<<<< HEAD
             SimpleType::Classic(ClassicType::Hashable(HashableType::USize)),
-            SimpleType::Classic(ClassicType::F64),
-=======
-            SimpleType::Classic(ClassicType::Hashable(HashableType::Int(4))),
             SimpleType::Classic(CLASSIC_T),
->>>>>>> 9720b2f5
         ]);
         assert_eq!(ser_roundtrip(&t), t);
 
