--- conflicted
+++ resolved
@@ -16,10 +16,7 @@
 
 use crate::Node;
 use crate::{
-<<<<<<< HEAD
-=======
     extension::ExtensionSet,
->>>>>>> d117512c
     hugr::{HugrMut, NodeType},
     Hugr,
 };
