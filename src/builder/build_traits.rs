--- conflicted
+++ resolved
@@ -159,17 +159,10 @@
     ) -> Result<DFGBuilder<&mut HugrMut>, BuildError> {
         let (dfg_n, _) = add_op_with_wires(
             self,
-<<<<<<< HEAD
-            OpType::Dataflow(DataflowOp::DFG {
+            ops::DFG {
                 signature: signature.clone(),
-            }),
+            },
             input_wires.into_iter().collect(),
-=======
-            ops::DFG {
-                signature: Signature::new_df(input_types.clone(), output_types.clone()),
-            },
-            input_wires,
->>>>>>> 504229ef
         )?;
 
         DFGBuilder::create_with_io(self.base(), dfg_n, signature)
