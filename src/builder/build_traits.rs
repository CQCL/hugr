use crate::hugr::validate::InterGraphEdgeError;
use crate::hugr::view::HugrView;
use crate::hugr::{Node, NodeMetadata, Port, ValidationError};
use crate::ops::{self, ConstValue, LeafOp, OpTrait, OpType};

use std::iter;

use super::FunctionBuilder;
use super::{
    handle::{BuildHandle, Outputs},
    CircuitBuilder,
};

use crate::{
    hugr::NodeType,
    ops::handle::{ConstID, DataflowOpID, FuncID, NodeHandle},
    resource::ResourceSet,
    types::EdgeKind,
};

<<<<<<< HEAD
use crate::types::{LinearType, Signature, SignatureTrait, SimpleType, TypeRow};
=======
use crate::types::{Signature, SimpleType, TypeRow};
>>>>>>> b9896b3e

use itertools::Itertools;

use super::{
    cfg::CFGBuilder, conditional::ConditionalBuilder, dataflow::DFGBuilder,
    tail_loop::TailLoopBuilder, BuildError, Wire,
};

use crate::Hugr;

use crate::hugr::HugrMut;

/// Trait for HUGR container builders.
/// Containers are nodes that are parents of sibling graphs.
/// Implementations of this trait allow the child sibling graph to be added to
/// the HUGR.
pub trait Container {
    /// The container node.
    fn container_node(&self) -> Node;
    /// The underlying [`Hugr`] being built
    fn hugr_mut(&mut self) -> &mut Hugr;
    /// Immutable reference to HUGR being built
    fn hugr(&self) -> &Hugr;
    /// Add an [`OpType`] as the final child of the container.
    fn add_child_op(&mut self, op: impl Into<NodeType>) -> Result<Node, BuildError> {
        let parent = self.container_node();
        Ok(self.hugr_mut().add_op_with_parent(parent, op)?)
    }

    /// Adds a non-dataflow edge between two nodes. The kind is given by the operation's [`other_inputs`] or  [`other_outputs`]
    ///
    /// [`other_inputs`]: crate::ops::OpTrait::other_input
    /// [`other_outputs`]: crate::ops::OpTrait::other_output
    fn add_other_wire(&mut self, src: Node, dst: Node) -> Result<Wire, BuildError> {
        let (src_port, _) = self.hugr_mut().add_other_edge(src, dst)?;
        Ok(Wire::new(src, src_port))
    }

    /// Add a constant value to the container and return a handle to it.
    ///
    /// # Errors
    ///
    /// This function will return an error if there is an error in adding the
    /// [`OpType::Const`] node.
    fn add_constant(&mut self, val: ConstValue) -> Result<ConstID, BuildError> {
        let typ = val.const_type();
        let const_n = self.add_child_op(NodeType::pure(ops::Const(val)))?;
        Ok((const_n, typ).into())
    }

    /// Add a [`ops::FuncDefn`] node and returns a builder to define the function
    /// body graph.
    ///
    /// # Errors
    ///
    /// This function will return an error if there is an error in adding the
    /// [`ops::FuncDefn`] node.
    fn define_function(
        &mut self,
        name: impl Into<String>,
        signature: Signature,
    ) -> Result<FunctionBuilder<&mut Hugr>, BuildError> {
        let f_node = self.add_child_op(NodeType::pure(ops::FuncDefn {
            name: name.into(),
            signature: signature.clone().into(),
        }))?;

        let db = DFGBuilder::create_with_io(self.hugr_mut(), f_node, signature)?;
        Ok(FunctionBuilder::from_dfg_builder(db))
    }

    /// Insert a HUGR as a child of the container.
    fn add_hugr(&mut self, child: Hugr) -> Result<Node, BuildError> {
        let parent = self.container_node();
        Ok(self.hugr_mut().insert_hugr(parent, child)?)
    }

    /// Insert a copy of a HUGR as a child of the container.
    fn add_hugr_view(&mut self, child: &impl HugrView) -> Result<Node, BuildError> {
        let parent = self.container_node();
        Ok(self.hugr_mut().insert_from_view(parent, child)?)
    }

    /// Add metadata to the container node.
    fn set_metadata(&mut self, meta: NodeMetadata) {
        let parent = self.container_node();
        self.hugr_mut().set_metadata(parent, meta);
    }

    /// Add metadata to a child node.
    fn set_child_metadata(&mut self, child: Node, meta: NodeMetadata) {
        self.hugr_mut().set_metadata(child, meta);
    }
}

/// Types implementing this trait can be used to build complete HUGRs
/// (with varying root node types)
pub trait HugrBuilder: Container {
    /// Finish building the HUGR, perform any validation checks and return it.
    fn finish_hugr(self) -> Result<Hugr, ValidationError>;
}

/// Types implementing this trait build a container graph region by borrowing a HUGR
pub trait SubContainer: Container {
    /// A handle to the finished container node, typically returned when the
    /// child graph has been finished.
    type ContainerHandle;
    /// Consume the container builder and return the handle, may perform some
    /// checks before finishing.
    fn finish_sub_container(self) -> Result<Self::ContainerHandle, BuildError>;
}
/// Trait for building dataflow regions of a HUGR.
pub trait Dataflow: Container {
    /// Return the number of inputs to the dataflow sibling graph.
    fn num_inputs(&self) -> usize;
    /// Return indices of input and output nodes.
    fn io(&self) -> [Node; 2] {
        self.hugr()
            .children(self.container_node())
            .take(2)
            .collect_vec()
            .try_into()
            .expect("First two children should be IO")
    }
    /// Handle to input node.
    fn input(&self) -> BuildHandle<DataflowOpID> {
        (self.io()[0], self.num_inputs()).into()
    }
    /// Handle to output node.
    fn output(&self) -> DataflowOpID {
        self.io()[1].into()
    }
    /// Return iterator over all input Value wires.
    fn input_wires(&self) -> Outputs {
        self.input().outputs()
    }
    /// Add a dataflow op to the sibling graph, wiring up the `input_wires` to the
    /// incoming ports of the resulting node.
    ///
    /// # Errors
    ///
    /// This function will return an error if there is an error when adding the node.
    fn add_dataflow_op(
        &mut self,
        op: impl Into<NodeType>,
        input_wires: impl IntoIterator<Item = Wire>,
    ) -> Result<BuildHandle<DataflowOpID>, BuildError> {
        let outs = add_op_with_wires(self, op, input_wires.into_iter().collect())?;

        Ok(outs.into())
    }

    /// Insert a hugr-defined op to the sibling graph, wiring up the
    /// `input_wires` to the incoming ports of the resulting root node.
    ///
    /// # Errors
    ///
    /// This function will return an error if there is an error when adding the
    /// node.
    fn add_hugr_with_wires(
        &mut self,
        hugr: Hugr,
        input_wires: impl IntoIterator<Item = Wire>,
    ) -> Result<BuildHandle<DataflowOpID>, BuildError> {
        let num_outputs = hugr.get_optype(hugr.root()).op_signature().output_count();
        let node = self.add_hugr(hugr)?;

        let [inp, _] = self.io();
        let inputs = input_wires.into_iter().collect();
        wire_up_inputs(inputs, node, self, inp)?;

        Ok((node, num_outputs).into())
    }

    /// Copy a hugr-defined op into the sibling graph, wiring up the
    /// `input_wires` to the incoming ports of the resulting root node.
    ///
    /// # Errors
    ///
    /// This function will return an error if there is an error when adding the
    /// node.
    fn add_hugr_view_with_wires(
        &mut self,
        hugr: &impl HugrView,
        input_wires: impl IntoIterator<Item = Wire>,
    ) -> Result<BuildHandle<DataflowOpID>, BuildError> {
        let num_outputs = hugr.get_optype(hugr.root()).signature().output_count();
        let node = self.add_hugr_view(hugr)?;

        let [inp, _] = self.io();
        let inputs = input_wires.into_iter().collect();
        wire_up_inputs(inputs, node, self, inp)?;

        Ok((node, num_outputs).into())
    }

    /// Wire up the `output_wires` to the input ports of the Output node.
    ///
    /// # Errors
    ///
    /// This function will return an error if there is an error when wiring up.
    fn set_outputs(
        &mut self,
        output_wires: impl IntoIterator<Item = Wire>,
    ) -> Result<(), BuildError> {
        let [inp, out] = self.io();
        wire_up_inputs(output_wires.into_iter().collect_vec(), out, self, inp)
    }

    /// Return an array of the input wires.
    ///
    /// # Panics
    ///
    /// Panics if the number of input Wires does not match the size of the array.
    fn input_wires_arr<const N: usize>(&self) -> [Wire; N] {
        self.input_wires()
            .collect_vec()
            .try_into()
            .expect(&format!("Incorrect number of wires: {N}")[..])
    }

    /// Return a builder for a [`crate::ops::DFG`] node, i.e. a nested dataflow subgraph.
    /// The `inputs` must be an iterable over pairs of the type of the input and
    /// the corresponding wire.
    /// The `output_types` are the types of the outputs.
    ///
    /// # Errors
    ///
    /// This function will return an error if there is an error when building
    /// the DFG node.
    fn dfg_builder(
        &mut self,
        signature: Signature,
        input_wires: impl IntoIterator<Item = Wire>,
    ) -> Result<DFGBuilder<&mut Hugr>, BuildError> {
        let (dfg_n, _) = add_op_with_wires(
            self,
            NodeType {
                op: ops::DFG {
                    signature: signature.clone().into(),
                }
                .into(),
                input_resources: signature.input_resources.clone(),
            },
            input_wires.into_iter().collect(),
        )?;

        DFGBuilder::create_with_io(self.hugr_mut(), dfg_n, signature)
    }

    /// Return a builder for a [`crate::ops::CFG`] node,
    /// i.e. a nested controlflow subgraph.
    /// The `inputs` must be an iterable over pairs of the type of the input and
    /// the corresponding wire.
    /// The `output_types` are the types of the outputs.
    ///
    /// # Errors
    ///
    /// This function will return an error if there is an error when building
    /// the CFG node.
    fn cfg_builder(
        &mut self,
        inputs: impl IntoIterator<Item = (SimpleType, Wire)>,
        output_types: TypeRow,
    ) -> Result<CFGBuilder<&mut Hugr>, BuildError> {
        let (input_types, input_wires): (Vec<SimpleType>, Vec<Wire>) = inputs.into_iter().unzip();

        let inputs: TypeRow = input_types.into();

        let (cfg_node, _) = add_op_with_wires(
            self,
            NodeType {
                op: ops::CFG {
                    inputs: inputs.clone(),
                    outputs: output_types.clone(),
                }
                .into(),
                // TODO: CFGs should be allow to specify resources
                input_resources: ResourceSet::new(),
            },
            input_wires,
        )?;
        CFGBuilder::create(self.hugr_mut(), cfg_node, inputs, output_types)
    }

    /// Load a static constant and return the local dataflow wire for that constant.
    /// Adds a [`OpType::LoadConstant`] node.
    /// # Errors
    ///
    /// This function will return an error if there is an error when adding the node.
    fn load_const(&mut self, cid: &ConstID) -> Result<Wire, BuildError> {
        let const_node = cid.node();

        let op: OpType = ops::LoadConstant {
            datatype: cid.const_type(),
        }
        .into();
        let load_n = self.add_dataflow_op(
            NodeType::pure(op),
            // Constant wire from the constant value node
            vec![Wire::new(const_node, Port::new_outgoing(0))],
        )?;

        Ok(load_n.out_wire(0))
    }

    /// Load a static constant and return the local dataflow wire for that constant.
    /// Adds a [`ops::LoadConstant`] node.
    /// # Errors
    ///
    /// This function will return an error if there is an error when adding the node.
    fn add_load_const(&mut self, val: ConstValue) -> Result<Wire, BuildError> {
        let cid = self.add_constant(val)?;
        self.load_const(&cid)
    }

    /// Return a builder for a [`crate::ops::TailLoop`] node.
    /// The `inputs` must be an iterable over pairs of the type of the input and
    /// the corresponding wire.
    /// The `output_types` are the types of the outputs.
    ///
    /// # Errors
    ///
    /// This function will return an error if there is an error when building
    /// the [`ops::TailLoop`] node.
    fn tail_loop_builder(
        &mut self,
        just_inputs: impl IntoIterator<Item = (SimpleType, Wire)>,
        inputs_outputs: impl IntoIterator<Item = (SimpleType, Wire)>,
        just_out_types: TypeRow,
    ) -> Result<TailLoopBuilder<&mut Hugr>, BuildError> {
        let (input_types, mut input_wires): (Vec<SimpleType>, Vec<Wire>) =
            just_inputs.into_iter().unzip();
        let (rest_types, rest_input_wires): (Vec<SimpleType>, Vec<Wire>) =
            inputs_outputs.into_iter().unzip();
        input_wires.extend(rest_input_wires.into_iter());

        let tail_loop = ops::TailLoop {
            just_inputs: input_types.into(),
            just_outputs: just_out_types,
            rest: rest_types.into(),
        };
        let (loop_node, _) = add_op_with_wires(
            self,
            NodeType {
                op: tail_loop.clone().into(),
                // TODO: Add resoucres as a parameter
                input_resources: ResourceSet::new(),
            },
            input_wires,
        )?;

        TailLoopBuilder::create_with_io(self.hugr_mut(), loop_node, &tail_loop)
    }

    /// Return a builder for a [`crate::ops::Conditional`] node.
    /// `predicate_inputs` and `predicate_wire` define the type of the predicate
    /// variants and the wire carrying the predicate respectively.
    ///
    /// The `other_inputs` must be an iterable over pairs of the type of the input and
    /// the corresponding wire.
    /// The `outputs` are the types of the outputs.
    ///
    /// # Errors
    ///
    /// This function will return an error if there is an error when building
    /// the Conditional node.
    fn conditional_builder(
        &mut self,
        (predicate_inputs, predicate_wire): (impl IntoIterator<Item = TypeRow>, Wire),
        other_inputs: impl IntoIterator<Item = (SimpleType, Wire)>,
        output_types: TypeRow,
    ) -> Result<ConditionalBuilder<&mut Hugr>, BuildError> {
        let mut input_wires = vec![predicate_wire];
        let (input_types, rest_input_wires): (Vec<SimpleType>, Vec<Wire>) =
            other_inputs.into_iter().unzip();

        input_wires.extend(rest_input_wires);
        let inputs: TypeRow = input_types.into();
        let predicate_inputs: Vec<_> = predicate_inputs.into_iter().collect();
        let n_cases = predicate_inputs.len();
        let n_out_wires = output_types.len();

        let conditional_id = self.add_dataflow_op(
            NodeType {
                op: ops::Conditional {
                    predicate_inputs,
                    other_inputs: inputs,
                    outputs: output_types,
                }
                .into(),
                // TODO: Allow specifying resources
                input_resources: ResourceSet::new(),
            },
            input_wires,
        )?;

        Ok(ConditionalBuilder {
            base: self.hugr_mut(),
            conditional_node: conditional_id.node(),
            n_out_wires,
            case_nodes: vec![None; n_cases],
        })
    }

    /// Add an order edge from `before` to `after`. Assumes any additional edges
    /// to both nodes will be Order kind.
    fn set_order(
        &mut self,
        before: &impl NodeHandle,
        after: &impl NodeHandle,
    ) -> Result<(), BuildError> {
        self.add_other_wire(before.node(), after.node())?;

        Ok(())
    }

    /// Get the type of a Value [`Wire`]. If not valid port or of Value kind, returns None.
    fn get_wire_type(&self, wire: Wire) -> Result<SimpleType, BuildError> {
        let kind = self.hugr().get_optype(wire.node()).port_kind(wire.source());

        if let Some(EdgeKind::Value(typ)) = kind {
            Ok(typ)
        } else {
            Err(BuildError::WireNotFound(wire))
        }
    }

    /// Add a [`LeafOp::MakeTuple`] node and wire in the `values` Wires,
    /// returning the Wire corresponding to the tuple.
    ///
    /// # Errors
    ///
    /// This function will return an error if there is an error adding the
    /// [`LeafOp::MakeTuple`] node.
    fn make_tuple(&mut self, values: impl IntoIterator<Item = Wire>) -> Result<Wire, BuildError> {
        let values = values.into_iter().collect_vec();
        let types: Result<Vec<SimpleType>, _> = values
            .iter()
            .map(|&wire| self.get_wire_type(wire))
            .collect();
        let types = types?.into();
        let make_op = self.add_dataflow_op(
            NodeType {
                op: LeafOp::MakeTuple { tys: types }.into(),
                // TODO Allow resources to be specified
                input_resources: ResourceSet::new(),
            },
            values,
        )?;
        Ok(make_op.out_wire(0))
    }

    /// Add a [`LeafOp::Tag`] node and wire in the `value` Wire,
    /// to make a value with Sum type, with `tag` and possible types described
    /// by `variants`.
    /// Returns the Wire corresponding to the Sum value.
    ///
    /// # Errors
    ///
    /// This function will return an error if there is an error adding the
    /// Tag node.
    fn make_tag(
        &mut self,
        tag: usize,
        variants: impl Into<TypeRow>,
        value: Wire,
    ) -> Result<Wire, BuildError> {
        let tag_op: OpType = LeafOp::Tag {
            tag,
            variants: variants.into(),
        }
        .into();
        let make_op = self.add_dataflow_op(NodeType::pure(tag_op), vec![value])?;
        Ok(make_op.out_wire(0))
    }

    /// Add [`LeafOp::MakeTuple`] and [`LeafOp::Tag`] nodes to construct the
    /// `tag` variant of a predicate (sum-of-tuples) type.
    fn make_predicate(
        &mut self,
        tag: usize,
        predicate_variants: impl IntoIterator<Item = TypeRow>,
        values: impl IntoIterator<Item = Wire>,
    ) -> Result<Wire, BuildError> {
        let tuple = self.make_tuple(values)?;
        let variants = TypeRow::predicate_variants_row(predicate_variants);
        let tag_op: OpType = LeafOp::Tag { tag, variants }.into();
        let make_op = self.add_dataflow_op(NodeType::pure(tag_op), vec![tuple])?;
        Ok(make_op.out_wire(0))
    }

    /// Use the wires in `values` to return a wire corresponding to the
    /// "Continue" variant of a [`ops::TailLoop`] with `loop_signature`.
    ///
    /// Packs the values in to a tuple and tags appropriately to generate a
    /// value of Sum type.
    ///
    /// # Errors
    ///
    /// This function will return an error if there is an error in adding the nodes.
    fn make_continue(
        &mut self,
        tail_loop: ops::TailLoop,
        values: impl IntoIterator<Item = Wire>,
    ) -> Result<Wire, BuildError> {
        self.make_predicate(0, [tail_loop.just_inputs, tail_loop.just_outputs], values)
    }

    /// Use the wires in `values` to return a wire corresponding to the
    /// "Break" variant of a [`ops::TailLoop`] with `loop_signature`.
    ///
    /// Packs the values in to a tuple and tags appropriately to generate a
    /// value of Sum type.
    ///
    /// # Errors
    ///
    /// This function will return an error if there is an error in adding the nodes.
    fn make_break(
        &mut self,
        loop_op: ops::TailLoop,
        values: impl IntoIterator<Item = Wire>,
    ) -> Result<Wire, BuildError> {
        self.make_predicate(1, [loop_op.just_inputs, loop_op.just_outputs], values)
    }

    /// Add a [`ops::Call`] node, calling `function`, with inputs
    /// specified by `input_wires`. Returns a handle to the corresponding Call node.
    ///
    /// # Errors
    ///
    /// This function will return an error if there is an error adding the Call
    /// node, or if `function` does not refer to a [`ops::FuncDecl`] or
    /// [`ops::FuncDefn`] node.
    fn call<const DEFINED: bool>(
        &mut self,
        function: &FuncID<DEFINED>,
        input_wires: impl IntoIterator<Item = Wire>,
    ) -> Result<BuildHandle<DataflowOpID>, BuildError> {
        let hugr = self.hugr();
        let def_op = hugr.get_optype(function.node());
        let signature = match &def_op.op {
            OpType::FuncDefn(ops::FuncDefn { signature, .. })
            | OpType::FuncDecl(ops::FuncDecl { signature, .. }) => signature.clone(),
            _ => {
                return Err(BuildError::UnexpectedType {
                    node: function.node(),
                    op_desc: "FuncDecl/FuncDefn",
                })
            }
        };
        let const_in_port = signature.output.len();
        let op_id = self.add_dataflow_op(
            NodeType {
                op: ops::Call { signature }.into(),
                // TODO: Allow resources to be specified
                input_resources: ResourceSet::new(),
            },
            input_wires,
        )?;
        let src_port = self.hugr_mut().num_outputs(function.node()) - 1;

        self.hugr_mut()
            .connect(function.node(), src_port, op_id.node(), const_in_port)?;
        Ok(op_id)
    }

    /// For the vector of `wires`, produce a `CircuitBuilder` where ops can be
    /// added using indices in to the vector.
    fn as_circuit(&mut self, wires: Vec<Wire>) -> CircuitBuilder<Self> {
        CircuitBuilder::new(wires, self)
    }
}

fn add_op_with_wires<T: Dataflow + ?Sized>(
    data_builder: &mut T,
    op: impl Into<NodeType>,
    inputs: Vec<Wire>,
) -> Result<(Node, usize), BuildError> {
    let [inp, _] = data_builder.io();

    let op = op.into();
    let op_node = data_builder.add_child_op(op.clone())?;
    let sig = op.signature();

    wire_up_inputs(inputs, op_node, data_builder, inp)?;

    Ok((op_node, sig.output().len()))
}

fn wire_up_inputs<T: Dataflow + ?Sized>(
    inputs: Vec<Wire>,
    op_node: Node,
    data_builder: &mut T,
    inp: Node,
) -> Result<(), BuildError> {
    let mut any_local_df_inputs = false;
    for (dst_port, wire) in inputs.into_iter().enumerate() {
        any_local_df_inputs |= wire_up(
            data_builder,
            wire.node(),
            wire.source().index(),
            op_node,
            dst_port,
        )?;
    }
    let base = data_builder.hugr_mut();
    let op = base.get_optype(op_node);
    let some_df_outputs = !op.op_signature().output.is_empty();
    if !any_local_df_inputs && some_df_outputs {
        // If op has no inputs add a StateOrder edge from input to place in
        // causal cone of Input node
        data_builder.add_other_wire(inp, op_node)?;
    };
    Ok(())
}

/// Add edge from src to dst and report back if they do share a parent
fn wire_up<T: Dataflow + ?Sized>(
    data_builder: &mut T,
    src: Node,
    src_port: usize,
    dst: Node,
    dst_port: usize,
) -> Result<bool, BuildError> {
    let base = data_builder.hugr_mut();
    let src_offset = Port::new_outgoing(src_port);

    let src_parent = base.get_parent(src);
    let dst_parent = base.get_parent(dst);
    let local_source = src_parent == dst_parent;
    if let EdgeKind::Value(typ) = base.get_optype(src).port_kind(src_offset).unwrap() {
        if !local_source {
            // Non-local value sources require a state edge to an ancestor of dst
            if typ.is_linear() {
                let val_err: ValidationError = InterGraphEdgeError::NonClassicalData {
                    from: src,
                    from_offset: Port::new_outgoing(src_port),
                    to: dst,
                    to_offset: Port::new_incoming(dst_port),
                    ty: EdgeKind::Value(typ),
                }
                .into();
                return Err(val_err.into());
            }

            let src_parent = src_parent.expect("Node has no parent");
            let Some(src_sibling) =
                        iter::successors(dst_parent, |&p| base.get_parent(p))
                            .tuple_windows()
                            .find_map(|(ancestor, ancestor_parent)| {
                                (ancestor_parent == src_parent).then_some(ancestor)
                            })
                    else {
                        let val_err: ValidationError = InterGraphEdgeError::NoRelation {
                            from: src,
                            from_offset: Port::new_outgoing(src_port),
                            to: dst,
                            to_offset: Port::new_incoming(dst_port),
                        }.into();
                        return Err(val_err.into());
                    };

            // TODO: Avoid adding duplicate edges
            // This should be easy with https://github.com/CQCL-DEV/hugr/issues/130
            base.add_other_edge(src, src_sibling)?;
        } else if base.linked_ports(src, src_offset).next().is_some() {
            // Don't copy linear edges.
            if let SimpleType::Linear(lty) = typ {
                return Err(BuildError::NoCopyLinear(lty));
            }
        }
    }

    data_builder
        .hugr_mut()
        .connect(src, src_port, dst, dst_port)?;
    Ok(local_source
        && matches!(
            data_builder
                .hugr_mut()
                .get_optype(dst)
                .port_kind(Port::new_incoming(dst_port))
                .unwrap(),
            EdgeKind::Value(_)
        ))
}

/// Trait implemented by builders of Dataflow Hugrs
pub trait DataflowHugr: HugrBuilder + Dataflow {
    /// Set outputs of dataflow HUGR and return HUGR
    /// # Errors
    ///
    /// This function will return an error if there is an error when setting outputs.
    fn finish_hugr_with_outputs(
        mut self,
        outputs: impl IntoIterator<Item = Wire>,
    ) -> Result<Hugr, BuildError>
    where
        Self: Sized,
    {
        self.set_outputs(outputs)?;
        Ok(self.finish_hugr()?)
    }
}

/// Trait implemented by builders of Dataflow container regions of a HUGR
pub trait DataflowSubContainer: SubContainer + Dataflow {
    /// Set the outputs of the graph and consume the builder, while returning a
    /// handle to the parent.
    ///
    /// # Errors
    ///
    /// This function will return an error if there is an error when setting outputs.
    fn finish_with_outputs(
        mut self,
        outputs: impl IntoIterator<Item = Wire>,
    ) -> Result<Self::ContainerHandle, BuildError>
    where
        Self: Sized,
    {
        self.set_outputs(outputs)?;
        self.finish_sub_container()
    }
}

impl<T: HugrBuilder + Dataflow> DataflowHugr for T {}
impl<T: SubContainer + Dataflow> DataflowSubContainer for T {}<|MERGE_RESOLUTION|>--- conflicted
+++ resolved
@@ -18,11 +18,7 @@
     types::EdgeKind,
 };
 
-<<<<<<< HEAD
-use crate::types::{LinearType, Signature, SignatureTrait, SimpleType, TypeRow};
-=======
-use crate::types::{Signature, SimpleType, TypeRow};
->>>>>>> b9896b3e
+use crate::types::{Signature, SignatureTrait, SimpleType, TypeRow};
 
 use itertools::Itertools;
 
