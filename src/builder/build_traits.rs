--- conflicted
+++ resolved
@@ -320,13 +320,8 @@
     fn cfg_builder(
         &mut self,
         inputs: impl IntoIterator<Item = (SimpleType, Wire)>,
-<<<<<<< HEAD
-        output_types: TypeRow,
+        output_types: SimpleRow,
     ) -> Result<CFGBuilder<<Self::Base as Buildable>::BaseMut<'_>>, BuildError> {
-=======
-        output_types: SimpleRow,
-    ) -> Result<CFGBuilder<&mut Hugr>, BuildError> {
->>>>>>> b43b78bf
         let (input_types, input_wires): (Vec<SimpleType>, Vec<Wire>) = inputs.into_iter().unzip();
 
         let inputs: SimpleRow = input_types.into();
@@ -384,15 +379,9 @@
         &mut self,
         just_inputs: impl IntoIterator<Item = (ClassicType, Wire)>,
         inputs_outputs: impl IntoIterator<Item = (SimpleType, Wire)>,
-<<<<<<< HEAD
-        just_out_types: TypeRow,
+        just_out_types: ClassicRow,
     ) -> Result<TailLoopBuilder<<Self::Base as Buildable>::BaseMut<'_>>, BuildError> {
-        let (input_types, mut input_wires): (Vec<SimpleType>, Vec<Wire>) =
-=======
-        just_out_types: ClassicRow,
-    ) -> Result<TailLoopBuilder<&mut Hugr>, BuildError> {
         let (input_types, mut input_wires): (Vec<ClassicType>, Vec<Wire>) =
->>>>>>> b43b78bf
             just_inputs.into_iter().unzip();
         let (rest_types, rest_input_wires): (Vec<SimpleType>, Vec<Wire>) =
             inputs_outputs.into_iter().unzip();
@@ -424,13 +413,8 @@
         &mut self,
         (predicate_inputs, predicate_wire): (impl IntoIterator<Item = ClassicRow>, Wire),
         other_inputs: impl IntoIterator<Item = (SimpleType, Wire)>,
-<<<<<<< HEAD
-        output_types: TypeRow,
+        output_types: SimpleRow,
     ) -> Result<ConditionalBuilder<<Self::Base as Buildable>::BaseMut<'_>>, BuildError> {
-=======
-        output_types: SimpleRow,
-    ) -> Result<ConditionalBuilder<&mut Hugr>, BuildError> {
->>>>>>> b43b78bf
         let mut input_wires = vec![predicate_wire];
         let (input_types, rest_input_wires): (Vec<SimpleType>, Vec<Wire>) =
             other_inputs.into_iter().unzip();
