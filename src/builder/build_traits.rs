use crate::hugr::validate::InterGraphEdgeError;
use crate::hugr::view::HugrView;
use crate::hugr::{Node, NodeMetadata, Port, ValidationError};
use crate::ops::{self, LeafOp, OpTrait, OpType};

use std::iter;

use super::FunctionBuilder;
use super::{
    handle::{BuildHandle, Outputs},
    CircuitBuilder,
};

use crate::{
    hugr::NodeType,
    ops::handle::{ConstID, DataflowOpID, FuncID, NodeHandle},
    types::EdgeKind,
};

use crate::resource::ResourceSet;
use crate::types::{
    AbstractSignature, ClassicRow, ClassicType, PrimType, Signature, SimpleRow, SimpleType,
};

use itertools::Itertools;

use super::{
    cfg::CFGBuilder, conditional::ConditionalBuilder, dataflow::DFGBuilder,
    tail_loop::TailLoopBuilder, BuildError, Wire,
};

use crate::Hugr;

use crate::hugr::HugrMut;

/// Trait for HUGR container builders.
/// Containers are nodes that are parents of sibling graphs.
/// Implementations of this trait allow the child sibling graph to be added to
/// the HUGR.
pub trait Container {
    /// The container node.
    fn container_node(&self) -> Node;
    /// The underlying [`Hugr`] being built
    fn hugr_mut(&mut self) -> &mut Hugr;
    /// Immutable reference to HUGR being built
    fn hugr(&self) -> &Hugr;
    /// Add an [`OpType`] as the final child of the container.
    fn add_child_op(&mut self, op: impl Into<OpType>) -> Result<Node, BuildError> {
        let parent = self.container_node();
        Ok(self.hugr_mut().add_op_with_parent(parent, op)?)
    }
    /// Add a [`NodeType`] as the final child of the container.
    fn add_child_node(&mut self, node: NodeType) -> Result<Node, BuildError> {
        let parent = self.container_node();
        Ok(self.hugr_mut().add_node_with_parent(parent, node)?)
    }

    /// Adds a non-dataflow edge between two nodes. The kind is given by the operation's [`other_inputs`] or  [`other_outputs`]
    ///
    /// [`other_inputs`]: crate::ops::OpTrait::other_input
    /// [`other_outputs`]: crate::ops::OpTrait::other_output
    fn add_other_wire(&mut self, src: Node, dst: Node) -> Result<Wire, BuildError> {
        let (src_port, _) = self.hugr_mut().add_other_edge(src, dst)?;
        Ok(Wire::new(src, src_port))
    }

    /// Add a constant value to the container and return a handle to it.
    ///
    /// # Errors
    ///
    /// This function will return an error if there is an error in adding the
    /// [`OpType::Const`] node.
    fn add_constant(&mut self, constant: ops::Const) -> Result<ConstID, BuildError> {
        let const_n = self.add_child_op(constant)?;

        Ok(const_n.into())
    }

    /// Add a [`ops::FuncDefn`] node and returns a builder to define the function
    /// body graph.
    ///
    /// # Errors
    ///
    /// This function will return an error if there is an error in adding the
    /// [`ops::FuncDefn`] node.
    fn define_function(
        &mut self,
        name: impl Into<String>,
        signature: Signature,
    ) -> Result<FunctionBuilder<&mut Hugr>, BuildError> {
        let f_node = self.add_child_op(ops::FuncDefn {
            name: name.into(),
            signature: signature.clone().into(),
        })?;

        let db = DFGBuilder::create_with_io(
            self.hugr_mut(),
            f_node,
            signature.signature,
            Some(signature.input_resources),
        )?;
        Ok(FunctionBuilder::from_dfg_builder(db))
    }

    /// Insert a HUGR as a child of the container.
    fn add_hugr(&mut self, child: Hugr) -> Result<Node, BuildError> {
        let parent = self.container_node();
        Ok(self.hugr_mut().insert_hugr(parent, child)?)
    }

    /// Insert a copy of a HUGR as a child of the container.
    fn add_hugr_view(&mut self, child: &impl HugrView) -> Result<Node, BuildError> {
        let parent = self.container_node();
        Ok(self.hugr_mut().insert_from_view(parent, child)?)
    }

    /// Add metadata to the container node.
    fn set_metadata(&mut self, meta: NodeMetadata) {
        let parent = self.container_node();
        self.hugr_mut().set_metadata(parent, meta);
    }

    /// Add metadata to a child node.
    fn set_child_metadata(&mut self, child: Node, meta: NodeMetadata) {
        self.hugr_mut().set_metadata(child, meta);
    }
}

/// Types implementing this trait can be used to build complete HUGRs
/// (with varying root node types)
pub trait HugrBuilder: Container {
    /// Finish building the HUGR, perform any validation checks and return it.
    fn finish_hugr(self) -> Result<Hugr, ValidationError>;
}

/// Types implementing this trait build a container graph region by borrowing a HUGR
pub trait SubContainer: Container {
    /// A handle to the finished container node, typically returned when the
    /// child graph has been finished.
    type ContainerHandle;
    /// Consume the container builder and return the handle, may perform some
    /// checks before finishing.
    fn finish_sub_container(self) -> Result<Self::ContainerHandle, BuildError>;
}
/// Trait for building dataflow regions of a HUGR.
pub trait Dataflow: Container {
    /// Return the number of inputs to the dataflow sibling graph.
    fn num_inputs(&self) -> usize;
    /// Return indices of input and output nodes.
    fn io(&self) -> [Node; 2] {
        self.hugr()
            .children(self.container_node())
            .take(2)
            .collect_vec()
            .try_into()
            .expect("First two children should be IO")
    }
    /// Handle to input node.
    fn input(&self) -> BuildHandle<DataflowOpID> {
        (self.io()[0], self.num_inputs()).into()
    }
    /// Handle to output node.
    fn output(&self) -> DataflowOpID {
        self.io()[1].into()
    }
    /// Return iterator over all input Value wires.
    fn input_wires(&self) -> Outputs {
        self.input().outputs()
    }
    /// Add a dataflow op to the sibling graph, wiring up the `input_wires` to the
    /// incoming ports of the resulting node.
    ///
    /// # Errors
    ///
    /// This function will return an error if there is an error when adding the node.
    fn add_dataflow_op(
        &mut self,
        op: impl Into<OpType>,
        input_wires: impl IntoIterator<Item = Wire>,
    ) -> Result<BuildHandle<DataflowOpID>, BuildError> {
        self.add_dataflow_node(NodeType::pure(op), input_wires)
    }

    /// Add a dataflow [`NodeType`] to the sibling graph, wiring up the `input_wires` to the
    /// incoming ports of the resulting node.
    ///
    /// # Errors
    ///
    /// This function will return an error if there is an error when adding the node.
    fn add_dataflow_node(
        &mut self,
        nodetype: NodeType,
        input_wires: impl IntoIterator<Item = Wire>,
    ) -> Result<BuildHandle<DataflowOpID>, BuildError> {
        let outs = add_node_with_wires(self, nodetype, input_wires.into_iter().collect())?;

        Ok(outs.into())
    }

    /// Insert a hugr-defined op to the sibling graph, wiring up the
    /// `input_wires` to the incoming ports of the resulting root node.
    ///
    /// # Errors
    ///
    /// This function will return an error if there is an error when adding the
    /// node.
    fn add_hugr_with_wires(
        &mut self,
        hugr: Hugr,
        input_wires: impl IntoIterator<Item = Wire>,
    ) -> Result<BuildHandle<DataflowOpID>, BuildError> {
        let num_outputs = hugr.get_optype(hugr.root()).signature().output_count();
        let node = self.add_hugr(hugr)?;

        let [inp, _] = self.io();
        let inputs = input_wires.into_iter().collect();
        wire_up_inputs(inputs, node, self, inp)?;

        Ok((node, num_outputs).into())
    }

    /// Copy a hugr-defined op into the sibling graph, wiring up the
    /// `input_wires` to the incoming ports of the resulting root node.
    ///
    /// # Errors
    ///
    /// This function will return an error if there is an error when adding the
    /// node.
    fn add_hugr_view_with_wires(
        &mut self,
        hugr: &impl HugrView,
        input_wires: impl IntoIterator<Item = Wire>,
    ) -> Result<BuildHandle<DataflowOpID>, BuildError> {
        let num_outputs = hugr.get_optype(hugr.root()).signature().output_count();
        let node = self.add_hugr_view(hugr)?;

        let [inp, _] = self.io();
        let inputs = input_wires.into_iter().collect();
        wire_up_inputs(inputs, node, self, inp)?;

        Ok((node, num_outputs).into())
    }

    /// Wire up the `output_wires` to the input ports of the Output node.
    ///
    /// # Errors
    ///
    /// This function will return an error if there is an error when wiring up.
    fn set_outputs(
        &mut self,
        output_wires: impl IntoIterator<Item = Wire>,
    ) -> Result<(), BuildError> {
        let [inp, out] = self.io();
        wire_up_inputs(output_wires.into_iter().collect_vec(), out, self, inp)
    }

    /// Return an array of the input wires.
    ///
    /// # Panics
    ///
    /// Panics if the number of input Wires does not match the size of the array.
    fn input_wires_arr<const N: usize>(&self) -> [Wire; N] {
        self.input_wires()
            .collect_vec()
            .try_into()
            .expect(&format!("Incorrect number of wires: {N}")[..])
    }

    /// Return a builder for a [`crate::ops::DFG`] node, i.e. a nested dataflow subgraph.
    /// The `inputs` must be an iterable over pairs of the type of the input and
    /// the corresponding wire.
    /// The `output_types` are the types of the outputs.
    ///
    /// # Errors
    ///
    /// This function will return an error if there is an error when building
    /// the DFG node.
    // TODO: Should this be one function, or should there be a temporary "op" one like with the others?
    fn dfg_builder(
        &mut self,
        signature: AbstractSignature,
        input_resources: Option<ResourceSet>,
        input_wires: impl IntoIterator<Item = Wire>,
    ) -> Result<DFGBuilder<&mut Hugr>, BuildError> {
        let op = ops::DFG {
            signature: signature.clone(),
        };
        let nodetype = match &input_resources {
            // TODO: Make this NodeType::open_resources
            None => NodeType::pure(op),
            Some(rs) => NodeType::new(op, rs.clone()),
        };
        let (dfg_n, _) = add_node_with_wires(self, nodetype, input_wires.into_iter().collect())?;

        DFGBuilder::create_with_io(self.hugr_mut(), dfg_n, signature, input_resources)
    }

    /// Return a builder for a [`crate::ops::CFG`] node,
    /// i.e. a nested controlflow subgraph.
    /// The `inputs` must be an iterable over pairs of the type of the input and
    /// the corresponding wire.
    /// The `output_types` are the types of the outputs.
    ///
    /// # Errors
    ///
    /// This function will return an error if there is an error when building
    /// the CFG node.
    fn cfg_builder(
        &mut self,
        inputs: impl IntoIterator<Item = (SimpleType, Wire)>,
        output_types: SimpleRow,
    ) -> Result<CFGBuilder<&mut Hugr>, BuildError> {
        let (input_types, input_wires): (Vec<SimpleType>, Vec<Wire>) = inputs.into_iter().unzip();

        let inputs: SimpleRow = input_types.into();

        let (cfg_node, _) = add_node_with_wires(
            self,
            // TODO: Make input resources a parameter
            NodeType::pure(ops::CFG {
                inputs: inputs.clone(),
                outputs: output_types.clone(),
            }),
            input_wires,
        )?;
        CFGBuilder::create(self.hugr_mut(), cfg_node, inputs, output_types)
    }

    /// Load a static constant and return the local dataflow wire for that constant.
    /// Adds a [`OpType::LoadConstant`] node.
    /// # Errors
    ///
    /// This function will return an error if there is an error when adding the node.
    fn load_const(&mut self, cid: &ConstID) -> Result<Wire, BuildError> {
        let const_node = cid.node();
        let op: ops::Const = self
            .hugr()
            .get_optype(const_node)
            .clone()
            .try_into()
            .expect("ConstID does not refer to Const op.");

        let op: OpType = ops::LoadConstant {
            datatype: cid.const_type(),
        }
        .into();
        let load_n = self.add_dataflow_op(
<<<<<<< HEAD
            op,
=======
            ops::LoadConstant {
                datatype: op.const_type().clone(),
            },
>>>>>>> 11176349
            // Constant wire from the constant value node
            vec![Wire::new(const_node, Port::new_outgoing(0))],
        )?;

        Ok(load_n.out_wire(0))
    }

    /// Load a static constant and return the local dataflow wire for that constant.
    /// Adds a [`ops::LoadConstant`] node.
    /// # Errors
    ///
    /// This function will return an error if there is an error when adding the node.
    fn add_load_const(&mut self, constant: ops::Const) -> Result<Wire, BuildError> {
        let cid = self.add_constant(constant)?;
        self.load_const(&cid)
    }

    /// Return a builder for a [`crate::ops::TailLoop`] node.
    /// The `inputs` must be an iterable over pairs of the type of the input and
    /// the corresponding wire.
    /// The `output_types` are the types of the outputs.
    ///
    /// # Errors
    ///
    /// This function will return an error if there is an error when building
    /// the [`ops::TailLoop`] node.
    fn tail_loop_builder(
        &mut self,
        just_inputs: impl IntoIterator<Item = (ClassicType, Wire)>,
        inputs_outputs: impl IntoIterator<Item = (SimpleType, Wire)>,
        just_out_types: ClassicRow,
    ) -> Result<TailLoopBuilder<&mut Hugr>, BuildError> {
        let (input_types, mut input_wires): (Vec<ClassicType>, Vec<Wire>) =
            just_inputs.into_iter().unzip();
        let (rest_types, rest_input_wires): (Vec<SimpleType>, Vec<Wire>) =
            inputs_outputs.into_iter().unzip();
        input_wires.extend(rest_input_wires.into_iter());

        let tail_loop = ops::TailLoop {
            just_inputs: input_types.into(),
            just_outputs: just_out_types,
            rest: rest_types.into(),
        };
        // TODO: Make input resources a parameter
        let (loop_node, _) = add_op_with_wires(self, tail_loop.clone(), input_wires)?;

        TailLoopBuilder::create_with_io(self.hugr_mut(), loop_node, &tail_loop)
    }

    /// Return a builder for a [`crate::ops::Conditional`] node.
    /// `predicate_inputs` and `predicate_wire` define the type of the predicate
    /// variants and the wire carrying the predicate respectively.
    ///
    /// The `other_inputs` must be an iterable over pairs of the type of the input and
    /// the corresponding wire.
    /// The `outputs` are the types of the outputs.
    ///
    /// # Errors
    ///
    /// This function will return an error if there is an error when building
    /// the Conditional node.
    fn conditional_builder(
        &mut self,
        (predicate_inputs, predicate_wire): (impl IntoIterator<Item = ClassicRow>, Wire),
        other_inputs: impl IntoIterator<Item = (SimpleType, Wire)>,
        output_types: SimpleRow,
    ) -> Result<ConditionalBuilder<&mut Hugr>, BuildError> {
        let mut input_wires = vec![predicate_wire];
        let (input_types, rest_input_wires): (Vec<SimpleType>, Vec<Wire>) =
            other_inputs.into_iter().unzip();

        input_wires.extend(rest_input_wires);
        let inputs: SimpleRow = input_types.into();
        let predicate_inputs: Vec<_> = predicate_inputs.into_iter().collect();
        let n_cases = predicate_inputs.len();
        let n_out_wires = output_types.len();

        let conditional_id = self.add_dataflow_op(
            ops::Conditional {
                predicate_inputs,
                other_inputs: inputs,
                outputs: output_types,
            },
            input_wires,
        )?;

        Ok(ConditionalBuilder {
            base: self.hugr_mut(),
            conditional_node: conditional_id.node(),
            n_out_wires,
            case_nodes: vec![None; n_cases],
        })
    }

    /// Add an order edge from `before` to `after`. Assumes any additional edges
    /// to both nodes will be Order kind.
    fn set_order(
        &mut self,
        before: &impl NodeHandle,
        after: &impl NodeHandle,
    ) -> Result<(), BuildError> {
        self.add_other_wire(before.node(), after.node())?;

        Ok(())
    }

    /// Get the type of a Value [`Wire`]. If not valid port or of Value kind, returns None.
    fn get_wire_type(&self, wire: Wire) -> Result<SimpleType, BuildError> {
        let kind = self.hugr().get_optype(wire.node()).port_kind(wire.source());

        if let Some(EdgeKind::Value(typ)) = kind {
            Ok(typ)
        } else {
            Err(BuildError::WireNotFound(wire))
        }
    }

    /// Add a [`LeafOp::MakeTuple`] node and wire in the `values` Wires,
    /// returning the Wire corresponding to the tuple.
    ///
    /// # Errors
    ///
    /// This function will return an error if there is an error adding the
    /// [`LeafOp::MakeTuple`] node.
    fn make_tuple(&mut self, values: impl IntoIterator<Item = Wire>) -> Result<Wire, BuildError> {
        let values = values.into_iter().collect_vec();
        let types: Result<Vec<SimpleType>, _> = values
            .iter()
            .map(|&wire| self.get_wire_type(wire))
            .collect();
        let types = types?.into();
        let make_op = self.add_dataflow_op(LeafOp::MakeTuple { tys: types }, values)?;
        Ok(make_op.out_wire(0))
    }

    /// Add a [`LeafOp::Tag`] node and wire in the `value` Wire,
    /// to make a value with Sum type, with `tag` and possible types described
    /// by `variants`.
    /// Returns the Wire corresponding to the Sum value.
    ///
    /// # Errors
    ///
    /// This function will return an error if there is an error adding the
    /// Tag node.
    fn make_tag(
        &mut self,
        tag: usize,
        variants: impl Into<SimpleRow>,
        value: Wire,
    ) -> Result<Wire, BuildError> {
        let make_op = self.add_dataflow_op(
            LeafOp::Tag {
                tag,
                variants: variants.into(),
            },
            vec![value],
        )?;
        Ok(make_op.out_wire(0))
    }

    /// Add [`LeafOp::MakeTuple`] and [`LeafOp::Tag`] nodes to construct the
    /// `tag` variant of a predicate (sum-of-tuples) type.
    fn make_predicate(
        &mut self,
        tag: usize,
        predicate_variants: impl IntoIterator<Item = ClassicRow>,
        values: impl IntoIterator<Item = Wire>,
    ) -> Result<Wire, BuildError> {
        let tuple = self.make_tuple(values)?;
        let variants = ClassicRow::predicate_variants_row(predicate_variants).map_into();
        let make_op = self.add_dataflow_op(LeafOp::Tag { tag, variants }, vec![tuple])?;
        Ok(make_op.out_wire(0))
    }

    /// Use the wires in `values` to return a wire corresponding to the
    /// "Continue" variant of a [`ops::TailLoop`] with `loop_signature`.
    ///
    /// Packs the values in to a tuple and tags appropriately to generate a
    /// value of Sum type.
    ///
    /// # Errors
    ///
    /// This function will return an error if there is an error in adding the nodes.
    fn make_continue(
        &mut self,
        tail_loop: ops::TailLoop,
        values: impl IntoIterator<Item = Wire>,
    ) -> Result<Wire, BuildError> {
        self.make_predicate(0, [tail_loop.just_inputs, tail_loop.just_outputs], values)
    }

    /// Use the wires in `values` to return a wire corresponding to the
    /// "Break" variant of a [`ops::TailLoop`] with `loop_signature`.
    ///
    /// Packs the values in to a tuple and tags appropriately to generate a
    /// value of Sum type.
    ///
    /// # Errors
    ///
    /// This function will return an error if there is an error in adding the nodes.
    fn make_break(
        &mut self,
        loop_op: ops::TailLoop,
        values: impl IntoIterator<Item = Wire>,
    ) -> Result<Wire, BuildError> {
        self.make_predicate(1, [loop_op.just_inputs, loop_op.just_outputs], values)
    }

    /// Add a [`ops::Call`] node, calling `function`, with inputs
    /// specified by `input_wires`. Returns a handle to the corresponding Call node.
    ///
    /// # Errors
    ///
    /// This function will return an error if there is an error adding the Call
    /// node, or if `function` does not refer to a [`ops::FuncDecl`] or
    /// [`ops::FuncDefn`] node.
    fn call<const DEFINED: bool>(
        &mut self,
        function: &FuncID<DEFINED>,
        input_wires: impl IntoIterator<Item = Wire>,
    ) -> Result<BuildHandle<DataflowOpID>, BuildError> {
        let hugr = self.hugr();
        let def_op = hugr.get_optype(function.node());
        let signature = match def_op {
            OpType::FuncDefn(ops::FuncDefn { signature, .. })
            | OpType::FuncDecl(ops::FuncDecl { signature, .. }) => signature.clone(),
            _ => {
                return Err(BuildError::UnexpectedType {
                    node: function.node(),
                    op_desc: "FuncDecl/FuncDefn",
                })
            }
        };
        let const_in_port = signature.output.len();
        let op_id = self.add_dataflow_op(ops::Call { signature }, input_wires)?;
        let src_port = self.hugr_mut().num_outputs(function.node()) - 1;

        self.hugr_mut()
            .connect(function.node(), src_port, op_id.node(), const_in_port)?;
        Ok(op_id)
    }

    /// For the vector of `wires`, produce a `CircuitBuilder` where ops can be
    /// added using indices in to the vector.
    fn as_circuit(&mut self, wires: Vec<Wire>) -> CircuitBuilder<Self> {
        CircuitBuilder::new(wires, self)
    }
}

fn add_op_with_wires<T: Dataflow + ?Sized>(
    data_builder: &mut T,
    optype: impl Into<OpType>,
    inputs: Vec<Wire>,
) -> Result<(Node, usize), BuildError> {
    // TODO: Make this NodeType::open_resources
    add_node_with_wires(data_builder, NodeType::pure(optype), inputs)
}

fn add_node_with_wires<T: Dataflow + ?Sized>(
    data_builder: &mut T,
    nodetype: NodeType,
    inputs: Vec<Wire>,
) -> Result<(Node, usize), BuildError> {
    let [inp, _] = data_builder.io();

    let op_node = data_builder.add_child_node(nodetype.clone())?;
    let sig = nodetype.op_signature();

    wire_up_inputs(inputs, op_node, data_builder, inp)?;

    Ok((op_node, sig.output().len()))
}

fn wire_up_inputs<T: Dataflow + ?Sized>(
    inputs: Vec<Wire>,
    op_node: Node,
    data_builder: &mut T,
    inp: Node,
) -> Result<(), BuildError> {
    let mut any_local_df_inputs = false;
    for (dst_port, wire) in inputs.into_iter().enumerate() {
        any_local_df_inputs |= wire_up(
            data_builder,
            wire.node(),
            wire.source().index(),
            op_node,
            dst_port,
        )?;
    }
    let base = data_builder.hugr_mut();
    let op = base.get_optype(op_node);
    let some_df_outputs = !op.signature().output.is_empty();
    if !any_local_df_inputs && some_df_outputs {
        // If op has no inputs add a StateOrder edge from input to place in
        // causal cone of Input node
        data_builder.add_other_wire(inp, op_node)?;
    };
    Ok(())
}

/// Add edge from src to dst and report back if they do share a parent
fn wire_up<T: Dataflow + ?Sized>(
    data_builder: &mut T,
    src: Node,
    src_port: usize,
    dst: Node,
    dst_port: usize,
) -> Result<bool, BuildError> {
    let base = data_builder.hugr_mut();
    let src_offset = Port::new_outgoing(src_port);

    let src_parent = base.get_parent(src);
    let dst_parent = base.get_parent(dst);
    let local_source = src_parent == dst_parent;
    if let EdgeKind::Value(typ) = base.get_optype(src).port_kind(src_offset).unwrap() {
        if !local_source {
            // Non-local value sources require a state edge to an ancestor of dst
            if !typ.tag().is_classical() {
                let val_err: ValidationError = InterGraphEdgeError::NonClassicalData {
                    from: src,
                    from_offset: Port::new_outgoing(src_port),
                    to: dst,
                    to_offset: Port::new_incoming(dst_port),
                    ty: EdgeKind::Value(typ),
                }
                .into();
                return Err(val_err.into());
            }

            let src_parent = src_parent.expect("Node has no parent");
            let Some(src_sibling) =
                        iter::successors(dst_parent, |&p| base.get_parent(p))
                            .tuple_windows()
                            .find_map(|(ancestor, ancestor_parent)| {
                                (ancestor_parent == src_parent).then_some(ancestor)
                            })
                    else {
                        let val_err: ValidationError = InterGraphEdgeError::NoRelation {
                            from: src,
                            from_offset: Port::new_outgoing(src_port),
                            to: dst,
                            to_offset: Port::new_incoming(dst_port),
                        }.into();
                        return Err(val_err.into());
                    };

            // TODO: Avoid adding duplicate edges
            // This should be easy with https://github.com/CQCL-DEV/hugr/issues/130
            base.add_other_edge(src, src_sibling)?;
        } else if !typ.tag().is_classical() && base.linked_ports(src, src_offset).next().is_some() {
            // Don't copy linear edges.
            return Err(BuildError::NoCopyLinear(typ));
        }
    }

    data_builder
        .hugr_mut()
        .connect(src, src_port, dst, dst_port)?;
    Ok(local_source
        && matches!(
            data_builder
                .hugr_mut()
                .get_optype(dst)
                .port_kind(Port::new_incoming(dst_port))
                .unwrap(),
            EdgeKind::Value(_)
        ))
}

/// Trait implemented by builders of Dataflow Hugrs
pub trait DataflowHugr: HugrBuilder + Dataflow {
    /// Set outputs of dataflow HUGR and return HUGR
    /// # Errors
    ///
    /// This function will return an error if there is an error when setting outputs.
    fn finish_hugr_with_outputs(
        mut self,
        outputs: impl IntoIterator<Item = Wire>,
    ) -> Result<Hugr, BuildError>
    where
        Self: Sized,
    {
        self.set_outputs(outputs)?;
        Ok(self.finish_hugr()?)
    }
}

/// Trait implemented by builders of Dataflow container regions of a HUGR
pub trait DataflowSubContainer: SubContainer + Dataflow {
    /// Set the outputs of the graph and consume the builder, while returning a
    /// handle to the parent.
    ///
    /// # Errors
    ///
    /// This function will return an error if there is an error when setting outputs.
    fn finish_with_outputs(
        mut self,
        outputs: impl IntoIterator<Item = Wire>,
    ) -> Result<Self::ContainerHandle, BuildError>
    where
        Self: Sized,
    {
        self.set_outputs(outputs)?;
        self.finish_sub_container()
    }
}

impl<T: HugrBuilder + Dataflow> DataflowHugr for T {}
impl<T: SubContainer + Dataflow> DataflowSubContainer for T {}<|MERGE_RESOLUTION|>--- conflicted
+++ resolved
@@ -340,18 +340,10 @@
             .try_into()
             .expect("ConstID does not refer to Const op.");
 
-        let op: OpType = ops::LoadConstant {
-            datatype: cid.const_type(),
-        }
-        .into();
         let load_n = self.add_dataflow_op(
-<<<<<<< HEAD
-            op,
-=======
             ops::LoadConstant {
                 datatype: op.const_type().clone(),
             },
->>>>>>> 11176349
             // Constant wire from the constant value node
             vec![Wire::new(const_node, Port::new_outgoing(0))],
         )?;
