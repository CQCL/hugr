--- conflicted
+++ resolved
@@ -72,12 +72,8 @@
     /// [`OpType::Const`] node.
     fn add_constant(&mut self, val: ConstValue) -> Result<ConstID, BuildError> {
         let typ = val.const_type();
-<<<<<<< HEAD
-        let const_n = self.add_child_op(ops::Const(val))?;
-=======
         let const_n = self.add_child_op(ops::Const::new(val).map_err(BuildError::BadConstant)?)?;
 
->>>>>>> 8f2a6020
         Ok((const_n, typ).into())
     }
 
