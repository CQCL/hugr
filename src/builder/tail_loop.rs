use crate::ops::{self, OpType};

use crate::hugr::view::HugrView;
use crate::types::{ClassicRow, Signature, SimpleRow};
use crate::{Hugr, Node};

use super::build_traits::{Buildable, SubContainer};
use super::handle::BuildHandle;
use super::{
    dataflow::{DFGBuilder, DFGWrapper},
    BuildError, Container, Dataflow, TailLoopID, Wire,
};

/// Builder for a [`ops::TailLoop`] node.
pub type TailLoopBuilder<B> = DFGWrapper<B, BuildHandle<TailLoopID>>;

impl<B: Buildable> TailLoopBuilder<B> {
    pub(super) fn create_with_io(
        base: B,
        loop_node: Node,
        tail_loop: &ops::TailLoop,
    ) -> Result<Self, BuildError> {
        let signature = Signature::new_df(tail_loop.body_input_row(), tail_loop.body_output_row());
        let dfg_build = DFGBuilder::create_with_io(base, loop_node, signature)?;

        Ok(TailLoopBuilder::from_dfg_builder(dfg_build))
    }
    /// Set the outputs of the [`ops::TailLoop`], with `out_variant` as the value of the
    /// termination predicate, and `rest` being the remaining outputs
    pub fn set_outputs(
        &mut self,
        out_variant: Wire,
        rest: impl IntoIterator<Item = Wire>,
    ) -> Result<(), BuildError> {
        Dataflow::set_outputs(self, [out_variant].into_iter().chain(rest.into_iter()))
    }

    /// Get a reference to the [`ops::TailLoop`]
    /// that defines the signature of the [`ops::TailLoop`]
    pub fn loop_signature(&self) -> Result<ops::TailLoop, BuildError> {
        if let OpType::TailLoop(tail_loop) = self.hugr().get_optype(self.container_node()) {
            Ok(tail_loop.clone())
        } else {
            Err(BuildError::UnexpectedType {
                node: self.container_node(),
                op_desc: "crate::ops::TailLoop",
            })
        }
    }

    /// The output types of the child graph, including the predicate as the first.
<<<<<<< HEAD
    pub fn internal_output_row(&self) -> Result<TypeRow, BuildError> {
        self.loop_signature().map(|tl| tl.body_output_row())
=======
    pub fn internal_output_row(&self) -> Result<SimpleRow, BuildError> {
        self.loop_signature().map(ops::TailLoop::body_output_row)
>>>>>>> b43b78bf
    }

    /// Set outputs and finish, see [`TailLoopBuilder::set_outputs`]
    pub fn finish_with_outputs(
        mut self,
        out_variant: Wire,
        rest: impl IntoIterator<Item = Wire>,
    ) -> Result<<Self as SubContainer>::ContainerHandle, BuildError>
    where
        Self: Sized,
    {
        self.set_outputs(out_variant, rest)?;
        self.finish_sub_container()
    }
}

impl TailLoopBuilder<Hugr> {
    /// Initialize new builder for a [`ops::TailLoop`] rooted HUGR
    pub fn new(
        just_inputs: impl Into<ClassicRow>,
        inputs_outputs: impl Into<SimpleRow>,
        just_outputs: impl Into<ClassicRow>,
    ) -> Result<Self, BuildError> {
        let tail_loop = ops::TailLoop {
            just_inputs: just_inputs.into(),
            just_outputs: just_outputs.into(),
            rest: inputs_outputs.into(),
        };
        let base = Hugr::new(tail_loop.clone());
        let root = base.root();
        Self::create_with_io(base, root, &tail_loop)
    }
}

#[cfg(test)]
mod test {
    use cool_asserts::assert_matches;

    use crate::{
        builder::{
            test::{BIT, NAT},
            DataflowSubContainer, HugrBuilder, ModuleBuilder,
        },
        classic_row,
        hugr::ValidationError,
        ops::ConstValue,
        type_row,
        types::{ClassicType, Signature},
        Hugr,
    };

    use super::*;
    #[test]
    fn basic_loop() -> Result<(), BuildError> {
        let build_result: Result<Hugr, ValidationError> = {
            let mut loop_b = TailLoopBuilder::new(vec![], vec![BIT], vec![ClassicType::i64()])?;
            let [i1] = loop_b.input_wires_arr();
            let const_wire = loop_b.add_load_const(ConstValue::i64(1))?;

            let break_wire = loop_b.make_break(loop_b.loop_signature()?, [const_wire])?;
            loop_b.set_outputs(break_wire, [i1])?;
            loop_b.finish_hugr()
        };

        assert_matches!(build_result, Ok(_));
        Ok(())
    }

    #[test]
    fn loop_with_conditional() -> Result<(), BuildError> {
        let build_result = {
            let mut module_builder = ModuleBuilder::new();
            let mut fbuild = module_builder
                .define_function("main", Signature::new_df(type_row![BIT], type_row![NAT]))?;
            let _fdef = {
                let [b1] = fbuild.input_wires_arr();
                let loop_id = {
<<<<<<< HEAD
                    let mut loop_b =
                        fbuild.tail_loop_builder(vec![(BIT, b1)], vec![], type_row![NAT])?;
                    let signature = loop_b.loop_signature()?;
=======
                    let mut loop_b = fbuild.tail_loop_builder(
                        vec![(ClassicType::bit(), b1)],
                        vec![],
                        classic_row![ClassicType::i64()],
                    )?;
                    let signature = loop_b.loop_signature()?.clone();
>>>>>>> b43b78bf
                    let const_wire = loop_b.add_load_const(ConstValue::true_val())?;
                    let [b1] = loop_b.input_wires_arr();
                    let conditional_id = {
                        let predicate_inputs = vec![type_row![]; 2];
                        let output_row = loop_b.internal_output_row()?;
                        let mut conditional_b = loop_b.conditional_builder(
                            (predicate_inputs, const_wire),
                            vec![(BIT, b1)],
                            output_row,
                        )?;

                        let mut branch_0 = conditional_b.case_builder(0)?;
                        let [b1] = branch_0.input_wires_arr();

                        let continue_wire = branch_0.make_continue(signature.clone(), [b1])?;
                        branch_0.finish_with_outputs([continue_wire])?;

                        let mut branch_1 = conditional_b.case_builder(1)?;
                        let [_b1] = branch_1.input_wires_arr();

                        let wire = branch_1.add_load_const(ConstValue::i64(2))?;
                        let break_wire = branch_1.make_break(signature, [wire])?;
                        branch_1.finish_with_outputs([break_wire])?;

                        conditional_b.finish_sub_container()?
                    };

                    loop_b.finish_with_outputs(conditional_id.out_wire(0), [])?
                };

                fbuild.finish_with_outputs(loop_id.outputs())?
            };
            module_builder.finish_hugr()
        };

        assert_matches!(build_result, Ok(_));

        Ok(())
    }
}<|MERGE_RESOLUTION|>--- conflicted
+++ resolved
@@ -49,13 +49,8 @@
     }
 
     /// The output types of the child graph, including the predicate as the first.
-<<<<<<< HEAD
-    pub fn internal_output_row(&self) -> Result<TypeRow, BuildError> {
+    pub fn internal_output_row(&self) -> Result<SimpleRow, BuildError> {
         self.loop_signature().map(|tl| tl.body_output_row())
-=======
-    pub fn internal_output_row(&self) -> Result<SimpleRow, BuildError> {
-        self.loop_signature().map(ops::TailLoop::body_output_row)
->>>>>>> b43b78bf
     }
 
     /// Set outputs and finish, see [`TailLoopBuilder::set_outputs`]
@@ -133,18 +128,12 @@
             let _fdef = {
                 let [b1] = fbuild.input_wires_arr();
                 let loop_id = {
-<<<<<<< HEAD
-                    let mut loop_b =
-                        fbuild.tail_loop_builder(vec![(BIT, b1)], vec![], type_row![NAT])?;
-                    let signature = loop_b.loop_signature()?;
-=======
                     let mut loop_b = fbuild.tail_loop_builder(
                         vec![(ClassicType::bit(), b1)],
                         vec![],
                         classic_row![ClassicType::i64()],
                     )?;
-                    let signature = loop_b.loop_signature()?.clone();
->>>>>>> b43b78bf
+                    let signature = loop_b.loop_signature()?;
                     let const_wire = loop_b.add_load_const(ConstValue::true_val())?;
                     let [b1] = loop_b.input_wires_arr();
                     let conditional_id = {
