use crate::hugr::HugrMut;
use crate::ops::{self, OpType};

use crate::hugr::view::HugrView;
use crate::types::{Signature, TypeRow};
use crate::Node;

use super::build_traits::SubContainer;
use super::handle::BuildHandle;
use super::HugrMutRef;
use super::{
    dataflow::{DFGBuilder, DFGWrapper},
    BuildError, Container, Dataflow, TailLoopID, Wire,
};

/// Builder for a [`ops::TailLoop`] node.
pub type TailLoopBuilder<B> = DFGWrapper<B, BuildHandle<TailLoopID>>;

impl<B: HugrMutRef> TailLoopBuilder<B> {
    pub(super) fn create_with_io(
        base: B,
        loop_node: Node,
        tail_loop: &ops::TailLoop,
    ) -> Result<Self, BuildError> {
<<<<<<< HEAD
        let signature = Signature::new_df(
            tail_loop_sig.body_input_row(),
            tail_loop_sig.body_output_row(),
        );
=======
        let signature = Signature::new_df(tail_loop.body_input_row(), tail_loop.body_output_row());
>>>>>>> 26a2f67d
        let dfg_build = DFGBuilder::create_with_io(base, loop_node, signature)?;

        Ok(TailLoopBuilder::from_dfg_builder(dfg_build))
    }
    /// Set the outputs of the [`ops::TailLoop`], with `out_variant` as the value of the
    /// termination predicate, and `rest` being the remaining outputs
    pub fn set_outputs(
        &mut self,
        out_variant: Wire,
        rest: impl IntoIterator<Item = Wire>,
    ) -> Result<(), BuildError> {
        Dataflow::set_outputs(self, [out_variant].into_iter().chain(rest.into_iter()))
    }

    /// Get a reference to the [`ops::TailLoop`]
    /// that defines the signature of the [`ops::TailLoop`]
    pub fn loop_signature(&self) -> Result<&ops::TailLoop, BuildError> {
        if let OpType::TailLoop(tail_loop) = self.hugr().get_optype(self.container_node()) {
            Ok(tail_loop)
        } else {
            Err(BuildError::UnexpectedType {
                node: self.container_node(),
                op_desc: "crate::ops::TailLoop",
            })
        }
    }

    /// The output types of the child graph, including the predicate as the first.
    pub fn internal_output_row(&self) -> Result<TypeRow, BuildError> {
        self.loop_signature().map(ops::TailLoop::body_output_row)
    }
}

impl TailLoopBuilder<&mut HugrMut> {
    /// Set outputs and finish, see [`TailLoopBuilder::set_outputs`]
    pub fn finish_with_outputs(
        mut self,
        out_variant: Wire,
        rest: impl IntoIterator<Item = Wire>,
    ) -> Result<<Self as SubContainer>::ContainerHandle, BuildError>
    where
        Self: Sized,
    {
        self.set_outputs(out_variant, rest)?;
        self.finish_sub_container()
    }
}

impl TailLoopBuilder<HugrMut> {
    /// Initialize new builder for a [`ops::TailLoop`] rooted HUGR
    pub fn new(
        just_inputs: impl Into<TypeRow>,
        inputs_outputs: impl Into<TypeRow>,
        just_outputs: impl Into<TypeRow>,
    ) -> Result<Self, BuildError> {
        let tail_loop = ops::TailLoop {
            just_inputs: just_inputs.into(),
            just_outputs: just_outputs.into(),
            rest: inputs_outputs.into(),
        };
        let base = HugrMut::new(tail_loop.clone());
        let root = base.hugr().root();
        Self::create_with_io(base, root, &tail_loop)
    }
}

#[cfg(test)]
mod test {
    use cool_asserts::assert_matches;

    use crate::{
        builder::{
            test::{BIT, NAT},
            DataflowSubContainer, HugrBuilder, ModuleBuilder,
        },
        hugr::ValidationError,
        ops::ConstValue,
        type_row,
        types::Signature,
        Hugr,
    };

    use super::*;
    #[test]
    fn basic_loop() -> Result<(), BuildError> {
        let build_result: Result<Hugr, ValidationError> = {
            let mut loop_b = TailLoopBuilder::new(vec![], vec![BIT], type_row![NAT])?;
            let [i1] = loop_b.input_wires_arr();
            let const_wire = loop_b.add_load_const(ConstValue::i64(1))?;

            let break_wire = loop_b.make_break(loop_b.loop_signature()?.clone(), [const_wire])?;
            loop_b.set_outputs(break_wire, [i1])?;
            loop_b.finish_hugr()
        };

        assert_matches!(build_result, Ok(_));
        Ok(())
    }

    #[test]
    fn loop_with_conditional() -> Result<(), BuildError> {
        let build_result = {
            let mut module_builder = ModuleBuilder::new();
            let main = module_builder
                .declare("main", Signature::new_df(type_row![BIT], type_row![NAT]))?;

            let s2 = module_builder.add_constant(ConstValue::i64(2))?;
            let tru_const = module_builder.add_constant(ConstValue::true_val())?;

            let _fdef = {
                let mut fbuild = module_builder.define_function(&main)?;
                let [b1] = fbuild.input_wires_arr();
                let loop_id = {
                    let mut loop_b =
                        fbuild.tail_loop_builder(vec![(BIT, b1)], vec![], type_row![NAT])?;
                    let signature = loop_b.loop_signature()?.clone();
                    let const_wire = loop_b.load_const(&tru_const)?;
                    let [b1] = loop_b.input_wires_arr();
                    let conditional_id = {
                        let predicate_inputs = vec![type_row![]; 2];
                        let output_row = loop_b.internal_output_row()?;
                        let mut conditional_b = loop_b.conditional_builder(
                            (predicate_inputs, const_wire),
                            vec![(BIT, b1)],
                            output_row,
                        )?;

                        let mut branch_0 = conditional_b.case_builder(0)?;
                        let [b1] = branch_0.input_wires_arr();

                        let continue_wire = branch_0.make_continue(signature.clone(), [b1])?;
                        branch_0.finish_with_outputs([continue_wire])?;

                        let mut branch_1 = conditional_b.case_builder(1)?;
                        let [_b1] = branch_1.input_wires_arr();

                        let wire = branch_1.load_const(&s2)?;
                        let break_wire = branch_1.make_break(signature, [wire])?;
                        branch_1.finish_with_outputs([break_wire])?;

                        conditional_b.finish_sub_container()?
                    };

                    loop_b.finish_with_outputs(conditional_id.out_wire(0), [])?
                };

                fbuild.finish_with_outputs(loop_id.outputs())?
            };
            module_builder.finish_hugr()
        };

        assert_matches!(build_result, Ok(_));

        Ok(())
    }
}<|MERGE_RESOLUTION|>--- conflicted
+++ resolved
@@ -22,14 +22,7 @@
         loop_node: Node,
         tail_loop: &ops::TailLoop,
     ) -> Result<Self, BuildError> {
-<<<<<<< HEAD
-        let signature = Signature::new_df(
-            tail_loop_sig.body_input_row(),
-            tail_loop_sig.body_output_row(),
-        );
-=======
         let signature = Signature::new_df(tail_loop.body_input_row(), tail_loop.body_output_row());
->>>>>>> 26a2f67d
         let dfg_build = DFGBuilder::create_with_io(base, loop_node, signature)?;
 
         Ok(TailLoopBuilder::from_dfg_builder(dfg_build))
