use super::build_traits::{HugrBuilder, SubContainer};
use super::handle::BuildHandle;
use super::{BuildError, Container, Dataflow, DfgID, FuncID, HugrMutRef};

use std::marker::PhantomData;

use crate::hugr::{HugrView, ValidationError};
use crate::ops;

use crate::types::{Signature, TypeRow};

use crate::Node;
use crate::{hugr::HugrMut, Hugr};

/// Builder for a [`ops::DFG`] node.
pub struct DFGBuilder<T> {
    pub(crate) base: T,
    pub(crate) dfg_node: Node,
    pub(crate) num_in_wires: usize,
    pub(crate) num_out_wires: usize,
    pub(crate) io: [Node; 2],
}

impl<T: HugrMutRef> DFGBuilder<T> {
    pub(super) fn create_with_io(
        mut base: T,
        parent: Node,
        signature: Signature,
    ) -> Result<Self, BuildError> {
        let num_in_wires = signature.input.len();
        let num_out_wires = signature.output.len();
        let i = base.as_mut().add_op_with_parent(
            parent,
<<<<<<< HEAD
            OpType::Dataflow(DataflowOp::Input {
                types: signature.input,
                resources: signature.input_resources,
            }),
        )?;
        let o = base.as_mut().add_op_with_parent(
            parent,
            OpType::Dataflow(DataflowOp::Output {
                types: signature.output,
                resources: signature.output_resources,
            }),
=======
            ops::Input {
                types: signature.input.clone(),
                resources: signature.input_resources,
            },
        )?;
        let o = base.as_mut().add_op_with_parent(
            parent,
            ops::Output {
                types: signature.output.clone(),
                resources: signature.output_resources,
            },
>>>>>>> 26a2f67d
        )?;

        Ok(Self {
            base,
            dfg_node: parent,
            io: [i, o],
            num_in_wires,
            num_out_wires,
        })
    }
}
impl DFGBuilder<HugrMut> {
    /// Begin building a new DFG rooted HUGR.
    ///
    /// # Errors
    ///
    /// Error in adding DFG child nodes.
    pub fn new(
        input: impl Into<TypeRow>,
        output: impl Into<TypeRow>,
    ) -> Result<DFGBuilder<HugrMut>, BuildError> {
        let input = input.into();
        let output = output.into();
        let signature = Signature::new_df(input, output);
<<<<<<< HEAD
        let dfg_op = DataflowOp::DFG {
=======
        let dfg_op = ops::DFG {
>>>>>>> 26a2f67d
            signature: signature.clone(),
        };
        let base = HugrMut::new(dfg_op);
        let root = base.hugr().root();
        DFGBuilder::create_with_io(base, root, signature)
    }
}

impl HugrBuilder for DFGBuilder<HugrMut> {
    fn finish_hugr(self) -> Result<Hugr, ValidationError> {
        self.base.finish()
    }
}

impl<T: HugrMutRef> Container for DFGBuilder<T> {
    #[inline]
    fn container_node(&self) -> Node {
        self.dfg_node
    }

    #[inline]
    fn base(&mut self) -> &mut HugrMut {
        self.base.as_mut()
    }

    #[inline]
    fn hugr(&self) -> &Hugr {
        self.base.as_ref().hugr()
    }
}

impl SubContainer for DFGBuilder<&mut HugrMut> {
    type ContainerHandle = BuildHandle<DfgID>;
    #[inline]
    fn finish_sub_container(self) -> Result<Self::ContainerHandle, BuildError> {
        Ok((self.dfg_node, self.num_out_wires).into())
    }
}

impl<T: HugrMutRef> Dataflow for DFGBuilder<T> {
    #[inline]
    fn io(&self) -> [Node; 2] {
        self.io
    }

    #[inline]
    fn num_inputs(&self) -> usize {
        self.num_in_wires
    }
}

/// Wrapper around [`DFGBuilder`] used to build other dataflow regions.
// Stores option of DFGBuilder so it can be taken out without moving.
pub struct DFGWrapper<B, T>(DFGBuilder<B>, PhantomData<T>);

impl<B, T> DFGWrapper<B, T> {
    pub(super) fn from_dfg_builder(db: DFGBuilder<B>) -> Self {
        Self(db, PhantomData)
    }
}

/// Builder for a [`ops::Def`] node
pub type FunctionBuilder<B> = DFGWrapper<B, BuildHandle<FuncID<true>>>;

impl FunctionBuilder<HugrMut> {
    /// Initialize a builder for a Def rooted HUGR
    /// # Errors
    ///
    /// Error in adding DFG child nodes.
<<<<<<< HEAD
    pub fn new(_name: impl Into<String>, signature: Signature) -> Result<Self, BuildError> {
        let op = ModuleOp::Def {
            signature: signature.clone(),
=======
    pub fn new(name: impl Into<String>, signature: Signature) -> Result<Self, BuildError> {
        let op = ops::Def {
            signature: signature.clone(),
            name: name.into(),
>>>>>>> 26a2f67d
        };

        let base = HugrMut::new(op);
        let root = base.hugr().root();

        let db = DFGBuilder::create_with_io(base, root, signature)?;
        Ok(Self::from_dfg_builder(db))
    }
}

impl<B: HugrMutRef, T> Container for DFGWrapper<B, T> {
    #[inline]
    fn container_node(&self) -> Node {
        self.0.container_node()
    }

    #[inline]
    fn base(&mut self) -> &mut HugrMut {
        self.0.base()
    }

    #[inline]
    fn hugr(&self) -> &Hugr {
        self.0.hugr()
    }
}

impl<B: HugrMutRef, T> Dataflow for DFGWrapper<B, T> {
    #[inline]
    fn io(&self) -> [Node; 2] {
        self.0.io
    }

    #[inline]
    fn num_inputs(&self) -> usize {
        self.0.num_inputs()
    }
}

impl<T: From<BuildHandle<DfgID>>> SubContainer for DFGWrapper<&mut HugrMut, T> {
    type ContainerHandle = T;

    #[inline]
    fn finish_sub_container(self) -> Result<Self::ContainerHandle, BuildError> {
        self.0.finish_sub_container().map(Into::into)
    }
}

impl<T> HugrBuilder for DFGWrapper<HugrMut, T> {
    fn finish_hugr(self) -> Result<Hugr, ValidationError> {
        self.0.finish_hugr()
    }
}

#[cfg(test)]
mod test {
    use cool_asserts::assert_matches;

    use crate::builder::build_traits::DataflowHugr;
    use crate::builder::{DataflowSubContainer, ModuleBuilder};
    use crate::hugr::HugrView;
    use crate::ops::tag::OpTag;
    use crate::ops::OpTrait;
    use crate::{
        builder::{
            test::{n_identity, BIT, NAT, QB},
            BuildError,
        },
        ops::LeafOp,
        type_row,
        types::{LinearType, Signature},
    };

    use super::*;
    #[test]
    fn nested_identity() -> Result<(), BuildError> {
        let build_result = {
            let mut module_builder = ModuleBuilder::new();

            let _f_id = {
                let mut func_builder = module_builder.declare_and_def(
                    "main",
                    Signature::new_df(type_row![NAT, QB], type_row![NAT, QB]),
                )?;

                let [int, qb] = func_builder.input_wires_arr();

                let q_out = func_builder.add_dataflow_op(LeafOp::H, vec![qb])?;

                let inner_builder = func_builder
                    .dfg_builder(Signature::new_df(type_row![NAT], type_row![NAT]), [int])?;
                let inner_id = n_identity(inner_builder)?;

                func_builder.finish_with_outputs(inner_id.outputs().chain(q_out.outputs()))?
            };
            module_builder.finish_hugr()
        };

        assert_eq!(build_result.err(), None);

        Ok(())
    }

    // Scaffolding for copy insertion tests
    fn copy_scaffold<F>(f: F, msg: &'static str) -> Result<(), BuildError>
    where
        F: FnOnce(FunctionBuilder<&mut HugrMut>) -> Result<BuildHandle<FuncID<true>>, BuildError>,
    {
        let build_result = {
            let mut module_builder = ModuleBuilder::new();

            let f_build = module_builder.declare_and_def(
                "main",
                Signature::new_df(type_row![BIT], type_row![BIT, BIT]),
            )?;

            f(f_build)?;

            module_builder.finish_hugr()
        };
        assert_matches!(build_result, Ok(_), "Failed on example: {}", msg);

        Ok(())
    }
    #[test]
    fn copy_insertion() -> Result<(), BuildError> {
        copy_scaffold(
            |f_build| {
                let [b1] = f_build.input_wires_arr();
                f_build.finish_with_outputs([b1, b1])
            },
            "Copy input and output",
        )?;

        copy_scaffold(
            |mut f_build| {
                let [b1] = f_build.input_wires_arr();
                let xor = f_build.add_dataflow_op(LeafOp::Xor, [b1, b1])?;
                f_build.finish_with_outputs([xor.out_wire(0), b1])
            },
            "Copy input and use with binary function",
        )?;

        copy_scaffold(
            |mut f_build| {
                let [b1] = f_build.input_wires_arr();
                let xor1 = f_build.add_dataflow_op(LeafOp::Xor, [b1, b1])?;
                let xor2 = f_build.add_dataflow_op(LeafOp::Xor, [b1, xor1.out_wire(0)])?;
                f_build.finish_with_outputs([xor2.out_wire(0), b1])
            },
            "Copy multiple times",
        )?;

        Ok(())
    }

    #[test]
    fn copy_insertion_qubit() {
        let builder = || {
            let mut module_builder = ModuleBuilder::new();

            let f_build = module_builder
                .declare_and_def("main", Signature::new_df(type_row![QB], type_row![QB, QB]))?;

            let [q1] = f_build.input_wires_arr();
            f_build.finish_with_outputs([q1, q1])?;

            Ok(module_builder.finish_hugr()?)
        };

        assert_eq!(builder(), Err(BuildError::NoCopyLinear(LinearType::Qubit)));
    }

    #[test]
    fn simple_inter_graph_edge() {
        let builder = || -> Result<Hugr, BuildError> {
            let mut f_build =
                FunctionBuilder::new("main", Signature::new_df(type_row![BIT], type_row![BIT]))?;

            let [i1] = f_build.input_wires_arr();
            let noop = f_build.add_dataflow_op(LeafOp::Noop(BIT), [i1])?;
            let i1 = noop.out_wire(0);

            let mut nested =
                f_build.dfg_builder(Signature::new_df(type_row![], type_row![BIT]), [])?;

            let id = nested.add_dataflow_op(LeafOp::Noop(BIT), [i1])?;

            let nested = nested.finish_with_outputs([id.out_wire(0)])?;

            f_build.finish_hugr_with_outputs([nested.out_wire(0)])
        };

        assert_matches!(builder(), Ok(_));
    }

    #[test]
    fn dfg_hugr() -> Result<(), BuildError> {
        let dfg_builder = DFGBuilder::new(type_row![BIT], type_row![BIT])?;

        let [i1] = dfg_builder.input_wires_arr();
        let hugr = dfg_builder.finish_hugr_with_outputs([i1])?;

        assert_eq!(hugr.node_count(), 3);
        assert_matches!(hugr.root_type().tag(), OpTag::Dfg);

        Ok(())
    }
}<|MERGE_RESOLUTION|>--- conflicted
+++ resolved
@@ -31,19 +31,6 @@
         let num_out_wires = signature.output.len();
         let i = base.as_mut().add_op_with_parent(
             parent,
-<<<<<<< HEAD
-            OpType::Dataflow(DataflowOp::Input {
-                types: signature.input,
-                resources: signature.input_resources,
-            }),
-        )?;
-        let o = base.as_mut().add_op_with_parent(
-            parent,
-            OpType::Dataflow(DataflowOp::Output {
-                types: signature.output,
-                resources: signature.output_resources,
-            }),
-=======
             ops::Input {
                 types: signature.input.clone(),
                 resources: signature.input_resources,
@@ -55,7 +42,6 @@
                 types: signature.output.clone(),
                 resources: signature.output_resources,
             },
->>>>>>> 26a2f67d
         )?;
 
         Ok(Self {
@@ -80,11 +66,7 @@
         let input = input.into();
         let output = output.into();
         let signature = Signature::new_df(input, output);
-<<<<<<< HEAD
-        let dfg_op = DataflowOp::DFG {
-=======
         let dfg_op = ops::DFG {
->>>>>>> 26a2f67d
             signature: signature.clone(),
         };
         let base = HugrMut::new(dfg_op);
@@ -154,16 +136,10 @@
     /// # Errors
     ///
     /// Error in adding DFG child nodes.
-<<<<<<< HEAD
-    pub fn new(_name: impl Into<String>, signature: Signature) -> Result<Self, BuildError> {
-        let op = ModuleOp::Def {
-            signature: signature.clone(),
-=======
     pub fn new(name: impl Into<String>, signature: Signature) -> Result<Self, BuildError> {
         let op = ops::Def {
             signature: signature.clone(),
             name: name.into(),
->>>>>>> 26a2f67d
         };
 
         let base = HugrMut::new(op);
