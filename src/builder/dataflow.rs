use super::build_traits::{HugrBuilder, SubContainer};
use super::handle::BuildHandle;
use super::{BuildError, Container, Dataflow, DfgID, FuncID};

use std::marker::PhantomData;

use crate::hugr::{HugrView, NodeType, ValidationError};
use crate::ops;

use crate::types::{FunctionType, Signature};

use crate::extension::ExtensionSet;
use crate::Node;
use crate::{hugr::HugrInternalsMut, Hugr};

/// Builder for a [`ops::DFG`] node.
#[derive(Debug, Clone, PartialEq)]
pub struct DFGBuilder<T> {
    pub(crate) base: T,
    pub(crate) dfg_node: Node,
    pub(crate) num_in_wires: usize,
    pub(crate) num_out_wires: usize,
}

impl<T: AsMut<Hugr> + AsRef<Hugr>> DFGBuilder<T> {
    pub(super) fn create_with_io(
        mut base: T,
        parent: Node,
        signature: FunctionType,
        input_extensions: Option<ExtensionSet>,
    ) -> Result<Self, BuildError> {
        let num_in_wires = signature.input().len();
        let num_out_wires = signature.output().len();
        /* For a given dataflow graph with extension requirements IR -> IR + dR,
         - The output node's extension requirements are IR + dR -> IR + dR
           (but we expect no output wires)

         - The input node's extension requirements are IR -> IR, though we
           expect no input wires. We must avoid the case where the difference
           in extensions is an open variable, as it would be if the requirements
           were 0 -> IR.
           N.B. This means that for input nodes, we can't infer the extensions
           from the input wires as we normally expect, but have to infer the
           output wires and make use of the equality between the two.
        */
        let input = ops::Input {
            types: signature.input().clone(),
        };
        let output = ops::Output {
            types: signature.output().clone(),
        };
        base.as_mut().add_node_with_parent(
            parent,
            match &input_extensions {
                // TODO: Make this NodeType::open_extensions
                None => NodeType::pure(input),
                Some(rs) => NodeType::new(input, rs.clone()),
            },
        )?;
        base.as_mut().add_node_with_parent(
            parent,
            match input_extensions.map(|inp| inp.union(&signature.extension_reqs)) {
                // TODO: Make this NodeType::open_extensions
                None => NodeType::new(output, signature.extension_reqs),
                Some(rs) => NodeType::new(output, rs),
            },
        )?;

        Ok(Self {
            base,
            dfg_node: parent,
            num_in_wires,
            num_out_wires,
        })
    }
}

impl DFGBuilder<Hugr> {
    /// Begin building a new DFG rooted HUGR.
    ///
    /// # Errors
    ///
    /// Error in adding DFG child nodes.
    pub fn new(signature: FunctionType) -> Result<DFGBuilder<Hugr>, BuildError> {
        let dfg_op = ops::DFG {
            signature: signature.clone(),
        };
        // TODO: Allow input extensions to be specified
        let base = Hugr::new(NodeType::pure(dfg_op));
        let root = base.root();
        DFGBuilder::create_with_io(
            base, root, signature, // TODO: Make input extensions a parameter
            None,
        )
    }
}

impl HugrBuilder for DFGBuilder<Hugr> {
    fn finish_hugr(mut self) -> Result<Hugr, ValidationError> {
        self.base.infer_resources()?;
        Ok(self.base)
    }
}

impl<T: AsMut<Hugr> + AsRef<Hugr>> Container for DFGBuilder<T> {
    #[inline]
    fn container_node(&self) -> Node {
        self.dfg_node
    }

    #[inline]
    fn hugr_mut(&mut self) -> &mut Hugr {
        self.base.as_mut()
    }

    #[inline]
    fn hugr(&self) -> &Hugr {
        self.base.as_ref()
    }
}

impl<T: AsMut<Hugr> + AsRef<Hugr>> SubContainer for DFGBuilder<T> {
    type ContainerHandle = BuildHandle<DfgID>;
    #[inline]
    fn finish_sub_container(self) -> Result<Self::ContainerHandle, BuildError> {
        Ok((self.dfg_node, self.num_out_wires).into())
    }
}

impl<T: AsMut<Hugr> + AsRef<Hugr>> Dataflow for DFGBuilder<T> {
    #[inline]
    fn num_inputs(&self) -> usize {
        self.num_in_wires
    }
}

/// Wrapper around [`DFGBuilder`] used to build other dataflow regions.
// Stores option of DFGBuilder so it can be taken out without moving.
#[derive(Debug, Clone, PartialEq)]
pub struct DFGWrapper<B, T>(DFGBuilder<B>, PhantomData<T>);

impl<B, T> DFGWrapper<B, T> {
    pub(super) fn from_dfg_builder(db: DFGBuilder<B>) -> Self {
        Self(db, PhantomData)
    }
}

/// Builder for a [`ops::FuncDefn`] node
pub type FunctionBuilder<B> = DFGWrapper<B, BuildHandle<FuncID<true>>>;

impl FunctionBuilder<Hugr> {
    /// Initialize a builder for a FuncDefn rooted HUGR
    /// # Errors
    ///
    /// Error in adding DFG child nodes.
    pub fn new(name: impl Into<String>, signature: Signature) -> Result<Self, BuildError> {
        let op = ops::FuncDefn {
            signature: signature.clone().into(),
            name: name.into(),
        };

        let base = Hugr::new(NodeType::new(op, signature.input_extensions.clone()));
        let root = base.root();

        let db = DFGBuilder::create_with_io(
            base,
            root,
            signature.signature,
            Some(signature.input_extensions),
        )?;
        Ok(Self::from_dfg_builder(db))
    }
}

impl<B: AsMut<Hugr> + AsRef<Hugr>, T> Container for DFGWrapper<B, T> {
    #[inline]
    fn container_node(&self) -> Node {
        self.0.container_node()
    }

    #[inline]
    fn hugr_mut(&mut self) -> &mut Hugr {
        self.0.hugr_mut()
    }

    #[inline]
    fn hugr(&self) -> &Hugr {
        self.0.hugr()
    }
}

impl<B: AsMut<Hugr> + AsRef<Hugr>, T> Dataflow for DFGWrapper<B, T> {
    #[inline]
    fn num_inputs(&self) -> usize {
        self.0.num_inputs()
    }
}

impl<B: AsMut<Hugr> + AsRef<Hugr>, T: From<BuildHandle<DfgID>>> SubContainer for DFGWrapper<B, T> {
    type ContainerHandle = T;

    #[inline]
    fn finish_sub_container(self) -> Result<Self::ContainerHandle, BuildError> {
        self.0.finish_sub_container().map(Into::into)
    }
}

impl<T> HugrBuilder for DFGWrapper<Hugr, T> {
    fn finish_hugr(self) -> Result<Hugr, ValidationError> {
        self.0.finish_hugr()
    }
}

#[cfg(test)]
mod test {
    use cool_asserts::assert_matches;
    use serde_json::json;

    use crate::builder::build_traits::DataflowHugr;
    use crate::builder::{DataflowSubContainer, ModuleBuilder};
    use crate::extension::prelude::BOOL_T;
    use crate::hugr::validate::InterGraphEdgeError;
    use crate::ops::{handle::NodeHandle, LeafOp, OpTag};

    use crate::std_extensions::logic::test::and_op;
    use crate::std_extensions::quantum::test::h_gate;
    use crate::{
        builder::{
            test::{n_identity, BIT, NAT, QB},
            BuildError,
        },
        extension::ExtensionSet,
        type_row, Wire,
    };

    use super::*;
    #[test]
    fn nested_identity() -> Result<(), BuildError> {
        let build_result = {
            let mut module_builder = ModuleBuilder::new();

            let _f_id = {
                let mut func_builder = module_builder.define_function(
                    "main",
                    FunctionType::new(type_row![NAT, QB], type_row![NAT, QB]).pure(),
                )?;

                let [int, qb] = func_builder.input_wires_arr();

                let q_out = func_builder.add_dataflow_op(h_gate(), vec![qb])?;

                let inner_builder = func_builder.dfg_builder(
                    FunctionType::new(type_row![NAT], type_row![NAT]),
                    // TODO: This should be None
                    Some(ExtensionSet::new()),
                    [int],
                )?;
                let inner_id = n_identity(inner_builder)?;

                func_builder.finish_with_outputs(inner_id.outputs().chain(q_out.outputs()))?
            };
            module_builder.finish_hugr()
        };

        assert_eq!(build_result.err(), None);

        Ok(())
    }

    // Scaffolding for copy insertion tests
    fn copy_scaffold<F>(f: F, msg: &'static str) -> Result<(), BuildError>
    where
        F: FnOnce(FunctionBuilder<&mut Hugr>) -> Result<BuildHandle<FuncID<true>>, BuildError>,
    {
        let build_result = {
            let mut module_builder = ModuleBuilder::new();

            let f_build = module_builder.define_function(
                "main",
                FunctionType::new(type_row![BOOL_T], type_row![BOOL_T, BOOL_T]).pure(),
            )?;

            f(f_build)?;

            module_builder.finish_hugr()
        };
        assert_matches!(build_result, Ok(_), "Failed on example: {}", msg);

        Ok(())
    }
    #[test]
    fn copy_insertion() -> Result<(), BuildError> {
        copy_scaffold(
            |f_build| {
                let [b1] = f_build.input_wires_arr();
                f_build.finish_with_outputs([b1, b1])
            },
            "Copy input and output",
        )?;

        copy_scaffold(
            |mut f_build| {
                let [b1] = f_build.input_wires_arr();
                let xor = f_build.add_dataflow_op(and_op(), [b1, b1])?;
                f_build.finish_with_outputs([xor.out_wire(0), b1])
            },
            "Copy input and use with binary function",
        )?;

        copy_scaffold(
            |mut f_build| {
                let [b1] = f_build.input_wires_arr();
                let xor1 = f_build.add_dataflow_op(and_op(), [b1, b1])?;
                let xor2 = f_build.add_dataflow_op(and_op(), [b1, xor1.out_wire(0)])?;
                f_build.finish_with_outputs([xor2.out_wire(0), b1])
            },
            "Copy multiple times",
        )?;

        Ok(())
    }

    #[test]
    fn copy_insertion_qubit() {
        let builder = || {
            let mut module_builder = ModuleBuilder::new();

            let f_build = module_builder.define_function(
                "main",
                FunctionType::new(type_row![QB], type_row![QB, QB]).pure(),
            )?;

            let [q1] = f_build.input_wires_arr();
            f_build.finish_with_outputs([q1, q1])?;

            Ok(module_builder.finish_hugr()?)
        };

        assert_eq!(builder(), Err(BuildError::NoCopyLinear(QB)));
    }

    #[test]
    fn simple_inter_graph_edge() {
        let builder = || -> Result<Hugr, BuildError> {
            let mut f_build = FunctionBuilder::new(
                "main",
                FunctionType::new(type_row![BIT], type_row![BIT]).pure(),
            )?;

            let [i1] = f_build.input_wires_arr();
            let noop = f_build.add_dataflow_op(LeafOp::Noop { ty: BIT }, [i1])?;
            let i1 = noop.out_wire(0);

            let mut nested =
                f_build.dfg_builder(FunctionType::new(type_row![], type_row![BIT]), None, [])?;

            let id = nested.add_dataflow_op(LeafOp::Noop { ty: BIT }, [i1])?;

            let nested = nested.finish_with_outputs([id.out_wire(0)])?;

            f_build.finish_hugr_with_outputs([nested.out_wire(0)])
        };

        assert_matches!(builder(), Ok(_));
    }

    #[test]
    fn error_on_linear_inter_graph_edge() -> Result<(), BuildError> {
        let mut f_build = FunctionBuilder::new(
            "main",
            FunctionType::new(type_row![QB], type_row![QB]).pure(),
        )?;

        let [i1] = f_build.input_wires_arr();
        let noop = f_build.add_dataflow_op(LeafOp::Noop { ty: QB }, [i1])?;
        let i1 = noop.out_wire(0);

        let mut nested =
            f_build.dfg_builder(FunctionType::new(type_row![], type_row![QB]), None, [])?;

        let id_res = nested.add_dataflow_op(LeafOp::Noop { ty: QB }, [i1]);

        // The error would anyway be caught in validation when we finish the Hugr,
        // but the builder catches it earlier
        assert_matches!(
            id_res.map(|bh| bh.handle().node()), // Transform into something that impl's Debug
            Err(BuildError::InvalidHUGR(
                ValidationError::InterGraphEdgeError(InterGraphEdgeError::NonCopyableData { .. })
            ))
        );

        Ok(())
    }

    #[test]
    fn dfg_hugr() -> Result<(), BuildError> {
        let dfg_builder = DFGBuilder::new(FunctionType::new(type_row![BIT], type_row![BIT]))?;

        let [i1] = dfg_builder.input_wires_arr();
        let hugr = dfg_builder.finish_hugr_with_outputs([i1])?;

        assert_eq!(hugr.node_count(), 3);
        assert_matches!(hugr.root_type().tag(), OpTag::Dfg);

        Ok(())
    }

    #[test]
    fn insert_hugr() -> Result<(), BuildError> {
        // Create a simple DFG
        let mut dfg_builder = DFGBuilder::new(FunctionType::new(type_row![BIT], type_row![BIT]))?;
        let [i1] = dfg_builder.input_wires_arr();
        dfg_builder.set_metadata(json!(42));
        let dfg_hugr = dfg_builder.finish_hugr_with_outputs([i1])?;

        // Create a module, and insert the DFG into it
        let mut module_builder = ModuleBuilder::new();

        {
            let mut f_build = module_builder.define_function(
                "main",
                FunctionType::new(type_row![BIT], type_row![BIT]).pure(),
            )?;

            let [i1] = f_build.input_wires_arr();
            let id = f_build.add_hugr_with_wires(dfg_hugr, [i1])?;
            f_build.finish_with_outputs([id.out_wire(0)])?;
        }

        assert_eq!(module_builder.finish_hugr()?.node_count(), 7);

        Ok(())
    }

    #[test]
    fn lift_node() -> Result<(), BuildError> {
<<<<<<< HEAD
        let ab_resources = ResourceSet::from_iter(["A".into(), "B".into()]);
        let c_resources = ResourceSet::singleton(&"C".into());
        let abc_resources = ab_resources.clone().union(&c_resources);

        let parent_sig = AbstractSignature::new_df(type_row![BIT], type_row![BIT])
            .with_resource_delta(&abc_resources);
        let mut parent = DFGBuilder::new(parent_sig)?;
=======
        let mut module_builder = ModuleBuilder::new();

        let ab_extensions = ExtensionSet::from_iter(["A".into(), "B".into()]);
        let c_extensions = ExtensionSet::singleton(&"C".into());
        let abc_extensions = ab_extensions.clone().union(&c_extensions);

        let parent_sig =
            FunctionType::new(type_row![BIT], type_row![BIT]).with_extension_delta(&abc_extensions);
        let mut parent = module_builder.define_function(
            "parent",
            parent_sig.with_input_extensions(ExtensionSet::new()),
        )?;
>>>>>>> 8c53d0b2

        let add_c_sig = FunctionType::new(type_row![BIT], type_row![BIT])
            .with_extension_delta(&c_extensions)
            .with_input_extensions(ab_extensions.clone());

        let [w] = parent.input_wires_arr();

        let add_ab_sig =
            FunctionType::new(type_row![BIT], type_row![BIT]).with_extension_delta(&ab_extensions);

        // A box which adds extensions A and B, via child Lift nodes
        let mut add_ab = parent.dfg_builder(add_ab_sig, Some(ExtensionSet::new()), [w])?;
        let [w] = add_ab.input_wires_arr();

        let lift_a = add_ab.add_dataflow_op(
            LeafOp::Lift {
                type_row: type_row![BIT],
                new_extension: "A".into(),
            },
            [w],
        )?;
        let [w] = lift_a.outputs_arr();

        let lift_b = add_ab.add_dataflow_node(
            NodeType::new(
                LeafOp::Lift {
                    type_row: type_row![BIT],
                    new_extension: "B".into(),
                },
                ExtensionSet::from_iter(["A".into()]),
            ),
            [w],
        )?;
        let [w] = lift_b.outputs_arr();

        let add_ab = add_ab.finish_with_outputs([w])?;
        let [w] = add_ab.outputs_arr();

        // Add another node (a sibling to add_ab) which adds extension C
        // via a child lift node
        let mut add_c =
            parent.dfg_builder(add_c_sig.signature, Some(add_c_sig.input_extensions), [w])?;
        let [w] = add_c.input_wires_arr();
        let lift_c = add_c.add_dataflow_node(
            NodeType::new(
                LeafOp::Lift {
                    type_row: type_row![BIT],
                    new_extension: "C".into(),
                },
                ab_extensions,
            ),
            [w],
        )?;
        let wires: Vec<Wire> = lift_c.outputs().collect();

        let add_c = add_c.finish_with_outputs(wires)?;
        let [w] = add_c.outputs_arr();
        parent.finish_hugr_with_outputs([w])?;

        Ok(())
    }
}<|MERGE_RESOLUTION|>--- conflicted
+++ resolved
@@ -97,7 +97,7 @@
 
 impl HugrBuilder for DFGBuilder<Hugr> {
     fn finish_hugr(mut self) -> Result<Hugr, ValidationError> {
-        self.base.infer_resources()?;
+        self.base.infer_extensions()?;
         Ok(self.base)
     }
 }
@@ -434,28 +434,13 @@
 
     #[test]
     fn lift_node() -> Result<(), BuildError> {
-<<<<<<< HEAD
-        let ab_resources = ResourceSet::from_iter(["A".into(), "B".into()]);
-        let c_resources = ResourceSet::singleton(&"C".into());
-        let abc_resources = ab_resources.clone().union(&c_resources);
-
-        let parent_sig = AbstractSignature::new_df(type_row![BIT], type_row![BIT])
-            .with_resource_delta(&abc_resources);
-        let mut parent = DFGBuilder::new(parent_sig)?;
-=======
-        let mut module_builder = ModuleBuilder::new();
-
         let ab_extensions = ExtensionSet::from_iter(["A".into(), "B".into()]);
         let c_extensions = ExtensionSet::singleton(&"C".into());
         let abc_extensions = ab_extensions.clone().union(&c_extensions);
 
-        let parent_sig =
-            FunctionType::new(type_row![BIT], type_row![BIT]).with_extension_delta(&abc_extensions);
-        let mut parent = module_builder.define_function(
-            "parent",
-            parent_sig.with_input_extensions(ExtensionSet::new()),
-        )?;
->>>>>>> 8c53d0b2
+        let parent_sig = FunctionType::new(type_row![BIT], type_row![BIT])
+            .with_extension_delta(&abc_extensions);
+        let mut parent = DFGBuilder::new(parent_sig)?;
 
         let add_c_sig = FunctionType::new(type_row![BIT], type_row![BIT])
             .with_extension_delta(&c_extensions)
