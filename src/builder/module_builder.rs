--- conflicted
+++ resolved
@@ -73,25 +73,9 @@
         f_id: &FuncID<false>,
     ) -> Result<FunctionBuilder<&mut HugrMut>, BuildError> {
         let f_node = f_id.node();
-<<<<<<< HEAD
-        let signature = match self.hugr().get_optype(f_node) {
-            OpType::Module(ModuleOp::Declare { signature }) => signature.clone(),
-            _ => {
-                return Err(BuildError::UnexpectedType {
-                    node: f_node,
-                    op_desc: "ModuleOp::Declare",
-                })
-            }
-        };
-        self.base().replace_op(
-            f_node,
-            OpType::Module(ModuleOp::Def {
-                signature: signature.clone(),
-            }),
-=======
-        let (inputs, outputs) =
+        let signature =
             if let OpType::Declare(ops::Declare { signature }) = self.hugr().get_optype(f_node) {
-                (signature.input.clone(), signature.output.clone())
+                signature.clone()
             } else {
                 return Err(BuildError::UnexpectedType {
                     node: f_node,
@@ -101,9 +85,8 @@
         self.base().replace_op(
             f_node,
             ops::Def {
-                signature: Signature::new_df(inputs.clone(), outputs.clone()),
+                signature: signature.clone(),
             },
->>>>>>> 504229ef
         );
 
         let db = DFGBuilder::create_with_io(self.base(), f_node, signature)?;
