--- conflicted
+++ resolved
@@ -304,11 +304,7 @@
     use crate::builder::{DataflowSubContainer, ModuleBuilder};
     use crate::macros::classic_row;
     use crate::types::ClassicType;
-<<<<<<< HEAD
-    use crate::{builder::test::NAT, ops::ConstValue, type_row};
-=======
-    use crate::{builder::test::NAT, type_row, types::Signature};
->>>>>>> 11176349
+    use crate::{builder::test::NAT, type_row};
     use cool_asserts::assert_matches;
 
     use super::*;
