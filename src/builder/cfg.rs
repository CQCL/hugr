--- conflicted
+++ resolved
@@ -12,15 +12,8 @@
 
 use crate::Node;
 use crate::{
-<<<<<<< HEAD
     hugr::{HugrMut, NodeType},
-    type_row,
-    types::{ClassicRow, SimpleRow, SimpleType},
-    Hugr,
-=======
-    hugr::{HugrInternalsMut, NodeType},
     type_row, Hugr,
->>>>>>> 5ae71edc
 };
 
 /// Builder for a [`crate::ops::CFG`] child control
