//! The Hugr data structure, and its basic component handles.

mod hugrmut;

<<<<<<< HEAD
pub mod multiportgraph;
pub mod rewrite;
=======
>>>>>>> 344ef0c3
pub mod serialize;
pub mod typecheck;
pub mod validate;
pub mod view;

pub(crate) use self::hugrmut::HugrMut;
pub use self::validate::ValidationError;

use derive_more::From;
<<<<<<< HEAD
pub use rewrite::{Replace, ReplaceError, Rewrite, SimpleReplacement, SimpleReplacementError};

use portgraph::dot::{hier_graph_dot_string_with, DotEdgeStyle};
use portgraph::{Hierarchy, UnmanagedDenseMap};
=======
use portgraph::dot::{DotFormat, EdgeStyle, NodeStyle, PortStyle};
use portgraph::multiportgraph::MultiPortGraph;
use portgraph::{Hierarchy, LinkView, NodeIndex, PortView, UnmanagedDenseMap};
>>>>>>> 344ef0c3
use thiserror::Error;

pub use self::view::HugrView;
use crate::ops::{OpName, OpTrait, OpType};
use crate::types::EdgeKind;

/// The Hugr data structure.
#[derive(Clone, Debug, PartialEq)]
pub struct Hugr {
    /// The graph encoding the adjacency structure of the HUGR.
    graph: MultiPortGraph,

    /// The node hierarchy.
    hierarchy: Hierarchy,

    /// The single root node in the hierarchy.
    root: portgraph::NodeIndex,

    /// Operation types for each node.
    op_types: UnmanagedDenseMap<portgraph::NodeIndex, OpType>,
}

impl Default for Hugr {
    fn default() -> Self {
        Self::new(crate::ops::Module)
    }
}

impl AsRef<Hugr> for Hugr {
    fn as_ref(&self) -> &Hugr {
        self
    }
}

impl AsMut<Hugr> for Hugr {
    fn as_mut(&mut self) -> &mut Hugr {
        self
    }
}

/// A handle to a node in the HUGR.
#[derive(Clone, Copy, PartialEq, Eq, PartialOrd, Ord, Hash, Debug, From)]
pub struct Node {
    index: portgraph::NodeIndex,
}

/// A handle to a port for a node in the HUGR.
#[derive(Clone, Copy, PartialEq, PartialOrd, Eq, Ord, Hash, Default, Debug, From)]
pub struct Port {
    offset: portgraph::PortOffset,
}

/// The direction of a port.
pub type Direction = portgraph::Direction;

#[derive(Clone, Copy, Debug, PartialEq, Eq, PartialOrd, Ord, Hash)]
/// A DataFlow wire, defined by a Value-kind output port of a node
// Stores node and offset to output port
pub struct Wire(Node, usize);

/// Public API for HUGRs.
impl Hugr {
<<<<<<< HEAD
=======
    /// Apply a simple replacement operation to the HUGR.
    pub fn apply_simple_replacement(
        &mut self,
        r: SimpleReplacement,
    ) -> Result<(), SimpleReplacementError> {
        // 1. Check the parent node exists and is a DFG node.
        if self.get_optype(r.parent).tag() != OpTag::Dfg {
            return Err(SimpleReplacementError::InvalidParentNode());
        }
        // 2. Check that all the to-be-removed nodes are children of it and are leaves.
        for node in &r.removal {
            if self.hierarchy.parent(node.index) != Some(r.parent.index)
                || self.hierarchy.has_children(node.index)
            {
                return Err(SimpleReplacementError::InvalidRemovedNode());
            }
        }
        // 3. Do the replacement.
        // 3.1. Add copies of all replacement nodes and edges to self. Exclude Input/Output nodes.
        // Create map from old NodeIndex (in r.replacement) to new NodeIndex (in self).
        let mut index_map: HashMap<NodeIndex, NodeIndex> = HashMap::new();
        let replacement_nodes = r
            .replacement
            .children(r.replacement.root())
            .collect::<Vec<Node>>();
        // slice of nodes omitting Input and Output:
        let replacement_inner_nodes = &replacement_nodes[2..];
        for &node in replacement_inner_nodes {
            // Check there are no const inputs.
            if !r
                .replacement
                .get_optype(node)
                .signature()
                .const_input
                .is_empty()
            {
                return Err(SimpleReplacementError::InvalidReplacementNode());
            }
        }
        let self_output_node_index = self.children(r.parent).nth(1).unwrap();
        let replacement_output_node = *replacement_nodes.get(1).unwrap();
        for &node in replacement_inner_nodes {
            // Add the nodes.
            let op: &OpType = r.replacement.get_optype(node);
            let new_node_index = self
                .add_op_after(self_output_node_index, op.clone())
                .unwrap();
            index_map.insert(node.index, new_node_index.index);
        }
        // Add edges between all newly added nodes matching those in replacement.
        // TODO This will probably change when implicit copies are implemented.
        for &node in replacement_inner_nodes {
            let new_node_index = index_map.get(&node.index).unwrap();
            for node_successor in r.replacement.output_neighbours(node) {
                if r.replacement.get_optype(node_successor).tag() != OpTag::Output {
                    let new_node_successor_index = index_map.get(&node_successor.index).unwrap();
                    for connection in r
                        .replacement
                        .graph
                        .get_connections(node.index, node_successor.index)
                    {
                        let src_offset = r
                            .replacement
                            .graph
                            .port_offset(connection.0)
                            .unwrap()
                            .index();
                        let tgt_offset = r
                            .replacement
                            .graph
                            .port_offset(connection.1)
                            .unwrap()
                            .index();
                        self.graph
                            .link_nodes(
                                *new_node_index,
                                src_offset,
                                *new_node_successor_index,
                                tgt_offset,
                            )
                            .ok();
                    }
                }
            }
        }
        // 3.2. For each p = r.nu_inp[q] such that q is not an Output port, add an edge from the
        // predecessor of p to (the new copy of) q.
        for ((rep_inp_node, rep_inp_port), (rem_inp_node, rem_inp_port)) in &r.nu_inp {
            if r.replacement.get_optype(*rep_inp_node).tag() != OpTag::Output {
                let new_inp_node_index = index_map.get(&rep_inp_node.index).unwrap();
                // add edge from predecessor of (s_inp_node, s_inp_port) to (new_inp_node, n_inp_port)
                let rem_inp_port_index = self
                    .graph
                    .port_index(rem_inp_node.index, rem_inp_port.offset)
                    .unwrap();
                let rem_inp_predecessor_port_index =
                    self.graph.port_link(rem_inp_port_index).unwrap().port();
                let new_inp_port_index = self
                    .graph
                    .port_index(*new_inp_node_index, rep_inp_port.offset)
                    .unwrap();
                self.graph.unlink_port(rem_inp_predecessor_port_index);
                self.graph
                    .link_ports(rem_inp_predecessor_port_index, new_inp_port_index)
                    .ok();
            }
        }
        // 3.3. For each q = r.nu_out[p] such that the predecessor of q is not an Input port, add an
        // edge from (the new copy of) the predecessor of q to p.
        for ((rem_out_node, rem_out_port), rep_out_port) in &r.nu_out {
            let rem_out_port_index = self
                .graph
                .port_index(rem_out_node.index, rem_out_port.offset)
                .unwrap();
            let rep_out_port_index = r
                .replacement
                .graph
                .port_index(replacement_output_node.index, rep_out_port.offset)
                .unwrap();
            let rep_out_predecessor_port_index =
                r.replacement.graph.port_link(rep_out_port_index).unwrap();
            let rep_out_predecessor_node_index = r
                .replacement
                .graph
                .port_node(rep_out_predecessor_port_index)
                .unwrap();
            if r.replacement
                .get_optype(rep_out_predecessor_node_index.into())
                .tag()
                != OpTag::Input
            {
                let rep_out_predecessor_port_offset = r
                    .replacement
                    .graph
                    .port_offset(rep_out_predecessor_port_index)
                    .unwrap();
                let new_out_node_index = index_map.get(&rep_out_predecessor_node_index).unwrap();
                let new_out_port_index = self
                    .graph
                    .port_index(*new_out_node_index, rep_out_predecessor_port_offset)
                    .unwrap();
                self.graph.unlink_port(rem_out_port_index);
                self.graph
                    .link_ports(new_out_port_index, rem_out_port_index)
                    .ok();
            }
        }
        // 3.4. For each q = r.nu_out[p1], p0 = r.nu_inp[q], add an edge from the predecessor of p0
        // to p1.
        for ((rem_out_node, rem_out_port), &rep_out_port) in &r.nu_out {
            let rem_inp_nodeport = r.nu_inp.get(&(replacement_output_node, rep_out_port));
            if let Some((rem_inp_node, rem_inp_port)) = rem_inp_nodeport {
                // add edge from predecessor of (rem_inp_node, rem_inp_port) to (rem_out_node, rem_out_port):
                let rem_inp_port_index = self
                    .graph
                    .port_index(rem_inp_node.index, rem_inp_port.offset)
                    .unwrap();
                let rem_inp_predecessor_port_index =
                    self.graph.port_link(rem_inp_port_index).unwrap().port();
                let rem_out_port_index = self
                    .graph
                    .port_index(rem_out_node.index, rem_out_port.offset)
                    .unwrap();
                self.graph.unlink_port(rem_inp_port_index);
                self.graph.unlink_port(rem_out_port_index);
                self.graph
                    .link_ports(rem_inp_predecessor_port_index, rem_out_port_index)
                    .ok();
            }
        }
        // 3.5. Remove all nodes in r.removal and edges between them.
        for node in &r.removal {
            self.graph.remove_node(node.index);
            self.hierarchy.remove(node.index);
        }
        Ok(())
    }

>>>>>>> 344ef0c3
    /// Applies a rewrite to the graph.
    pub fn apply_rewrite<E>(&mut self, rw: impl Rewrite<E>) -> Result<(), E> {
        rw.apply(self)
    }

    /// Return dot string showing underlying graph and hierarchy side by side.
    pub fn dot_string(&self) -> String {
        self.graph
            .dot_format()
            .with_hierarchy(&self.hierarchy)
            .with_node_style(|n| {
                NodeStyle::Box(format!(
                    "({ni}) {name}",
                    ni = n.index(),
                    name = self.op_types[n].name()
                ))
            })
            .with_port_style(|port| {
                let node = self.graph.port_node(port).unwrap();
                let optype = self.op_types.get(node);
                let offset = self.graph.port_offset(port).unwrap();
                match optype.port_kind(offset).unwrap() {
                    EdgeKind::Const(ty) => {
                        PortStyle::new(html_escape::encode_text(&format!("{}", ty)))
                    }
                    EdgeKind::Value(ty) => {
                        PortStyle::new(html_escape::encode_text(&format!("{}", ty)))
                    }
                    EdgeKind::StateOrder => match self.graph.port_links(port).count() > 0 {
                        true => PortStyle::Text("".to_string()),
                        false => PortStyle::Hidden,
                    },
                    _ => PortStyle::Text("".to_string()),
                }
            })
            .with_edge_style(|src, tgt| {
                let src_node = self.graph.port_node(src).unwrap();
                let src_optype = self.op_types.get(src_node);
                let src_offset = self.graph.port_offset(src).unwrap();
                let tgt_node = self.graph.port_node(tgt).unwrap();

                if self.hierarchy.parent(src_node) != self.hierarchy.parent(tgt_node) {
                    EdgeStyle::Dashed
                } else if src_optype.port_kind(src_offset) == Some(EdgeKind::StateOrder) {
                    EdgeStyle::Dotted
                } else {
                    EdgeStyle::Solid
                }
            })
            .finish()
    }
}

/// Internal API for HUGRs, not intended for use by users.
impl Hugr {
    /// Create a new Hugr, with a single root node.
    pub(crate) fn new(root_op: impl Into<OpType>) -> Self {
        Self::with_capacity(root_op, 0, 0)
    }

    /// Create a new Hugr, with a single root node and preallocated capacity.
    pub(crate) fn with_capacity(root_op: impl Into<OpType>, nodes: usize, ports: usize) -> Self {
        let mut graph = MultiPortGraph::with_capacity(nodes, ports);
        let hierarchy = Hierarchy::new();
        let mut op_types = UnmanagedDenseMap::with_capacity(nodes);
        let root = graph.add_node(0, 0);
        op_types[root] = root_op.into();

        Self {
            graph,
            hierarchy,
            root,
            op_types,
        }
    }
}

impl Port {
    /// Creates a new port.
    #[inline]
    pub fn new(direction: Direction, port: usize) -> Self {
        Self {
            offset: portgraph::PortOffset::new(direction, port),
        }
    }

    /// Creates a new incoming port.
    #[inline]
    pub fn new_incoming(port: usize) -> Self {
        Self {
            offset: portgraph::PortOffset::new_incoming(port),
        }
    }

    /// Creates a new outgoing port.
    #[inline]
    pub fn new_outgoing(port: usize) -> Self {
        Self {
            offset: portgraph::PortOffset::new_outgoing(port),
        }
    }

    /// Returns the direction of the port.
    #[inline]
    pub fn direction(self) -> Direction {
        self.offset.direction()
    }

    /// Returns the offset of the port.
    #[inline(always)]
    pub fn index(self) -> usize {
        self.offset.index()
    }
}

impl Wire {
    /// Create a new wire from a node and a port.
    #[inline]
    pub fn new(node: Node, port: Port) -> Self {
        Self(node, port.index())
    }

    /// The node that this wire is connected to.
    #[inline]
    pub fn node(&self) -> Node {
        self.0
    }

    /// The output port that this wire is connected to.
    #[inline]
    pub fn source(&self) -> Port {
        Port::new_outgoing(self.1)
    }
}

/// Errors that can occur while manipulating a Hugr.
///
/// TODO: Better descriptions, not just re-exporting portgraph errors.
#[derive(Debug, Clone, PartialEq, Eq, Error)]
#[non_exhaustive]
pub enum HugrError {
    /// An error occurred while connecting nodes.
    #[error("An error occurred while connecting the nodes.")]
    ConnectionError(#[from] portgraph::LinkError),
    /// An error occurred while manipulating the hierarchy.
    #[error("An error occurred while manipulating the hierarchy.")]
    HierarchyError(#[from] portgraph::hierarchy::AttachError),
}<|MERGE_RESOLUTION|>--- conflicted
+++ resolved
@@ -2,11 +2,7 @@
 
 mod hugrmut;
 
-<<<<<<< HEAD
-pub mod multiportgraph;
 pub mod rewrite;
-=======
->>>>>>> 344ef0c3
 pub mod serialize;
 pub mod typecheck;
 pub mod validate;
@@ -16,16 +12,11 @@
 pub use self::validate::ValidationError;
 
 use derive_more::From;
-<<<<<<< HEAD
 pub use rewrite::{Replace, ReplaceError, Rewrite, SimpleReplacement, SimpleReplacementError};
 
-use portgraph::dot::{hier_graph_dot_string_with, DotEdgeStyle};
-use portgraph::{Hierarchy, UnmanagedDenseMap};
-=======
 use portgraph::dot::{DotFormat, EdgeStyle, NodeStyle, PortStyle};
 use portgraph::multiportgraph::MultiPortGraph;
 use portgraph::{Hierarchy, LinkView, NodeIndex, PortView, UnmanagedDenseMap};
->>>>>>> 344ef0c3
 use thiserror::Error;
 
 pub use self::view::HugrView;
@@ -88,187 +79,6 @@
 
 /// Public API for HUGRs.
 impl Hugr {
-<<<<<<< HEAD
-=======
-    /// Apply a simple replacement operation to the HUGR.
-    pub fn apply_simple_replacement(
-        &mut self,
-        r: SimpleReplacement,
-    ) -> Result<(), SimpleReplacementError> {
-        // 1. Check the parent node exists and is a DFG node.
-        if self.get_optype(r.parent).tag() != OpTag::Dfg {
-            return Err(SimpleReplacementError::InvalidParentNode());
-        }
-        // 2. Check that all the to-be-removed nodes are children of it and are leaves.
-        for node in &r.removal {
-            if self.hierarchy.parent(node.index) != Some(r.parent.index)
-                || self.hierarchy.has_children(node.index)
-            {
-                return Err(SimpleReplacementError::InvalidRemovedNode());
-            }
-        }
-        // 3. Do the replacement.
-        // 3.1. Add copies of all replacement nodes and edges to self. Exclude Input/Output nodes.
-        // Create map from old NodeIndex (in r.replacement) to new NodeIndex (in self).
-        let mut index_map: HashMap<NodeIndex, NodeIndex> = HashMap::new();
-        let replacement_nodes = r
-            .replacement
-            .children(r.replacement.root())
-            .collect::<Vec<Node>>();
-        // slice of nodes omitting Input and Output:
-        let replacement_inner_nodes = &replacement_nodes[2..];
-        for &node in replacement_inner_nodes {
-            // Check there are no const inputs.
-            if !r
-                .replacement
-                .get_optype(node)
-                .signature()
-                .const_input
-                .is_empty()
-            {
-                return Err(SimpleReplacementError::InvalidReplacementNode());
-            }
-        }
-        let self_output_node_index = self.children(r.parent).nth(1).unwrap();
-        let replacement_output_node = *replacement_nodes.get(1).unwrap();
-        for &node in replacement_inner_nodes {
-            // Add the nodes.
-            let op: &OpType = r.replacement.get_optype(node);
-            let new_node_index = self
-                .add_op_after(self_output_node_index, op.clone())
-                .unwrap();
-            index_map.insert(node.index, new_node_index.index);
-        }
-        // Add edges between all newly added nodes matching those in replacement.
-        // TODO This will probably change when implicit copies are implemented.
-        for &node in replacement_inner_nodes {
-            let new_node_index = index_map.get(&node.index).unwrap();
-            for node_successor in r.replacement.output_neighbours(node) {
-                if r.replacement.get_optype(node_successor).tag() != OpTag::Output {
-                    let new_node_successor_index = index_map.get(&node_successor.index).unwrap();
-                    for connection in r
-                        .replacement
-                        .graph
-                        .get_connections(node.index, node_successor.index)
-                    {
-                        let src_offset = r
-                            .replacement
-                            .graph
-                            .port_offset(connection.0)
-                            .unwrap()
-                            .index();
-                        let tgt_offset = r
-                            .replacement
-                            .graph
-                            .port_offset(connection.1)
-                            .unwrap()
-                            .index();
-                        self.graph
-                            .link_nodes(
-                                *new_node_index,
-                                src_offset,
-                                *new_node_successor_index,
-                                tgt_offset,
-                            )
-                            .ok();
-                    }
-                }
-            }
-        }
-        // 3.2. For each p = r.nu_inp[q] such that q is not an Output port, add an edge from the
-        // predecessor of p to (the new copy of) q.
-        for ((rep_inp_node, rep_inp_port), (rem_inp_node, rem_inp_port)) in &r.nu_inp {
-            if r.replacement.get_optype(*rep_inp_node).tag() != OpTag::Output {
-                let new_inp_node_index = index_map.get(&rep_inp_node.index).unwrap();
-                // add edge from predecessor of (s_inp_node, s_inp_port) to (new_inp_node, n_inp_port)
-                let rem_inp_port_index = self
-                    .graph
-                    .port_index(rem_inp_node.index, rem_inp_port.offset)
-                    .unwrap();
-                let rem_inp_predecessor_port_index =
-                    self.graph.port_link(rem_inp_port_index).unwrap().port();
-                let new_inp_port_index = self
-                    .graph
-                    .port_index(*new_inp_node_index, rep_inp_port.offset)
-                    .unwrap();
-                self.graph.unlink_port(rem_inp_predecessor_port_index);
-                self.graph
-                    .link_ports(rem_inp_predecessor_port_index, new_inp_port_index)
-                    .ok();
-            }
-        }
-        // 3.3. For each q = r.nu_out[p] such that the predecessor of q is not an Input port, add an
-        // edge from (the new copy of) the predecessor of q to p.
-        for ((rem_out_node, rem_out_port), rep_out_port) in &r.nu_out {
-            let rem_out_port_index = self
-                .graph
-                .port_index(rem_out_node.index, rem_out_port.offset)
-                .unwrap();
-            let rep_out_port_index = r
-                .replacement
-                .graph
-                .port_index(replacement_output_node.index, rep_out_port.offset)
-                .unwrap();
-            let rep_out_predecessor_port_index =
-                r.replacement.graph.port_link(rep_out_port_index).unwrap();
-            let rep_out_predecessor_node_index = r
-                .replacement
-                .graph
-                .port_node(rep_out_predecessor_port_index)
-                .unwrap();
-            if r.replacement
-                .get_optype(rep_out_predecessor_node_index.into())
-                .tag()
-                != OpTag::Input
-            {
-                let rep_out_predecessor_port_offset = r
-                    .replacement
-                    .graph
-                    .port_offset(rep_out_predecessor_port_index)
-                    .unwrap();
-                let new_out_node_index = index_map.get(&rep_out_predecessor_node_index).unwrap();
-                let new_out_port_index = self
-                    .graph
-                    .port_index(*new_out_node_index, rep_out_predecessor_port_offset)
-                    .unwrap();
-                self.graph.unlink_port(rem_out_port_index);
-                self.graph
-                    .link_ports(new_out_port_index, rem_out_port_index)
-                    .ok();
-            }
-        }
-        // 3.4. For each q = r.nu_out[p1], p0 = r.nu_inp[q], add an edge from the predecessor of p0
-        // to p1.
-        for ((rem_out_node, rem_out_port), &rep_out_port) in &r.nu_out {
-            let rem_inp_nodeport = r.nu_inp.get(&(replacement_output_node, rep_out_port));
-            if let Some((rem_inp_node, rem_inp_port)) = rem_inp_nodeport {
-                // add edge from predecessor of (rem_inp_node, rem_inp_port) to (rem_out_node, rem_out_port):
-                let rem_inp_port_index = self
-                    .graph
-                    .port_index(rem_inp_node.index, rem_inp_port.offset)
-                    .unwrap();
-                let rem_inp_predecessor_port_index =
-                    self.graph.port_link(rem_inp_port_index).unwrap().port();
-                let rem_out_port_index = self
-                    .graph
-                    .port_index(rem_out_node.index, rem_out_port.offset)
-                    .unwrap();
-                self.graph.unlink_port(rem_inp_port_index);
-                self.graph.unlink_port(rem_out_port_index);
-                self.graph
-                    .link_ports(rem_inp_predecessor_port_index, rem_out_port_index)
-                    .ok();
-            }
-        }
-        // 3.5. Remove all nodes in r.removal and edges between them.
-        for node in &r.removal {
-            self.graph.remove_node(node.index);
-            self.hierarchy.remove(node.index);
-        }
-        Ok(())
-    }
-
->>>>>>> 344ef0c3
     /// Applies a rewrite to the graph.
     pub fn apply_rewrite<E>(&mut self, rw: impl Rewrite<E>) -> Result<(), E> {
         rw.apply(self)
