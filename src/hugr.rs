//! The Hugr data structure, and its basic component handles.

pub mod hugrmut;

mod ident;
pub mod rewrite;
pub mod serialize;
pub mod validate;
pub mod views;

use std::collections::VecDeque;
use std::iter;

pub(crate) use self::hugrmut::HugrMut;
pub use self::validate::ValidationError;

pub use ident::{IdentList, InvalidIdentifier};
pub use rewrite::{Rewrite, SimpleReplacement, SimpleReplacementError};

use portgraph::multiportgraph::MultiPortGraph;
use portgraph::{Hierarchy, PortMut, UnmanagedDenseMap};
use thiserror::Error;

#[cfg(feature = "pyo3")]
use pyo3::{create_exception, exceptions::PyException, pyclass, PyErr};

pub use self::views::{HugrView, RootTagged};
use crate::core::NodeIndex;
use crate::extension::{
    infer_extensions, ExtensionRegistry, ExtensionSet, ExtensionSolution, InferExtensionError,
};
use crate::ops::custom::resolve_extension_ops;
use crate::ops::{OpTag, OpTrait, OpType, DEFAULT_OPTYPE};
use crate::types::{FunctionType, Signature};
use crate::{Direction, Node};

use delegate::delegate;

/// The Hugr data structure.
#[derive(Clone, Debug, PartialEq)]
#[cfg_attr(feature = "pyo3", pyclass)]
pub struct Hugr {
    /// The graph encoding the adjacency structure of the HUGR.
    graph: MultiPortGraph,

    /// The node hierarchy.
    hierarchy: Hierarchy,

    /// The single root node in the hierarchy.
    root: portgraph::NodeIndex,

    /// Operation types for each node.
    op_types: UnmanagedDenseMap<portgraph::NodeIndex, NodeType>,

    /// Node metadata
    metadata: UnmanagedDenseMap<portgraph::NodeIndex, NodeMetadata>,
}

#[derive(Clone, Debug, Default, PartialEq, serde::Serialize, serde::Deserialize)]
/// The type of a node on a graph. In addition to the [`OpType`], it also
/// describes the extensions inferred to be used by the node.
pub struct NodeType {
    /// The underlying OpType
    op: OpType,
    /// The extensions that the signature has been specialised to
    input_extensions: Option<ExtensionSet>,
}

/// The default NodeType, with open extensions
pub const DEFAULT_NODETYPE: NodeType = NodeType {
    op: DEFAULT_OPTYPE,
    input_extensions: None, // Default for any Option
};

impl NodeType {
    /// Create a new optype with some ExtensionSet
    pub fn new(op: impl Into<OpType>, input_extensions: impl Into<Option<ExtensionSet>>) -> Self {
        NodeType {
            op: op.into(),
            input_extensions: input_extensions.into(),
        }
    }

    /// Instantiate an OpType with no input extensions
    pub fn pure(op: impl Into<OpType>) -> Self {
        NodeType {
            op: op.into(),
            input_extensions: Some(ExtensionSet::new()),
        }
    }

    /// Instantiate an OpType with an unknown set of input extensions
    /// (to be inferred later)
    pub fn open_extensions(op: impl Into<OpType>) -> Self {
        NodeType {
            op: op.into(),
            input_extensions: None,
        }
    }

    /// Use the input extensions to calculate the concrete signature of the node
    pub fn signature(&self) -> Option<Signature> {
        self.input_extensions
            .as_ref()
            .map(|rs| self.op.signature().with_input_extensions(rs.clone()))
    }

    /// Get the function type from the embedded op
    pub fn op_signature(&self) -> FunctionType {
        self.op.signature()
    }

    /// The input extensions defined for this node.
    ///
    /// The output extensions will correspond to the input extensions plus any
    /// extension delta defined by the operation type.
    ///
    /// If the input extensions are not known, this will return None.
    pub fn input_extensions(&self) -> Option<&ExtensionSet> {
        self.input_extensions.as_ref()
    }
}

impl NodeType {
    delegate! {
        to self.op {
            /// Tag identifying the operation.
            pub fn tag(&self) -> OpTag;
            /// Returns the number of inputs ports for the operation.
            pub fn input_count(&self) -> usize;
            /// Returns the number of outputs ports for the operation.
            pub fn output_count(&self) -> usize;
        }
    }
}

impl<'a> From<&'a NodeType> for &'a OpType {
    fn from(nt: &'a NodeType) -> Self {
        &nt.op
    }
}

impl OpType {
    /// Convert an OpType to a NodeType by giving it some input extensions
    pub fn with_extensions(self, rs: ExtensionSet) -> NodeType {
        NodeType {
            op: self,
            input_extensions: Some(rs),
        }
    }
}

impl Default for Hugr {
    fn default() -> Self {
        Self::new(NodeType::pure(crate::ops::Module))
    }
}

impl AsRef<Hugr> for Hugr {
    fn as_ref(&self) -> &Hugr {
        self
    }
}

impl AsMut<Hugr> for Hugr {
    fn as_mut(&mut self) -> &mut Hugr {
        self
    }
}

/// Arbitrary metadata for a node.
pub type NodeMetadata = serde_json::Value;

/// Public API for HUGRs.
impl Hugr {
    /// Resolve extension ops, infer extensions used, and pass the closure into validation
    pub fn update_validate(
        &mut self,
        extension_registry: &ExtensionRegistry,
    ) -> Result<(), ValidationError> {
        resolve_extension_ops(self, extension_registry)?;
        let closure = self.infer_extensions()?;
        self.validate_with_extension_closure(closure, extension_registry)?;
        Ok(())
    }

    /// Infer extension requirements and add new information to `op_types` field
    ///
    /// See [`infer_extensions`] for details on the "closure" value
    pub fn infer_extensions(&mut self) -> Result<ExtensionSolution, InferExtensionError> {
        let (solution, extension_closure) = infer_extensions(self)?;
        self.instantiate_extensions(solution);
        Ok(extension_closure)
    }

    /// Add extension requirement information to the hugr in place.
    fn instantiate_extensions(&mut self, solution: ExtensionSolution) {
        // We only care about inferred _input_ extensions, because `NodeType`
        // uses those to infer the output extensions
        for (node, input_extensions) in solution.iter() {
            let nodetype = self.op_types.try_get_mut(node.pg_index()).unwrap();
            match &nodetype.input_extensions {
                None => nodetype.input_extensions = Some(input_extensions.clone()),
                Some(existing_ext_reqs) => {
                    debug_assert_eq!(existing_ext_reqs, input_extensions)
                }
            }
        }
    }
}

/// Internal API for HUGRs, not intended for use by users.
impl Hugr {
    /// Create a new Hugr, with a single root node.
    pub(crate) fn new(root_node: NodeType) -> Self {
        Self::with_capacity(root_node, 0, 0)
    }

    /// Create a new Hugr, with a single root node and preallocated capacity.
    // TODO: Make this take a NodeType
    pub(crate) fn with_capacity(root_node: NodeType, nodes: usize, ports: usize) -> Self {
        let mut graph = MultiPortGraph::with_capacity(nodes, ports);
        let hierarchy = Hierarchy::new();
        let mut op_types = UnmanagedDenseMap::with_capacity(nodes);
        let root = graph.add_node(0, 0);
        // TODO: These extensions should be open in principle, but lets wait
        // until extensions can be inferred for open sets until changing this
        op_types[root] = root_node;

        Self {
            graph,
            hierarchy,
            root,
            op_types,
            metadata: UnmanagedDenseMap::with_capacity(nodes),
        }
    }

    /// Add a node to the graph, with the default conversion from OpType to NodeType
    pub(crate) fn add_op(&mut self, op: impl Into<OpType>) -> Node {
        // TODO: Default to `NodeType::open_extensions` once we can infer extensions
        self.add_node(NodeType::pure(op))
    }

    /// Add a node to the graph.
    pub(crate) fn add_node(&mut self, nodetype: NodeType) -> Node {
        let node = self
            .graph
            .add_node(nodetype.input_count(), nodetype.output_count());
        self.op_types[node] = nodetype;
        node.into()
    }

    /// Produce a canonical ordering of the descendant nodes of a root,
    /// following the graph hierarchy.
    ///
    /// This starts with the root, and then proceeds in BFS order through the
    /// contained regions.
    ///
    /// Used by [`HugrMut::canonicalize_nodes`] and the serialization code.
    fn canonical_order(&self, root: Node) -> impl Iterator<Item = Node> + '_ {
        // Generate a BFS-ordered list of nodes based on the hierarchy
        let mut queue = VecDeque::from([root]);
        iter::from_fn(move || {
            let node = queue.pop_front()?;
            for child in self.children(node) {
                queue.push_back(child);
            }
            Some(node)
        })
    }

    /// Compact the nodes indices of the hugr to be contiguous, and order them as a breadth-first
    /// traversal of the hierarchy.
    ///
    /// The rekey function is called for each moved node with the old and new indices.
    ///
    /// After this operation, a serialization and deserialization of the Hugr is guaranteed to
    /// preserve the indices.
    pub fn canonicalize_nodes(&mut self, mut rekey: impl FnMut(Node, Node)) {
        // Generate the ordered list of nodes
        let mut ordered = Vec::with_capacity(self.node_count());
        let root = self.root();
        ordered.extend(self.as_mut().canonical_order(root));

        // Permute the nodes in the graph to match the order.
        //
        // Invariant: All the elements before `position` are in the correct place.
        for position in 0..ordered.len() {
            // Find the element's location. If it originally came from a previous position
            // then it has been swapped somewhere else, so we follow the permutation chain.
            let mut source: Node = ordered[position];
            while position > source.index() {
                source = ordered[source.index()];
            }

            let target: Node = portgraph::NodeIndex::new(position).into();
            if target != source {
                let pg_target = target.pg_index();
                let pg_source = source.pg_index();
                self.graph.swap_nodes(pg_target, pg_source);
                self.op_types.swap(pg_target, pg_source);
                self.hierarchy.swap_nodes(pg_target, pg_source);
                rekey(source, target);
            }
        }
        self.root = portgraph::NodeIndex::new(0);

        // Finish by compacting the copy nodes.
        // The operation nodes will be left in place.
        // This step is not strictly necessary.
        self.graph.compact_nodes(|_, _| {});
    }
}

<<<<<<< HEAD
impl Port {
    /// Creates a new port.
    #[inline]
    pub fn new(direction: Direction, port: usize) -> Self {
        Self {
            offset: portgraph::PortOffset::new(direction, port),
        }
    }

    /// Converts to an [IncomingPort] if this port is one; else fails with
    /// [HugrError::InvalidPortDirection]
    #[inline]
    pub fn as_incoming(&self) -> Result<IncomingPort, HugrError> {
        match self.direction() {
            Direction::Incoming => Ok(IncomingPort {
                index: self.index() as u16,
            }),
            dir @ Direction::Outgoing => Err(HugrError::InvalidPortDirection(dir)),
        }
    }

    /// Converts to an [OutgoingPort] if this port is one; else fails with
    /// [HugrError::InvalidPortDirection]
    #[inline]
    pub fn as_outgoing(&self) -> Result<OutgoingPort, HugrError> {
        match self.direction() {
            Direction::Outgoing => Ok(OutgoingPort {
                index: self.index() as u16,
            }),
            dir @ Direction::Incoming => Err(HugrError::InvalidPortDirection(dir)),
        }
    }
    /// Creates a new outgoing port.
    #[inline]
    pub fn try_new_outgoing(port: impl TryInto<OutgoingPort>) -> Result<Self, HugrError> {
        let Ok(port) = port.try_into() else {
            return Err(HugrError::InvalidPortDirection(Direction::Incoming));
        };
        Ok(Self {
            offset: portgraph::PortOffset::new_outgoing(port.index()),
        })
    }

    /// Returns the direction of the port.
    #[inline]
    pub fn direction(self) -> Direction {
        self.offset.direction()
    }
}

impl PortIndex for Port {
    #[inline(always)]
    fn index(self) -> usize {
        self.offset.index()
    }
}

impl PortIndex for usize {
    #[inline(always)]
    fn index(self) -> usize {
        self
    }
}

impl PortIndex for IncomingPort {
    #[inline(always)]
    fn index(self) -> usize {
        self.index as usize
    }
}

impl PortIndex for OutgoingPort {
    #[inline(always)]
    fn index(self) -> usize {
        self.index as usize
    }
}

impl From<usize> for IncomingPort {
    #[inline(always)]
    fn from(index: usize) -> Self {
        Self {
            index: index as u16,
        }
    }
}

impl From<usize> for OutgoingPort {
    #[inline(always)]
    fn from(index: usize) -> Self {
        Self {
            index: index as u16,
        }
    }
}

impl From<IncomingPort> for Port {
    fn from(value: IncomingPort) -> Self {
        Self {
            offset: portgraph::PortOffset::new_incoming(value.index()),
        }
    }
}

impl From<OutgoingPort> for Port {
    fn from(value: OutgoingPort) -> Self {
        Self {
            offset: portgraph::PortOffset::new_outgoing(value.index()),
        }
    }
}

impl NodeIndex for Node {
    fn index(self) -> usize {
        self.index.into()
    }
}

#[derive(Clone, Copy, Debug, PartialEq, Eq, PartialOrd, Ord, Hash)]
/// A DataFlow wire, defined by a Value-kind output port of a node
// Stores node and offset to output port
pub struct Wire(Node, OutgoingPort);

impl Wire {
    /// Create a new wire from a node and a port.
    #[inline]
    pub fn new(node: Node, port: impl Into<OutgoingPort>) -> Self {
        Self(node, port.into())
    }

    /// The node that this wire is connected to.
    #[inline]
    pub fn node(&self) -> Node {
        self.0
    }

    /// The output port that this wire is connected to.
    #[inline]
    pub fn source(&self) -> OutgoingPort {
        self.1
    }
}

/// Enum for uniquely identifying the origin of linear wires in a circuit-like
/// dataflow region.
///
/// Falls back to [`Wire`] if the wire is not linear or if it's not possible to
/// track the origin.
#[derive(Clone, Copy, Debug, PartialEq, Eq, PartialOrd, Ord, Hash)]
pub enum CircuitUnit {
    /// Arbitrary input wire.
    Wire(Wire),
    /// Index to region input.
    Linear(usize),
}

impl CircuitUnit {
    /// Check if this is a wire.
    pub fn is_wire(&self) -> bool {
        matches!(self, CircuitUnit::Wire(_))
    }

    /// Check if this is a linear unit.
    pub fn is_linear(&self) -> bool {
        matches!(self, CircuitUnit::Linear(_))
    }
}

impl From<usize> for CircuitUnit {
    fn from(value: usize) -> Self {
        CircuitUnit::Linear(value)
    }
}

impl From<Wire> for CircuitUnit {
    fn from(value: Wire) -> Self {
        CircuitUnit::Wire(value)
    }
}

=======
>>>>>>> 0beb1650
/// Errors that can occur while manipulating a Hugr.
///
/// TODO: Better descriptions, not just re-exporting portgraph errors.
#[derive(Debug, Clone, PartialEq, Eq, Error)]
#[non_exhaustive]
pub enum HugrError {
    /// An error occurred while connecting nodes.
    #[error("An error occurred while connecting the nodes.")]
    ConnectionError(#[from] portgraph::LinkError),
    /// An error occurred while manipulating the hierarchy.
    #[error("An error occurred while manipulating the hierarchy.")]
    HierarchyError(#[from] portgraph::hierarchy::AttachError),
    /// The node doesn't exist.
    #[error("Invalid node {0:?}.")]
    InvalidNode(Node),
    /// The node was not of the required [OpTag]
    /// (e.g. to conform to the [RootTagged::RootHandle] of a [HugrView])
    #[error("Invalid tag: required a tag in {required} but found {actual}")]
    #[allow(missing_docs)]
    InvalidTag { required: OpTag, actual: OpTag },
    /// An invalid port was specified.
    #[error("Invalid port direction {0:?}.")]
    InvalidPortDirection(Direction),
}

#[cfg(feature = "pyo3")]
create_exception!(
    pyrs,
    PyHugrError,
    PyException,
    "Errors that can occur while manipulating a Hugr"
);

#[cfg(feature = "pyo3")]
impl From<HugrError> for PyErr {
    fn from(err: HugrError) -> Self {
        PyHugrError::new_err(err.to_string())
    }
}

#[cfg(test)]
mod test {
    use super::{Hugr, HugrView, NodeType};
    use crate::builder::test::closed_dfg_root_hugr;
    use crate::extension::ExtensionSet;
    use crate::hugr::HugrMut;
    use crate::ops;
    use crate::type_row;
    use crate::types::{FunctionType, Type};

    use std::error::Error;

    #[test]
    fn impls_send_and_sync() {
        // Send and Sync are automatically impl'd by the compiler, if possible.
        // This test will fail to compile if that wasn't possible.
        trait Test: Send + Sync {}
        impl Test for Hugr {}
    }

    #[test]
    fn io_node() {
        use crate::builder::test::simple_dfg_hugr;
        use cool_asserts::assert_matches;

        let hugr = simple_dfg_hugr();
        assert_matches!(hugr.get_io(hugr.root()), Some(_));
    }

    #[test]
    fn extension_instantiation() -> Result<(), Box<dyn Error>> {
        const BIT: Type = crate::extension::prelude::USIZE_T;
        let r = ExtensionSet::singleton(&"R".try_into().unwrap());

        let mut hugr = closed_dfg_root_hugr(
            FunctionType::new(type_row![BIT], type_row![BIT]).with_extension_delta(&r),
        );
        let [input, output] = hugr.get_io(hugr.root()).unwrap();
        let lift = hugr.add_node_with_parent(
            hugr.root(),
            NodeType::open_extensions(ops::LeafOp::Lift {
                type_row: type_row![BIT],
                new_extension: "R".try_into().unwrap(),
            }),
        )?;
        hugr.connect(input, 0, lift, 0)?;
        hugr.connect(lift, 0, output, 0)?;
        hugr.infer_extensions()?;

        assert_eq!(
            hugr.get_nodetype(lift)
                .signature()
                .unwrap()
                .input_extensions,
            ExtensionSet::new()
        );
        assert_eq!(
            hugr.get_nodetype(output)
                .signature()
                .unwrap()
                .input_extensions,
            r
        );
        Ok(())
    }
}<|MERGE_RESOLUTION|>--- conflicted
+++ resolved
@@ -313,189 +313,6 @@
     }
 }
 
-<<<<<<< HEAD
-impl Port {
-    /// Creates a new port.
-    #[inline]
-    pub fn new(direction: Direction, port: usize) -> Self {
-        Self {
-            offset: portgraph::PortOffset::new(direction, port),
-        }
-    }
-
-    /// Converts to an [IncomingPort] if this port is one; else fails with
-    /// [HugrError::InvalidPortDirection]
-    #[inline]
-    pub fn as_incoming(&self) -> Result<IncomingPort, HugrError> {
-        match self.direction() {
-            Direction::Incoming => Ok(IncomingPort {
-                index: self.index() as u16,
-            }),
-            dir @ Direction::Outgoing => Err(HugrError::InvalidPortDirection(dir)),
-        }
-    }
-
-    /// Converts to an [OutgoingPort] if this port is one; else fails with
-    /// [HugrError::InvalidPortDirection]
-    #[inline]
-    pub fn as_outgoing(&self) -> Result<OutgoingPort, HugrError> {
-        match self.direction() {
-            Direction::Outgoing => Ok(OutgoingPort {
-                index: self.index() as u16,
-            }),
-            dir @ Direction::Incoming => Err(HugrError::InvalidPortDirection(dir)),
-        }
-    }
-    /// Creates a new outgoing port.
-    #[inline]
-    pub fn try_new_outgoing(port: impl TryInto<OutgoingPort>) -> Result<Self, HugrError> {
-        let Ok(port) = port.try_into() else {
-            return Err(HugrError::InvalidPortDirection(Direction::Incoming));
-        };
-        Ok(Self {
-            offset: portgraph::PortOffset::new_outgoing(port.index()),
-        })
-    }
-
-    /// Returns the direction of the port.
-    #[inline]
-    pub fn direction(self) -> Direction {
-        self.offset.direction()
-    }
-}
-
-impl PortIndex for Port {
-    #[inline(always)]
-    fn index(self) -> usize {
-        self.offset.index()
-    }
-}
-
-impl PortIndex for usize {
-    #[inline(always)]
-    fn index(self) -> usize {
-        self
-    }
-}
-
-impl PortIndex for IncomingPort {
-    #[inline(always)]
-    fn index(self) -> usize {
-        self.index as usize
-    }
-}
-
-impl PortIndex for OutgoingPort {
-    #[inline(always)]
-    fn index(self) -> usize {
-        self.index as usize
-    }
-}
-
-impl From<usize> for IncomingPort {
-    #[inline(always)]
-    fn from(index: usize) -> Self {
-        Self {
-            index: index as u16,
-        }
-    }
-}
-
-impl From<usize> for OutgoingPort {
-    #[inline(always)]
-    fn from(index: usize) -> Self {
-        Self {
-            index: index as u16,
-        }
-    }
-}
-
-impl From<IncomingPort> for Port {
-    fn from(value: IncomingPort) -> Self {
-        Self {
-            offset: portgraph::PortOffset::new_incoming(value.index()),
-        }
-    }
-}
-
-impl From<OutgoingPort> for Port {
-    fn from(value: OutgoingPort) -> Self {
-        Self {
-            offset: portgraph::PortOffset::new_outgoing(value.index()),
-        }
-    }
-}
-
-impl NodeIndex for Node {
-    fn index(self) -> usize {
-        self.index.into()
-    }
-}
-
-#[derive(Clone, Copy, Debug, PartialEq, Eq, PartialOrd, Ord, Hash)]
-/// A DataFlow wire, defined by a Value-kind output port of a node
-// Stores node and offset to output port
-pub struct Wire(Node, OutgoingPort);
-
-impl Wire {
-    /// Create a new wire from a node and a port.
-    #[inline]
-    pub fn new(node: Node, port: impl Into<OutgoingPort>) -> Self {
-        Self(node, port.into())
-    }
-
-    /// The node that this wire is connected to.
-    #[inline]
-    pub fn node(&self) -> Node {
-        self.0
-    }
-
-    /// The output port that this wire is connected to.
-    #[inline]
-    pub fn source(&self) -> OutgoingPort {
-        self.1
-    }
-}
-
-/// Enum for uniquely identifying the origin of linear wires in a circuit-like
-/// dataflow region.
-///
-/// Falls back to [`Wire`] if the wire is not linear or if it's not possible to
-/// track the origin.
-#[derive(Clone, Copy, Debug, PartialEq, Eq, PartialOrd, Ord, Hash)]
-pub enum CircuitUnit {
-    /// Arbitrary input wire.
-    Wire(Wire),
-    /// Index to region input.
-    Linear(usize),
-}
-
-impl CircuitUnit {
-    /// Check if this is a wire.
-    pub fn is_wire(&self) -> bool {
-        matches!(self, CircuitUnit::Wire(_))
-    }
-
-    /// Check if this is a linear unit.
-    pub fn is_linear(&self) -> bool {
-        matches!(self, CircuitUnit::Linear(_))
-    }
-}
-
-impl From<usize> for CircuitUnit {
-    fn from(value: usize) -> Self {
-        CircuitUnit::Linear(value)
-    }
-}
-
-impl From<Wire> for CircuitUnit {
-    fn from(value: Wire) -> Self {
-        CircuitUnit::Wire(value)
-    }
-}
-
-=======
->>>>>>> 0beb1650
 /// Errors that can occur while manipulating a Hugr.
 ///
 /// TODO: Better descriptions, not just re-exporting portgraph errors.
