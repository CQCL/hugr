//! The Hugr data structure, and its basic component handles.

mod hugrmut;

pub mod rewrite;
pub mod serialize;
pub mod validate;
pub mod views;

use std::collections::VecDeque;
use std::iter;

pub(crate) use self::hugrmut::HugrInternalsMut;
pub use self::validate::ValidationError;

use derive_more::From;
pub use rewrite::{Rewrite, SimpleReplacement, SimpleReplacementError};

use portgraph::multiportgraph::MultiPortGraph;
use portgraph::{Hierarchy, PortMut, UnmanagedDenseMap};
use thiserror::Error;

#[cfg(feature = "pyo3")]
use pyo3::prelude::*;

pub use self::views::HugrView;
use crate::extension::ExtensionSet;
use crate::ops::{OpTag, OpTrait, OpType};
<<<<<<< HEAD
use crate::resource::{infer_resources, InferResourceError, ResourceSet, ResourceSolution};
use crate::types::{AbstractSignature, Signature};
=======
use crate::types::{FunctionType, Signature};
>>>>>>> 8c53d0b2

use delegate::delegate;

/// The Hugr data structure.
#[derive(Clone, Debug, PartialEq)]
#[cfg_attr(feature = "pyo3", pyclass)]
pub struct Hugr {
    /// The graph encoding the adjacency structure of the HUGR.
    graph: MultiPortGraph,

    /// The node hierarchy.
    hierarchy: Hierarchy,

    /// The single root node in the hierarchy.
    root: portgraph::NodeIndex,

    /// Operation types for each node.
    op_types: UnmanagedDenseMap<portgraph::NodeIndex, NodeType>,

    /// Node metadata
    metadata: UnmanagedDenseMap<portgraph::NodeIndex, NodeMetadata>,
}

#[derive(Clone, Debug, Default, PartialEq, serde::Serialize, serde::Deserialize)]
/// The type of a node on a graph. In addition to the [`OpType`], it also
/// describes the extensions inferred to be used by the node.
pub struct NodeType {
    /// The underlying OpType
    op: OpType,
    /// The extensions that the signature has been specialised to
    input_extensions: Option<ExtensionSet>,
}

impl NodeType {
    /// Create a new optype with some ExtensionSet
    pub fn new(op: impl Into<OpType>, input_extensions: ExtensionSet) -> Self {
        NodeType {
            op: op.into(),
            input_extensions: Some(input_extensions),
        }
    }

    /// Instantiate an OpType with no input extensions
    pub fn pure(op: impl Into<OpType>) -> Self {
        NodeType {
            op: op.into(),
            input_extensions: Some(ExtensionSet::new()),
        }
    }

    /// Instantiate an OpType with an unknown set of input extensions
    /// (to be inferred later)
    pub fn open_extensions(op: impl Into<OpType>) -> Self {
        NodeType {
            op: op.into(),
            input_extensions: None,
        }
    }

    /// Use the input extensions to calculate the concrete signature of the node
    pub fn signature(&self) -> Option<Signature> {
        self.input_extensions
            .as_ref()
            .map(|rs| self.op.signature().with_input_extensions(rs.clone()))
    }

    /// Get the function type from the embedded op
    pub fn op_signature(&self) -> FunctionType {
        self.op.signature()
    }

    /// The input extensions defined for this node.
    ///
    /// The output extensions will correspond to the input extensions plus any
    /// extension delta defined by the operation type.
    ///
    /// If the input extensions are not known, this will return None.
    pub fn input_extensions(&self) -> Option<&ExtensionSet> {
        self.input_extensions.as_ref()
    }
}

impl NodeType {
    delegate! {
        to self.op {
            /// Tag identifying the operation.
            pub fn tag(&self) -> OpTag;
            /// Returns the number of inputs ports for the operation.
            pub fn input_count(&self) -> usize;
            /// Returns the number of outputs ports for the operation.
            pub fn output_count(&self) -> usize;
        }
    }
}

impl<'a> From<&'a NodeType> for &'a OpType {
    fn from(nt: &'a NodeType) -> Self {
        &nt.op
    }
}

impl OpType {
    /// Convert an OpType to a NodeType by giving it some input extensions
    pub fn with_extensions(self, rs: ExtensionSet) -> NodeType {
        NodeType {
            op: self,
            input_extensions: Some(rs),
        }
    }
}

impl Default for Hugr {
    fn default() -> Self {
        Self::new(NodeType::pure(crate::ops::Module))
    }
}

impl AsRef<Hugr> for Hugr {
    fn as_ref(&self) -> &Hugr {
        self
    }
}

impl AsMut<Hugr> for Hugr {
    fn as_mut(&mut self) -> &mut Hugr {
        self
    }
}

/// A handle to a node in the HUGR.
#[derive(
    Clone,
    Copy,
    PartialEq,
    Eq,
    PartialOrd,
    Ord,
    Hash,
    Debug,
    From,
    serde::Serialize,
    serde::Deserialize,
)]
#[serde(transparent)]
#[cfg_attr(feature = "pyo3", pyclass)]
pub struct Node {
    index: portgraph::NodeIndex,
}

/// A handle to a port for a node in the HUGR.
#[derive(Clone, Copy, PartialEq, PartialOrd, Eq, Ord, Hash, Default, Debug, From)]
#[cfg_attr(feature = "pyo3", pyclass)]
pub struct Port {
    offset: portgraph::PortOffset,
}

/// The direction of a port.
pub type Direction = portgraph::Direction;

/// Public API for HUGRs.
impl Hugr {
    /// Applies a rewrite to the graph.
    pub fn apply_rewrite<E>(&mut self, rw: impl Rewrite<Error = E>) -> Result<(), E> {
        rw.apply(self)
    }

    /// Infer resources
    pub fn infer_resources(&mut self) -> Result<(), InferResourceError> {
        let solution = infer_resources(self)?;
        self.instantiate_resources(solution);
        Ok(())
    }

    /// TODO: Write this
    fn instantiate_resources(&mut self, _solution: ResourceSolution) {
        //todo!()
    }
}

/// Arbitrary metadata for a node.
pub type NodeMetadata = serde_json::Value;

/// Internal API for HUGRs, not intended for use by users.
impl Hugr {
    /// Create a new Hugr, with a single root node.
    pub(crate) fn new(root_node: NodeType) -> Self {
        Self::with_capacity(root_node, 0, 0)
    }

    /// Create a new Hugr, with a single root node and preallocated capacity.
    // TODO: Make this take a NodeType
    pub(crate) fn with_capacity(root_node: NodeType, nodes: usize, ports: usize) -> Self {
        let mut graph = MultiPortGraph::with_capacity(nodes, ports);
        let hierarchy = Hierarchy::new();
        let mut op_types = UnmanagedDenseMap::with_capacity(nodes);
        let root = graph.add_node(0, 0);
        // TODO: These extensions should be open in principle, but lets wait
        // until extensions can be inferred for open sets until changing this
        op_types[root] = root_node;

        Self {
            graph,
            hierarchy,
            root,
            op_types,
            metadata: UnmanagedDenseMap::with_capacity(nodes),
        }
    }

    /// Produce a canonical ordering of the nodes.
    ///
    /// Used by [`HugrMut::canonicalize_nodes`] and the serialization code.
    fn canonical_order(&self) -> impl Iterator<Item = Node> + '_ {
        // Generate a BFS-ordered list of nodes based on the hierarchy
        let mut queue = VecDeque::from([self.root.into()]);
        iter::from_fn(move || {
            let node = queue.pop_front()?;
            for child in self.children(node) {
                queue.push_back(child);
            }
            Some(node)
        })
    }
}

impl Port {
    /// Creates a new port.
    #[inline]
    pub fn new(direction: Direction, port: usize) -> Self {
        Self {
            offset: portgraph::PortOffset::new(direction, port),
        }
    }

    /// Creates a new incoming port.
    #[inline]
    pub fn new_incoming(port: usize) -> Self {
        Self {
            offset: portgraph::PortOffset::new_incoming(port),
        }
    }

    /// Creates a new outgoing port.
    #[inline]
    pub fn new_outgoing(port: usize) -> Self {
        Self {
            offset: portgraph::PortOffset::new_outgoing(port),
        }
    }

    /// Returns the direction of the port.
    #[inline]
    pub fn direction(self) -> Direction {
        self.offset.direction()
    }

    /// Returns the offset of the port.
    #[inline(always)]
    pub fn index(self) -> usize {
        self.offset.index()
    }
}

#[derive(Clone, Copy, Debug, PartialEq, Eq, PartialOrd, Ord, Hash)]
/// A DataFlow wire, defined by a Value-kind output port of a node
// Stores node and offset to output port
pub struct Wire(Node, usize);

impl Wire {
    /// Create a new wire from a node and a port.
    #[inline]
    pub fn new(node: Node, port: Port) -> Self {
        Self(node, port.index())
    }

    /// The node that this wire is connected to.
    #[inline]
    pub fn node(&self) -> Node {
        self.0
    }

    /// The output port that this wire is connected to.
    #[inline]
    pub fn source(&self) -> Port {
        Port::new_outgoing(self.1)
    }
}

/// Enum for uniquely identifying the origin of linear wires in a circuit-like
/// dataflow region.
///
/// Falls back to [`Wire`] if the wire is not linear or if it's not possible to
/// track the origin.
#[derive(Clone, Copy, Debug, PartialEq, Eq, PartialOrd, Ord, Hash)]
pub enum CircuitUnit {
    /// Arbitrary input wire.
    Wire(Wire),
    /// Index to region input.
    Linear(usize),
}

impl From<usize> for CircuitUnit {
    fn from(value: usize) -> Self {
        CircuitUnit::Linear(value)
    }
}

impl From<Wire> for CircuitUnit {
    fn from(value: Wire) -> Self {
        CircuitUnit::Wire(value)
    }
}

/// Errors that can occur while manipulating a Hugr.
///
/// TODO: Better descriptions, not just re-exporting portgraph errors.
#[derive(Debug, Clone, PartialEq, Eq, Error)]
#[non_exhaustive]
pub enum HugrError {
    /// An error occurred while connecting nodes.
    #[error("An error occurred while connecting the nodes.")]
    ConnectionError(#[from] portgraph::LinkError),
    /// An error occurred while manipulating the hierarchy.
    #[error("An error occurred while manipulating the hierarchy.")]
    HierarchyError(#[from] portgraph::hierarchy::AttachError),
}

#[cfg(feature = "pyo3")]
impl From<HugrError> for PyErr {
    fn from(err: HugrError) -> Self {
        // We may want to define more specific python-level errors at some point.
        PyErr::new::<pyo3::exceptions::PyRuntimeError, _>(err.to_string())
    }
}

#[cfg(test)]
mod test {
    use super::Hugr;

    #[test]
    fn impls_send_and_sync() {
        // Send and Sync are automatically impl'd by the compiler, if possible.
        // This test will fail to compile if that wasn't possible.
        trait Test: Send + Sync {}
        impl Test for Hugr {}
    }
}<|MERGE_RESOLUTION|>--- conflicted
+++ resolved
@@ -24,14 +24,9 @@
 use pyo3::prelude::*;
 
 pub use self::views::HugrView;
-use crate::extension::ExtensionSet;
+use crate::extension::{infer_extensions, InferExtensionError, ExtensionSet, ExtensionSolution};
 use crate::ops::{OpTag, OpTrait, OpType};
-<<<<<<< HEAD
-use crate::resource::{infer_resources, InferResourceError, ResourceSet, ResourceSolution};
-use crate::types::{AbstractSignature, Signature};
-=======
 use crate::types::{FunctionType, Signature};
->>>>>>> 8c53d0b2
 
 use delegate::delegate;
 
@@ -198,15 +193,15 @@
         rw.apply(self)
     }
 
-    /// Infer resources
-    pub fn infer_resources(&mut self) -> Result<(), InferResourceError> {
-        let solution = infer_resources(self)?;
-        self.instantiate_resources(solution);
+    /// Infer extension requirements
+    pub fn infer_extensions(&mut self) -> Result<(), InferExtensionError> {
+        let solution = infer_extensions(self)?;
+        self.instantiate_extensions(solution);
         Ok(())
     }
 
     /// TODO: Write this
-    fn instantiate_resources(&mut self, _solution: ResourceSolution) {
+    fn instantiate_extensions(&mut self, _solution: ExtensionSolution) {
         //todo!()
     }
 }
