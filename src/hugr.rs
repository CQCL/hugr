--- conflicted
+++ resolved
@@ -1,14 +1,11 @@
 //! The Hugr data structure.
 
-<<<<<<< HEAD
-mod half_node;
-pub mod nest_cfgs;
-=======
 mod hugrmut;
 pub(crate) mod internal;
 
+mod half_node;
+pub mod nest_cfgs;
 pub mod serialize;
->>>>>>> e6178ffb
 pub mod validate;
 
 pub use hugrmut::HugrMut;
