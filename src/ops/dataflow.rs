//! Dataflow operations.

use super::StaticTag;
use super::{impl_op_name, OpTag, OpTrait};

use crate::resource::ResourceSet;
use crate::types::{AbstractSignature, ClassicType, EdgeKind, SignatureTrait, SimpleType, TypeRow};

pub(super) trait DataflowOpTrait {
    const TAG: OpTag;
    fn description(&self) -> &str;
<<<<<<< HEAD
    fn tag(&self) -> OpTag;
    fn signature(&self) -> AbstractSignature;
=======
    fn signature(&self) -> Signature;
>>>>>>> b9896b3e
    /// The edge kind for the non-dataflow or constant inputs of the operation,
    /// not described by the signature.
    ///
    /// If not None, a single extra output multiport of that kind will be
    /// present.
    fn other_input(&self) -> Option<EdgeKind> {
        Some(EdgeKind::StateOrder)
    }
    /// The edge kind for the non-dataflow outputs of the operation, not
    /// described by the signature.
    ///
    /// If not None, a single extra output multiport of that kind will be
    /// present.
    fn other_output(&self) -> Option<EdgeKind> {
        Some(EdgeKind::StateOrder)
    }
}

/// Helpers to construct input and output nodes
pub trait IOTrait {
    /// Construct a new I/O node from a type row with no resource requirements
    fn new(types: impl Into<TypeRow>) -> Self;
    /// Helper method to add resource requirements to an I/O node
    fn with_resources(self, rs: ResourceSet) -> Self;
}

/// An input node.
/// The outputs of this node are the inputs to the function.
#[derive(Debug, Clone, PartialEq, Eq, serde::Serialize, serde::Deserialize)]
pub struct Input {
    /// Input value types
    pub types: TypeRow,
    /// Resources attached to output wires
    pub resources: ResourceSet,
}

impl_op_name!(Input);

impl IOTrait for Input {
    fn new(types: impl Into<TypeRow>) -> Self {
        Input {
            types: types.into(),
            resources: ResourceSet::new(),
        }
    }

    fn with_resources(mut self, resources: ResourceSet) -> Self {
        self.resources = resources;
        self
    }
}

/// An output node. The inputs are the outputs of the function.
#[derive(Debug, Clone, PartialEq, Eq, serde::Serialize, serde::Deserialize)]
pub struct Output {
    /// Output value types
    pub types: TypeRow,
    /// Resources expected from input wires
    pub resources: ResourceSet,
}

impl_op_name!(Output);

impl IOTrait for Output {
    fn new(types: impl Into<TypeRow>) -> Self {
        Output {
            types: types.into(),
            resources: ResourceSet::new(),
        }
    }

    fn with_resources(mut self, resources: ResourceSet) -> Self {
        self.resources = resources;
        self
    }
}

impl DataflowOpTrait for Input {
    const TAG: OpTag = OpTag::Input;

    fn description(&self) -> &str {
        "The input node for this dataflow subgraph"
    }

    fn other_input(&self) -> Option<EdgeKind> {
        None
    }

    fn signature(&self) -> AbstractSignature {
        AbstractSignature::new_df(TypeRow::new(), self.types.clone())
            .with_resource_delta(&self.resources)
    }
}
impl DataflowOpTrait for Output {
    const TAG: OpTag = OpTag::Output;

    fn description(&self) -> &str {
        "The output node for this dataflow subgraph"
    }

<<<<<<< HEAD
    fn tag(&self) -> super::tag::OpTag {
        OpTag::Output
    }

    // TODO: We know what the input resources should be, so we *could* give an
    // instantiated Signature instead
    fn signature(&self) -> AbstractSignature {
        AbstractSignature::new_df(self.types.clone(), TypeRow::new())
=======
    fn signature(&self) -> Signature {
        let mut sig = Signature::new_df(self.types.clone(), TypeRow::new());
        sig.input_resources = self.resources.clone();
        sig
>>>>>>> b9896b3e
    }

    fn other_output(&self) -> Option<EdgeKind> {
        None
    }
}

impl<T: DataflowOpTrait> OpTrait for T {
    fn description(&self) -> &str {
        DataflowOpTrait::description(self)
    }
    fn tag(&self) -> OpTag {
        T::TAG
    }
    fn op_signature(&self) -> AbstractSignature {
        DataflowOpTrait::signature(self)
    }
    fn other_input(&self) -> Option<EdgeKind> {
        DataflowOpTrait::other_input(self)
    }

    fn other_output(&self) -> Option<EdgeKind> {
        DataflowOpTrait::other_output(self)
    }
}
impl<T: DataflowOpTrait> StaticTag for T {
    const TAG: OpTag = T::TAG;
}

/// Call a function directly.
///
/// The first ports correspond to the signature of the function being
/// called. Immediately following those ports, the first input port is
/// connected to the def/declare block with a `ConstE<Graph>` edge.
#[derive(Debug, Clone, PartialEq, Eq, serde::Serialize, serde::Deserialize)]
pub struct Call {
    /// Signature of function being called
    pub signature: AbstractSignature,
}
impl_op_name!(Call);

impl DataflowOpTrait for Call {
    const TAG: OpTag = OpTag::FnCall;

    fn description(&self) -> &str {
        "Call a function directly"
    }

<<<<<<< HEAD
    fn tag(&self) -> OpTag {
        OpTag::FnCall
    }

    fn signature(&self) -> AbstractSignature {
        AbstractSignature {
=======
    fn signature(&self) -> Signature {
        Signature {
>>>>>>> b9896b3e
            static_input: vec![ClassicType::graph_from_sig(self.signature.clone()).into()].into(),
            ..self.signature.clone()
        }
    }
}

/// Call a function indirectly. Like call, but the first input is a standard dataflow graph type.
#[derive(Debug, Clone, PartialEq, Eq, serde::Serialize, serde::Deserialize)]
pub struct CallIndirect {
    /// Signature of function being called
    pub signature: AbstractSignature,
}
impl_op_name!(CallIndirect);

impl DataflowOpTrait for CallIndirect {
    const TAG: OpTag = OpTag::FnCall;

    fn description(&self) -> &str {
        "Call a function indirectly"
    }

<<<<<<< HEAD
    fn tag(&self) -> OpTag {
        OpTag::FnCall
    }

    fn signature(&self) -> AbstractSignature {
=======
    fn signature(&self) -> Signature {
>>>>>>> b9896b3e
        let mut s = self.signature.clone();
        s.input.to_mut().insert(
            0,
            ClassicType::graph_from_sig(self.signature.clone()).into(),
        );
        s
    }
}

/// Load a static constant in to the local dataflow graph.
#[derive(Debug, Clone, PartialEq, Eq, serde::Serialize, serde::Deserialize)]
pub struct LoadConstant {
    /// Constant type
    pub datatype: ClassicType,
}
impl_op_name!(LoadConstant);
impl DataflowOpTrait for LoadConstant {
    const TAG: OpTag = OpTag::LoadConst;

    fn description(&self) -> &str {
        "Load a static constant in to the local dataflow graph"
    }

<<<<<<< HEAD
    fn tag(&self) -> OpTag {
        OpTag::LoadConst
    }

    fn signature(&self) -> AbstractSignature {
        AbstractSignature::new(
=======
    fn signature(&self) -> Signature {
        Signature::new(
>>>>>>> b9896b3e
            TypeRow::new(),
            vec![SimpleType::Classic(self.datatype.clone())],
            vec![SimpleType::Classic(self.datatype.clone())],
        )
    }
}

/// A simply nested dataflow graph.
#[derive(Debug, Clone, PartialEq, Eq, serde::Serialize, serde::Deserialize)]
pub struct DFG {
    /// Signature of DFG node
    pub signature: AbstractSignature,
}

impl_op_name!(DFG);
impl DataflowOpTrait for DFG {
    const TAG: OpTag = OpTag::Dfg;

    fn description(&self) -> &str {
        "A simply nested dataflow graph"
    }

<<<<<<< HEAD
    fn tag(&self) -> OpTag {
        OpTag::Dfg
    }

    fn signature(&self) -> AbstractSignature {
=======
    fn signature(&self) -> Signature {
>>>>>>> b9896b3e
        self.signature.clone()
    }
}<|MERGE_RESOLUTION|>--- conflicted
+++ resolved
@@ -9,12 +9,7 @@
 pub(super) trait DataflowOpTrait {
     const TAG: OpTag;
     fn description(&self) -> &str;
-<<<<<<< HEAD
-    fn tag(&self) -> OpTag;
     fn signature(&self) -> AbstractSignature;
-=======
-    fn signature(&self) -> Signature;
->>>>>>> b9896b3e
     /// The edge kind for the non-dataflow or constant inputs of the operation,
     /// not described by the signature.
     ///
@@ -115,21 +110,10 @@
         "The output node for this dataflow subgraph"
     }
 
-<<<<<<< HEAD
-    fn tag(&self) -> super::tag::OpTag {
-        OpTag::Output
-    }
-
     // TODO: We know what the input resources should be, so we *could* give an
     // instantiated Signature instead
     fn signature(&self) -> AbstractSignature {
         AbstractSignature::new_df(self.types.clone(), TypeRow::new())
-=======
-    fn signature(&self) -> Signature {
-        let mut sig = Signature::new_df(self.types.clone(), TypeRow::new());
-        sig.input_resources = self.resources.clone();
-        sig
->>>>>>> b9896b3e
     }
 
     fn other_output(&self) -> Option<EdgeKind> {
@@ -178,17 +162,8 @@
         "Call a function directly"
     }
 
-<<<<<<< HEAD
-    fn tag(&self) -> OpTag {
-        OpTag::FnCall
-    }
-
     fn signature(&self) -> AbstractSignature {
         AbstractSignature {
-=======
-    fn signature(&self) -> Signature {
-        Signature {
->>>>>>> b9896b3e
             static_input: vec![ClassicType::graph_from_sig(self.signature.clone()).into()].into(),
             ..self.signature.clone()
         }
@@ -210,15 +185,7 @@
         "Call a function indirectly"
     }
 
-<<<<<<< HEAD
-    fn tag(&self) -> OpTag {
-        OpTag::FnCall
-    }
-
-    fn signature(&self) -> AbstractSignature {
-=======
-    fn signature(&self) -> Signature {
->>>>>>> b9896b3e
+    fn signature(&self) -> AbstractSignature {
         let mut s = self.signature.clone();
         s.input.to_mut().insert(
             0,
@@ -242,17 +209,8 @@
         "Load a static constant in to the local dataflow graph"
     }
 
-<<<<<<< HEAD
-    fn tag(&self) -> OpTag {
-        OpTag::LoadConst
-    }
-
     fn signature(&self) -> AbstractSignature {
         AbstractSignature::new(
-=======
-    fn signature(&self) -> Signature {
-        Signature::new(
->>>>>>> b9896b3e
             TypeRow::new(),
             vec![SimpleType::Classic(self.datatype.clone())],
             vec![SimpleType::Classic(self.datatype.clone())],
@@ -275,15 +233,7 @@
         "A simply nested dataflow graph"
     }
 
-<<<<<<< HEAD
-    fn tag(&self) -> OpTag {
-        OpTag::Dfg
-    }
-
-    fn signature(&self) -> AbstractSignature {
-=======
-    fn signature(&self) -> Signature {
->>>>>>> b9896b3e
+    fn signature(&self) -> AbstractSignature {
         self.signature.clone()
     }
 }