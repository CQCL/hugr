--- conflicted
+++ resolved
@@ -28,15 +28,7 @@
         "A tail-controlled loop"
     }
 
-<<<<<<< HEAD
-    fn tag(&self) -> OpTag {
-        OpTag::TailLoop
-    }
-
     fn signature(&self) -> AbstractSignature {
-=======
-    fn signature(&self) -> Signature {
->>>>>>> b9896b3e
         let [inputs, outputs] =
             [self.just_inputs.clone(), self.just_outputs.clone()].map(|mut row| {
                 row.to_mut().extend(self.rest.iter().cloned());
@@ -83,15 +75,7 @@
         "HUGR conditional operation"
     }
 
-<<<<<<< HEAD
-    fn tag(&self) -> OpTag {
-        OpTag::Conditional
-    }
-
     fn signature(&self) -> AbstractSignature {
-=======
-    fn signature(&self) -> Signature {
->>>>>>> b9896b3e
         let mut inputs = self.other_inputs.clone();
         inputs.to_mut().insert(
             0,
@@ -128,17 +112,8 @@
         "A dataflow node defined by a child CFG"
     }
 
-<<<<<<< HEAD
-    fn tag(&self) -> OpTag {
-        OpTag::Cfg
-    }
-
     fn signature(&self) -> AbstractSignature {
         AbstractSignature::new_df(self.inputs.clone(), self.outputs.clone())
-=======
-    fn signature(&self) -> Signature {
-        Signature::new_df(self.inputs.clone(), self.outputs.clone())
->>>>>>> b9896b3e
     }
 }
 
