--- conflicted
+++ resolved
@@ -122,30 +122,6 @@
     pub other_outputs: TypeRow,
     pub tuple_sum_rows: Vec<TypeRow>,
     pub extension_delta: ExtensionSet,
-<<<<<<< HEAD
-}
-
-#[derive(Clone, Debug, PartialEq, Eq, serde::Serialize, serde::Deserialize)]
-/// The single exit node of the CFG, has no children,
-/// stores the types of the CFG node output.
-pub struct ExitBlock {
-    /// Output type row of the CFG.
-    pub cfg_outputs: TypeRow,
-}
-
-impl OpName for DataflowBlock {
-    fn name(&self) -> SmolStr {
-        "DataflowBlock".into()
-    }
-}
-
-impl OpName for ExitBlock {
-    fn name(&self) -> SmolStr {
-        "Exit".into()
-    }
-}
-
-=======
 }
 
 #[derive(Clone, Debug, PartialEq, Eq, serde::Serialize, serde::Deserialize)]
@@ -168,7 +144,6 @@
     }
 }
 
->>>>>>> b6806620
 impl StaticTag for DataflowBlock {
     const TAG: OpTag = OpTag::BasicBlock;
 }
@@ -177,7 +152,6 @@
     const TAG: OpTag = OpTag::BasicBlockExit;
 }
 
-<<<<<<< HEAD
 impl DataflowParent for DataflowBlock {
     fn inner_signature(&self) -> FunctionType {
         // The node outputs a TupleSum before the data outputs of the block node
@@ -189,10 +163,6 @@
 }
 
 impl OpTrait for DataflowBlock {
-    /// The description of the operation.
-=======
-impl OpTrait for DataflowBlock {
->>>>>>> b6806620
     fn description(&self) -> &str {
         "A CFG basic block node"
     }
@@ -251,7 +221,6 @@
         }
     }
 }
-<<<<<<< HEAD
 
 /// Functionality shared by DataflowBlock and Exit CFG block types.
 pub trait BasicBlock {
@@ -259,15 +228,6 @@
     fn dataflow_input(&self) -> &TypeRow;
 }
 
-=======
-
-/// Functionality shared by DataflowBlock and Exit CFG block types.
-pub trait BasicBlock {
-    /// The input dataflow signature of the CFG block.
-    fn dataflow_input(&self) -> &TypeRow;
-}
-
->>>>>>> b6806620
 impl BasicBlock for DataflowBlock {
     fn dataflow_input(&self) -> &TypeRow {
         &self.inputs
