//! Control flow operations.

use smol_str::SmolStr;

<<<<<<< HEAD
use crate::types::{AbstractSignature, EdgeKind, SimpleType, TypeRow};
=======
use crate::types::{ClassicRow, EdgeKind, Signature, SimpleRow, SimpleType};
>>>>>>> 2045c979

use super::dataflow::DataflowOpTrait;
use super::OpTag;
use super::{impl_op_name, OpName, OpTrait, StaticTag};

/// Tail-controlled loop.
#[derive(Clone, Debug, PartialEq, Eq, serde::Serialize, serde::Deserialize)]
pub struct TailLoop {
    /// Types that are only input
    pub just_inputs: ClassicRow,
    /// Types that are only output
    pub just_outputs: ClassicRow,
    /// Types that are appended to both input and output
    pub rest: SimpleRow,
}

impl_op_name!(TailLoop);

impl DataflowOpTrait for TailLoop {
    const TAG: OpTag = OpTag::TailLoop;

    fn description(&self) -> &str {
        "A tail-controlled loop"
    }

    fn signature(&self) -> AbstractSignature {
        let [inputs, outputs] =
<<<<<<< HEAD
            [self.just_inputs.clone(), self.just_outputs.clone()].map(|mut row| {
                row.to_mut().extend(self.rest.iter().cloned());
                row
            });
        AbstractSignature::new_df(inputs, outputs)
=======
            [&self.just_inputs, &self.just_outputs].map(|row| predicate_first(row, &self.rest));
        Signature::new_df(inputs, outputs)
>>>>>>> 2045c979
    }
}

impl TailLoop {
    /// Build the output TypeRow of the child graph of a TailLoop node.
    pub(crate) fn body_output_row(&self) -> SimpleRow {
        let predicate =
            SimpleType::new_predicate([self.just_inputs.clone(), self.just_outputs.clone()]);
        let mut outputs = vec![predicate];
        outputs.extend_from_slice(&self.rest);
        outputs.into()
    }

    /// Build the input TypeRow of the child graph of a TailLoop node.
    pub(crate) fn body_input_row(&self) -> SimpleRow {
        predicate_first(&self.just_inputs, &self.rest)
    }
}

/// Conditional operation, defined by child `Case` nodes for each branch.
#[derive(Clone, Debug, PartialEq, Eq, serde::Serialize, serde::Deserialize)]
pub struct Conditional {
    /// The possible rows of the predicate input
    pub predicate_inputs: Vec<ClassicRow>,
    /// Remaining input types
    pub other_inputs: SimpleRow,
    /// Output types
    pub outputs: SimpleRow,
}
impl_op_name!(Conditional);

impl DataflowOpTrait for Conditional {
    const TAG: OpTag = OpTag::Conditional;

    fn description(&self) -> &str {
        "HUGR conditional operation"
    }

    fn signature(&self) -> AbstractSignature {
        let mut inputs = self.other_inputs.clone();
        inputs.to_mut().insert(
            0,
            SimpleType::new_predicate(self.predicate_inputs.clone().into_iter()),
        );
        AbstractSignature::new_df(inputs, self.outputs.clone())
    }
}

impl Conditional {
    /// Build the input TypeRow of the nth child graph of a Conditional node.
    pub(crate) fn case_input_row(&self, case: usize) -> Option<SimpleRow> {
        Some(predicate_first(
            self.predicate_inputs.get(case)?,
            &self.other_inputs,
        ))
    }
}

/// A dataflow node which is defined by a child CFG.
#[derive(Clone, Debug, PartialEq, Eq, serde::Serialize, serde::Deserialize)]
#[allow(missing_docs)]
pub struct CFG {
    pub inputs: SimpleRow,
    pub outputs: SimpleRow,
}

impl_op_name!(CFG);

impl DataflowOpTrait for CFG {
    const TAG: OpTag = OpTag::Cfg;

    fn description(&self) -> &str {
        "A dataflow node defined by a child CFG"
    }

    fn signature(&self) -> AbstractSignature {
        AbstractSignature::new_df(self.inputs.clone(), self.outputs.clone())
    }
}

#[derive(Clone, Debug, PartialEq, Eq, serde::Serialize, serde::Deserialize)]
#[serde(tag = "block")]
/// Basic block ops - nodes valid in control flow graphs.
#[allow(missing_docs)]
pub enum BasicBlock {
    /// A CFG basic block node. The signature is that of the internal Dataflow graph.
    DFB {
        inputs: SimpleRow,
        other_outputs: SimpleRow,
        predicate_variants: Vec<ClassicRow>,
    },
    /// The single exit node of the CFG, has no children,
    /// stores the types of the CFG node output.
    Exit { cfg_outputs: SimpleRow },
}

impl OpName for BasicBlock {
    /// The name of the operation.
    fn name(&self) -> SmolStr {
        match self {
            BasicBlock::DFB { .. } => "DFB".into(),
            BasicBlock::Exit { .. } => "Exit".into(),
        }
    }
}

impl StaticTag for BasicBlock {
    const TAG: OpTag = OpTag::BasicBlock;
}

impl OpTrait for BasicBlock {
    /// The description of the operation.
    fn description(&self) -> &str {
        match self {
            BasicBlock::DFB { .. } => "A CFG basic block node",
            BasicBlock::Exit { .. } => "A CFG exit block node",
        }
    }
    /// Tag identifying the operation.
    fn tag(&self) -> OpTag {
        match self {
            BasicBlock::DFB { .. } => OpTag::BasicBlock,
            BasicBlock::Exit { .. } => OpTag::BasicBlockExit,
        }
    }

    fn other_input(&self) -> Option<EdgeKind> {
        Some(EdgeKind::ControlFlow)
    }

    fn other_output(&self) -> Option<EdgeKind> {
        Some(EdgeKind::ControlFlow)
    }
}

impl BasicBlock {
    /// The input signature of the contained dataflow graph.
    pub fn dataflow_input(&self) -> &SimpleRow {
        match self {
            BasicBlock::DFB { inputs, .. } => inputs,
            BasicBlock::Exit { cfg_outputs } => cfg_outputs,
        }
    }

    /// The correct inputs of any successors. Returns None if successor is not a
    /// valid index.
    pub fn successor_input(&self, successor: usize) -> Option<SimpleRow> {
        match self {
            BasicBlock::DFB {
                predicate_variants,
                other_outputs: outputs,
                ..
            } => Some(predicate_first(predicate_variants.get(successor)?, outputs)),
            BasicBlock::Exit { .. } => panic!("Exit should have no successors"),
        }
    }
}

#[derive(Clone, Debug, PartialEq, Eq, serde::Serialize, serde::Deserialize)]
/// Case ops - nodes valid inside Conditional nodes.
pub struct Case {
    /// The signature of the contained dataflow graph.
    pub signature: AbstractSignature,
}

impl_op_name!(Case);

impl StaticTag for Case {
    const TAG: OpTag = OpTag::Case;
}

impl OpTrait for Case {
    fn description(&self) -> &str {
        "A case node inside a conditional"
    }

    fn tag(&self) -> OpTag {
        <Self as StaticTag>::TAG
    }
}

impl Case {
    /// The input signature of the contained dataflow graph.
    pub fn dataflow_input(&self) -> &SimpleRow {
        &self.signature.input
    }

    /// The output signature of the contained dataflow graph.
    pub fn dataflow_output(&self) -> &SimpleRow {
        &self.signature.output
    }
}

fn predicate_first(pred: &ClassicRow, rest: &SimpleRow) -> SimpleRow {
    SimpleRow::from(
        pred.iter()
            .cloned()
            .map(SimpleType::Classic)
            .chain(rest.iter().cloned())
            .collect::<Vec<_>>(),
    )
}<|MERGE_RESOLUTION|>--- conflicted
+++ resolved
@@ -2,11 +2,7 @@
 
 use smol_str::SmolStr;
 
-<<<<<<< HEAD
-use crate::types::{AbstractSignature, EdgeKind, SimpleType, TypeRow};
-=======
-use crate::types::{ClassicRow, EdgeKind, Signature, SimpleRow, SimpleType};
->>>>>>> 2045c979
+use crate::types::{AbstractSignature, ClassicRow, EdgeKind, SimpleRow, SimpleType};
 
 use super::dataflow::DataflowOpTrait;
 use super::OpTag;
@@ -33,17 +29,9 @@
     }
 
     fn signature(&self) -> AbstractSignature {
-        let [inputs, outputs] =
-<<<<<<< HEAD
-            [self.just_inputs.clone(), self.just_outputs.clone()].map(|mut row| {
-                row.to_mut().extend(self.rest.iter().cloned());
-                row
-            });
+        let [inputs, outputs] = [self.just_inputs.clone(), self.just_outputs.clone()]
+            .map(|row| predicate_first(&row, &self.rest));
         AbstractSignature::new_df(inputs, outputs)
-=======
-            [&self.just_inputs, &self.just_outputs].map(|row| predicate_first(row, &self.rest));
-        Signature::new_df(inputs, outputs)
->>>>>>> 2045c979
     }
 }
 
