//! Control flow operations.

use smol_str::SmolStr;

use crate::types::{EdgeKind, Signature, SignatureDescription, SimpleType, TypeRow};

/// Dataflow operations that are (informally) related to control flow.
#[derive(Clone, Debug, PartialEq, Eq, serde::Serialize, serde::Deserialize)]
pub enum ControlFlowOp {
    /// Conditional operation, defined by child `Case` nodes for each branch.
    Conditional {
        /// The branch predicate. It's len is equal to the number of cases.
        predicate_inputs: TypeRow,
        /// Other inputs passed to all cases.
        inputs: TypeRow,
        /// Common output of all cases.
        outputs: TypeRow,
    },
    /// Tail-controlled loop.
    #[allow(missing_docs)]
    TailLoop { inputs: TypeRow, outputs: TypeRow },
    /// A dataflow node which is defined by a child CFG.
    #[allow(missing_docs)]
    CFG { inputs: TypeRow, outputs: TypeRow },
}

impl ControlFlowOp {
    /// The name of the operation.
    pub fn name(&self) -> SmolStr {
        match self {
            ControlFlowOp::Conditional { .. } => "Conditional",
            ControlFlowOp::TailLoop { .. } => "TailLoop",
            ControlFlowOp::CFG { .. } => "CFG",
        }
        .into()
    }

    /// The description of the operation.
    pub fn description(&self) -> &str {
        match self {
            ControlFlowOp::Conditional { .. } => "HUGR conditional operation",
            ControlFlowOp::TailLoop { .. } => "A tail-controlled loop",
            ControlFlowOp::CFG { .. } => "A dataflow node defined by a child CFG",
        }
    }

    /// The signature of the operation.
    pub fn signature(&self) -> Signature {
        match self {
            ControlFlowOp::Conditional {
                predicate_inputs,
                inputs,
                outputs,
            } => {
                let predicate = SimpleType::new_sum(predicate_inputs.clone());
                let mut sig_in = vec![predicate];
                sig_in.extend_from_slice(inputs);
                Signature::new_df(sig_in, outputs.clone())
            }
            ControlFlowOp::TailLoop { inputs, outputs } => {
                Signature::new_df(inputs.clone(), outputs.clone())
            }
            ControlFlowOp::CFG { inputs, outputs } => {
                Signature::new_df(inputs.clone(), outputs.clone())
            }
        }
    }

    /// Optional description of the ports in the signature.
    pub fn signature_desc(&self) -> SignatureDescription {
        // TODO: add descriptions
        Default::default()
    }
}

#[derive(Clone, Debug, PartialEq, Eq, serde::Serialize, serde::Deserialize)]
<<<<<<< HEAD
pub struct BasicBlockOp {
    pub inputs: TypeRow,
    pub outputs: TypeRow,
=======
/// Basic block ops - nodes valid in control flow graphs.
#[allow(missing_docs)]
pub enum BasicBlockOp {
    /// A CFG basic block node. The signature is that of the internal Dataflow graph.
    Block {
        inputs: TypeRow,
        outputs: TypeRow,
        n_cases: usize,
    },
    /// The single exit node of the CFG, has no children,
    /// stores the types of the CFG node output.
    Exit { cfg_outputs: TypeRow },
>>>>>>> 472810c2
}

impl BasicBlockOp {
    /// The edge kind for the inputs and outputs of the operation not described
    /// by the signature.
    pub fn other_edges(&self) -> Option<EdgeKind> {
        Some(EdgeKind::ControlFlow)
    }

    /// The name of the operation.
    pub fn name(&self) -> SmolStr {
        match self {
            BasicBlockOp::Block { .. } => "BasicBlock".into(),
            BasicBlockOp::Exit { .. } => "ExitBlock".into(),
        }
    }

    /// The description of the operation.
    pub fn description(&self) -> &str {
        match self {
            BasicBlockOp::Block { .. } => "A CFG basic block node",
            BasicBlockOp::Exit { .. } => "A CFG exit block node",
        }
    }

    /// The input signature of the contained dataflow graph.
    pub fn dataflow_input(&self) -> &TypeRow {
        match self {
            BasicBlockOp::Block { inputs, .. } => inputs,
            BasicBlockOp::Exit { cfg_outputs } => cfg_outputs,
        }
    }

    /// The output signature of the contained dataflow graph.
    pub fn dataflow_output(&self) -> &TypeRow {
        match self {
            BasicBlockOp::Block { outputs, .. } => outputs,
            BasicBlockOp::Exit { cfg_outputs } => cfg_outputs,
        }
    }
}

#[derive(Clone, Debug, PartialEq, Eq, serde::Serialize, serde::Deserialize)]
/// Case ops - nodes valid inside Conditional nodes.
pub struct CaseOp {
    /// The signature of the contained dataflow graph.
    pub signature: Signature,
}

impl CaseOp {
    /// The edge kind for the inputs and outputs of the operation not described
    /// by the signature.
    pub fn other_edges(&self) -> Option<EdgeKind> {
        None
    }

    /// The name of the operation.
    pub fn name(&self) -> SmolStr {
        "Case".into()
    }

    /// The description of the operation.
    pub fn description(&self) -> &str {
        "A case node inside a conditional"
    }

    /// The input signature of the contained dataflow graph.
    pub fn dataflow_input(&self) -> &TypeRow {
        &self.signature.input
    }

    /// The output signature of the contained dataflow graph.
    pub fn dataflow_output(&self) -> &TypeRow {
        &self.signature.output
    }
}<|MERGE_RESOLUTION|>--- conflicted
+++ resolved
@@ -74,11 +74,6 @@
 }
 
 #[derive(Clone, Debug, PartialEq, Eq, serde::Serialize, serde::Deserialize)]
-<<<<<<< HEAD
-pub struct BasicBlockOp {
-    pub inputs: TypeRow,
-    pub outputs: TypeRow,
-=======
 /// Basic block ops - nodes valid in control flow graphs.
 #[allow(missing_docs)]
 pub enum BasicBlockOp {
@@ -91,7 +86,6 @@
     /// The single exit node of the CFG, has no children,
     /// stores the types of the CFG node output.
     Exit { cfg_outputs: TypeRow },
->>>>>>> 472810c2
 }
 
 impl BasicBlockOp {
