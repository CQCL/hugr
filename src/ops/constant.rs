--- conflicted
+++ resolved
@@ -177,16 +177,9 @@
     /// Constant Sum over Tuples, used as predicates.
     pub fn predicate(
         tag: usize,
-<<<<<<< HEAD
+        val: ConstValue,
         variant_rows: impl IntoIterator<Item = TypeRow<ClassicType>>,
     ) -> Self {
-        let variants = TypeRow::predicate_variants_row(variant_rows);
-        assert!(variants.get(tag) == Some(&ClassicType::new_unit()));
-=======
-        val: ConstValue,
-        variant_rows: impl IntoIterator<Item = TypeRow>,
-    ) -> Self {
->>>>>>> e852511b
         ConstValue::Sum {
             tag,
             variants: TypeRow::predicate_variants_row(variant_rows),
@@ -194,14 +187,6 @@
         }
     }
 
-<<<<<<< HEAD
-    /// Constant Sum over Tuples with just one variant
-    pub fn unary_predicate(row: impl Into<TypeRow<ClassicType>>) -> Self {
-        Self::predicate(0, [row.into()])
-    }
-
-=======
->>>>>>> e852511b
     /// Constant Sum over Tuples with just one variant of unit type
     pub fn simple_unary_predicate() -> Self {
         Self::simple_predicate(0, 1)
@@ -259,10 +244,7 @@
     #[test]
     fn test_predicate() -> Result<(), BuildError> {
         let pred_rows = vec![
-            type_row![
-                SimpleType::Classic(ClassicType::i64()),
-                SimpleType::Classic(ClassicType::F64)
-            ],
+            TypeRow::from(vec![ClassicType::i64(), ClassicType::F64]),
             type_row![],
         ];
         let pred_ty = SimpleType::new_predicate(pred_rows.clone());
@@ -291,10 +273,7 @@
     #[test]
     fn test_bad_predicate() {
         let pred_rows = vec![
-            type_row![
-                SimpleType::Classic(ClassicType::i64()),
-                SimpleType::Classic(ClassicType::F64)
-            ],
+            TypeRow::from(vec![ClassicType::i64(), ClassicType::F64]),
             type_row![],
         ];
         let pred_ty = SimpleType::new_predicate(pred_rows.clone());
