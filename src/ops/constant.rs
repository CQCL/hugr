//! Constant value definitions.

use std::any::Any;

use crate::{
    macros::impl_box_clone,
    types::{simple::Container, ClassicRow, ClassicType, CustomType, EdgeKind, HashableType},
    values::{
        map_container_type, ConstTypeError, ContainerValue, CustomCheckFail, HashableValue,
        ValueOfType,
    },
};

use downcast_rs::{impl_downcast, Downcast};
use smol_str::SmolStr;

use super::OpTag;
use super::{OpName, OpTrait, StaticTag};

/// A constant value definition.
#[derive(Debug, Clone, PartialEq, serde::Serialize, serde::Deserialize)]
pub struct Const {
    value: ConstValue,
    typ: ClassicType,
}

impl Const {
    /// Creates a new Const, type-checking the value.
    pub fn new(value: ConstValue, typ: ClassicType) -> Result<Self, ConstTypeError> {
        value.check_type(&typ)?;
        Ok(Self { value, typ })
    }

    /// Returns a reference to the value of this [`Const`].
    pub fn value(&self) -> &ConstValue {
        &self.value
    }

    /// Returns a reference to the type of this [`Const`].
    pub fn const_type(&self) -> &ClassicType {
        &self.typ
    }

    /// Sum of Tuples, used as predicates in branching.
    /// Tuple rows are defined in order by input rows.
    pub fn predicate(
        tag: usize,
        value: ConstValue,
        variant_rows: impl IntoIterator<Item = ClassicRow>,
    ) -> Result<Self, ConstTypeError> {
        let typ = ClassicType::new_predicate(variant_rows);
        Self::new(ConstValue::sum(tag, value), typ)
    }

    /// Constant Sum over units, used as predicates.
    pub fn simple_predicate(tag: usize, size: usize) -> Self {
        Self {
            value: ConstValue::simple_predicate(tag),
            typ: ClassicType::new_simple_predicate(size),
        }
    }

    /// Constant Sum over units, with only one variant.
    pub fn simple_unary_predicate() -> Self {
        Self {
            value: ConstValue::simple_unary_predicate(),
            typ: ClassicType::new_simple_predicate(1),
        }
    }

    /// Constant "true" value, i.e. the second variant of Sum((), ()).
    pub fn true_val() -> Self {
        Self::simple_predicate(1, 2)
    }

    /// Constant "false" value, i.e. the first variant of Sum((), ()).
    pub fn false_val() -> Self {
        Self::simple_predicate(0, 2)
    }

    /// Integer
    pub fn int(value: u64) -> Result<Self, ConstTypeError> {
        Self::new(
            ConstValue::Hashable(HashableValue::Int(value)),
            ClassicType::int(),
        )
    }

    /// Tuple of values
    pub fn new_tuple(items: impl IntoIterator<Item = Const>) -> Self {
        let (values, types): (Vec<ConstValue>, Vec<ClassicType>) = items
            .into_iter()
            .map(|Const { value, typ }| (value, typ))
            .unzip();
        Self::new(ConstValue::sequence(&values), ClassicType::new_tuple(types)).unwrap()
    }
}

impl OpName for Const {
    fn name(&self) -> SmolStr {
        self.value.name().into()
    }
}
impl StaticTag for Const {
    const TAG: OpTag = OpTag::Const;
}
impl OpTrait for Const {
    fn description(&self) -> &str {
        self.value.description()
    }

    fn tag(&self) -> OpTag {
        <Self as StaticTag>::TAG
    }

    fn other_output(&self) -> Option<EdgeKind> {
        Some(EdgeKind::Static(self.typ.clone()))
    }
}

/// Value constants. (This could be "ClassicValue" to parallel [HashableValue])
#[derive(Clone, Debug, PartialEq, serde::Serialize, serde::Deserialize)]
#[non_exhaustive]
#[allow(missing_docs)]
pub enum ConstValue {
    Hashable(HashableValue),
    /// A collection of constant values (at least some of which are not [ConstValue::Hashable])
    Container(ContainerValue<ConstValue>),
    /// An opaque constant value, that can check it is of a given [CustomType].
    /// This may include values that are [hashable]
    ///
    /// [hashable]: crate::types::simple::TypeTag::Hashable
    // Note: the extra level of tupling is to avoid https://github.com/rust-lang/rust/issues/78808
    Opaque((Box<dyn CustomConst>,)),
}

impl PartialEq for dyn CustomConst {
    fn eq(&self, other: &Self) -> bool {
        (*self).equal_consts(other)
    }
}

impl ValueOfType for ConstValue {
    type T = ClassicType;

    fn name(&self) -> String {
        match self {
            ConstValue::Hashable(hv) => hv.name(),
            ConstValue::Container(ctr) => ctr.desc(),
            ConstValue::Opaque((v,)) => format!("const:custom:{}", v.name()),
        }
    }

    fn check_type(&self, ty: &ClassicType) -> Result<(), ConstTypeError> {
        match self {
            ConstValue::Hashable(hv) => {
                match ty {
                    ClassicType::Hashable(exp) => return hv.check_type(exp),
                    ClassicType::Container(cty) => {
                        // A "hashable" value might be an instance of a non-hashable type:
                        // e.g. an empty list is hashable, yet can be checked against a classic element type!
                        if let HashableValue::Container(ctr) = hv {
                            return ctr.map_vals(&ConstValue::Hashable).check_container(cty);
                        }
                    }
                    _ => (),
                }
            }
            ConstValue::Container(vals) => {
                match ty {
                    ClassicType::Container(cty) => return vals.check_container(cty),
                    // We might also fail to deduce a container *value* was hashable,
                    // because it contains opaque values whose tag is unknown.
                    ClassicType::Hashable(HashableType::Container(cty)) => {
                        return vals
                            .check_container(&map_container_type(cty, &ClassicType::Hashable))
                    }
                    _ => (),
                };
            }
            ConstValue::Opaque((val,)) => {
                let maybe_cty = match ty {
                    ClassicType::Container(Container::Opaque(t)) => Some(t),
                    ClassicType::Hashable(HashableType::Container(Container::Opaque(t))) => Some(t),
                    _ => None,
                };
                if let Some(cu_ty) = maybe_cty {
                    return val.check_custom_type(cu_ty).map_err(ConstTypeError::from);
                }
            }
        };
        Err(ConstTypeError::ValueCheckFail(ty.clone(), self.clone()))
    }

    fn container_error(
        typ: Container<ClassicType>,
        vals: ContainerValue<ConstValue>,
    ) -> ConstTypeError {
        ConstTypeError::ValueCheckFail(ClassicType::Container(typ), ConstValue::Container(vals))
    }
}

impl ConstValue {
    /// Description of the constant.
    pub fn description(&self) -> &str {
        "Constant value"
    }

    /// Constant unit type (empty Tuple).
    pub const fn unit() -> Self {
        Self::Hashable(HashableValue::Container(ContainerValue::Sequence(vec![])))
    }

    /// Constant Sum over units, used as predicates.
    pub fn simple_predicate(tag: usize) -> Self {
        Self::sum(tag, Self::unit())
    }

    /// Constant Sum over Tuples with just one variant of unit type
    pub fn simple_unary_predicate() -> Self {
        Self::simple_predicate(0)
    }

    /// Sequence of values (could be a tuple, list or array)
    pub fn sequence(items: &[ConstValue]) -> Self {
        // Keep Hashable at the outside (if all values are)
        match items
            .iter()
            .map(|item| match item {
                ConstValue::Hashable(h) => Some(h),
                _ => None,
            })
            .collect::<Option<Vec<&HashableValue>>>()
        {
            Some(hashables) => ConstValue::Hashable(HashableValue::Container(
                ContainerValue::Sequence(hashables.into_iter().cloned().collect()),
            )),
            None => ConstValue::Container(ContainerValue::Sequence(items.to_vec())),
        }
    }

    /// Sum value (could be of any compatible type, e.g. a predicate)
    pub fn sum(tag: usize, value: ConstValue) -> Self {
        // Keep Hashable as outermost constructor
        match value {
            ConstValue::Hashable(hv) => {
                HashableValue::Container(ContainerValue::Sum(tag, Box::new(hv))).into()
            }
            _ => ConstValue::Container(ContainerValue::Sum(tag, Box::new(value))),
        }
    }
}

impl From<HashableValue> for ConstValue {
    fn from(hv: HashableValue) -> Self {
        Self::Hashable(hv)
    }
}

impl<T: CustomConst> From<T> for ConstValue {
    fn from(v: T) -> Self {
        Self::Opaque((Box::new(v),))
    }
}

/// Constant value for opaque [`CustomType`]s.
///
/// When implementing this trait, include the `#[typetag::serde]` attribute to
/// enable serialization.
#[typetag::serde]
pub trait CustomConst:
    Send + Sync + std::fmt::Debug + CustomConstBoxClone + Any + Downcast
{
    /// An identifier for the constant.
    fn name(&self) -> SmolStr;

    /// Check the value is a valid instance of the provided type.
    fn check_custom_type(&self, typ: &CustomType) -> Result<(), CustomCheckFail>;

    /// Compare two constants for equality, using downcasting and comparing the definitions.
    fn equal_consts(&self, other: &dyn CustomConst) -> bool {
        let _ = other;
        false
    }
}

impl_downcast!(CustomConst);
impl_box_clone!(CustomConst, CustomConstBoxClone);

#[derive(Debug, Clone, PartialEq, serde::Serialize, serde::Deserialize)]
/// A value stored as a serialized blob that can report its own type.
struct CustomSerialized {
    typ: CustomType,
    value: serde_yaml::Value,
}

#[typetag::serde]
impl CustomConst for CustomSerialized {
    fn name(&self) -> SmolStr {
        format!("yaml:{:?}", self.value).into()
    }

    fn check_custom_type(&self, typ: &CustomType) -> Result<(), CustomCheckFail> {
        if &self.typ == typ {
            Ok(())
        } else {
            Err(CustomCheckFail::TypeMismatch(typ.clone(), self.typ.clone()))
        }
    }

    fn equal_consts(&self, other: &dyn CustomConst) -> bool {
        Some(self) == other.downcast_ref()
    }
}

#[cfg(test)]
mod test {
    use cool_asserts::assert_matches;
    use serde_yaml::Value;

    use super::{Const, ConstValue, CustomSerialized};
    use crate::{
        builder::{BuildError, DFGBuilder, Dataflow, DataflowHugr},
        classic_row, type_row,
        types::custom::test::{CLASSIC_CUST, CLASSIC_T},
        types::{simple::Container, type_param::TypeArg},
        types::{AbstractSignature, ClassicType, CustomType, SimpleRow, SimpleType, TypeTag},
        values::{ConstTypeError, CustomCheckFail, HashableValue, ValueOfType},
    };

    fn custom_value(f: f64) -> ConstValue {
        ConstValue::Opaque((Box::new(CustomSerialized {
            typ: CLASSIC_CUST,
            value: serde_yaml::Value::Number(f.into()),
        }),))
    }

    #[test]
    fn test_predicate() -> Result<(), BuildError> {
        use crate::builder::Container;
        let pred_rows = vec![classic_row![ClassicType::i64(), CLASSIC_T], type_row![]];
        let pred_ty = SimpleType::new_predicate(pred_rows.clone());

        let mut b = DFGBuilder::new(AbstractSignature::new_df(
            type_row![],
            SimpleRow::from(vec![pred_ty.clone()]),
        ))?;
        let c = b.add_constant(Const::predicate(
            0,
            ConstValue::sequence(&[
                ConstValue::Hashable(HashableValue::Int(3)),
                custom_value(5.1),
            ]),
            pred_rows.clone(),
        )?)?;
        let w = b.load_const(&c)?;
        b.finish_hugr_with_outputs([w]).unwrap();

        let mut b = DFGBuilder::new(AbstractSignature::new_df(
            type_row![],
            SimpleRow::from(vec![pred_ty]),
        ))?;
        let c = b.add_constant(Const::predicate(1, ConstValue::unit(), pred_rows)?)?;
        let w = b.load_const(&c)?;
        b.finish_hugr_with_outputs([w]).unwrap();

        Ok(())
    }

    #[test]
    fn test_bad_predicate() {
        let pred_rows = vec![classic_row![ClassicType::i64(), CLASSIC_T], type_row![]];

        let res = Const::predicate(0, ConstValue::sequence(&[]), pred_rows);
        assert_matches!(res, Err(ConstTypeError::TupleWrongLength));
    }

    #[test]
    fn test_constant_values() {
        const T_INT: ClassicType = ClassicType::int();
        const V_INT: ConstValue = ConstValue::Hashable(HashableValue::Int(257));
        V_INT.check_type(&T_INT).unwrap();
<<<<<<< HEAD
        ConstValue::F64(17.4).check_type(&ClassicType::F64).unwrap();
=======
        assert_eq!(
            V_INT.check_type(&ClassicType::int::<8>()),
            Err(ConstTypeError::Int(ConstIntError::IntTooLarge(8, 257)))
        );
        custom_value(17.4).check_type(&CLASSIC_T).unwrap();
>>>>>>> 9720b2f5
        assert_matches!(
            V_INT.check_type(&CLASSIC_T),
            Err(ConstTypeError::ValueCheckFail(t, v)) => t == CLASSIC_T && v == V_INT
        );
        let tuple_ty = ClassicType::new_tuple(classic_row![T_INT, CLASSIC_T]);
        let tuple_val = ConstValue::sequence(&[V_INT, custom_value(5.1)]);
        tuple_val.check_type(&tuple_ty).unwrap();
        let tuple_val2 = ConstValue::sequence(&[custom_value(6.1), V_INT]);
        assert_matches!(
            tuple_val2.check_type(&tuple_ty),
            Err(ConstTypeError::ValueCheckFail(ty, tv2)) => ty == tuple_ty && tv2 == tuple_val2
        );
        let tuple_val3 = ConstValue::sequence(&[V_INT, custom_value(3.3), custom_value(2.0)]);
        assert_eq!(
            tuple_val3.check_type(&tuple_ty),
            Err(ConstTypeError::TupleWrongLength)
        );
    }

    #[test]
    fn test_yaml_const() {
        let typ_int = CustomType::new(
            "mytype",
            vec![TypeArg::USize(8)],
            "myrsrc",
            TypeTag::Hashable,
        );
        let val = ConstValue::Opaque((Box::new(CustomSerialized {
            typ: typ_int.clone(),
            value: Value::Number(6.into()),
        }),));
        let SimpleType::Classic(classic_t) = typ_int.clone().into()
            else {panic!("Hashable CustomType returned as non-Classic");};
        assert_matches!(classic_t, ClassicType::Hashable(_));
        val.check_type(&classic_t).unwrap();

        // This misrepresents the CustomType, so doesn't really "have to work".
        // But just as documentation of current behaviour:
        val.check_type(&ClassicType::Container(Container::Opaque(typ_int.clone())))
            .unwrap();

        let typ_qb = CustomType::new(
            "mytype",
            vec![TypeArg::Type(SimpleType::Qubit)],
            "myrsrc",
            TypeTag::Hashable,
        );
        let t: SimpleType = typ_qb.clone().into();
        assert_matches!(val.check_type(&t.try_into().unwrap()),
            Err(ConstTypeError::CustomCheckFail(CustomCheckFail::TypeMismatch(a, b))) => a == typ_int && b == typ_qb);

        assert_eq!(val, val);
    }
}<|MERGE_RESOLUTION|>--- conflicted
+++ resolved
@@ -380,15 +380,7 @@
         const T_INT: ClassicType = ClassicType::int();
         const V_INT: ConstValue = ConstValue::Hashable(HashableValue::Int(257));
         V_INT.check_type(&T_INT).unwrap();
-<<<<<<< HEAD
-        ConstValue::F64(17.4).check_type(&ClassicType::F64).unwrap();
-=======
-        assert_eq!(
-            V_INT.check_type(&ClassicType::int::<8>()),
-            Err(ConstTypeError::Int(ConstIntError::IntTooLarge(8, 257)))
-        );
         custom_value(17.4).check_type(&CLASSIC_T).unwrap();
->>>>>>> 9720b2f5
         assert_matches!(
             V_INT.check_type(&CLASSIC_T),
             Err(ConstTypeError::ValueCheckFail(t, v)) => t == CLASSIC_T && v == V_INT
