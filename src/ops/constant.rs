--- conflicted
+++ resolved
@@ -206,13 +206,8 @@
         let ex_id: ExtensionId = "myrsrc".try_into().unwrap();
         let typ_int = CustomType::new(
             "mytype",
-<<<<<<< HEAD
-            vec![TypeArg::BoundedNat(8)],
+            vec![TypeArg::BoundedNat { n: 8 }],
             ex_id.clone(),
-=======
-            vec![TypeArg::BoundedNat { n: 8 }],
-            "myrsrc",
->>>>>>> e23323de
             TypeBound::Eq,
         );
         let val: Value = CustomSerialized::new(typ_int.clone(), YamlValue::Number(6.into())).into();
