--- conflicted
+++ resolved
@@ -7,14 +7,7 @@
 use crate::{
     resource::{ResourceId, ResourceSet},
     type_row,
-<<<<<<< HEAD
-    types::{
-        AbstractSignature, ClassicType, EdgeKind, LinearType, SignatureDescription, SimpleType,
-        TypeRow,
-    },
-=======
-    types::{ClassicType, EdgeKind, Signature, SignatureDescription, SimpleType, TypeRow},
->>>>>>> 2b295587
+    types::{AbstractSignature, ClassicType, EdgeKind, SignatureDescription, SimpleType, TypeRow},
 };
 
 /// Dataflow operations with no children.
@@ -219,14 +212,6 @@
 }
 
 impl LeafOp {
-<<<<<<< HEAD
-    /// Returns the number of linear inputs (also outputs) of the operation.
-    pub fn linear_count(&self) -> usize {
-        self.op_signature().linear().count()
-    }
-
-=======
->>>>>>> 2b295587
     /// Returns true if the operation has only classical inputs and outputs.
     pub fn is_pure_classical(&self) -> bool {
         self.op_signature().purely_classical()
