--- conflicted
+++ resolved
@@ -7,11 +7,9 @@
 use crate::{
     resource::{ResourceId, ResourceSet},
     type_row,
-<<<<<<< HEAD
-    types::{AbstractSignature, ClassicType, EdgeKind, SignatureDescription, SimpleType, TypeRow},
-=======
-    types::{ClassicType, EdgeKind, Signature, SignatureDescription, SimpleRow, SimpleType},
->>>>>>> 2045c979
+    types::{
+        AbstractSignature, ClassicType, EdgeKind, SignatureDescription, SimpleRow, SimpleType,
+    },
 };
 
 /// Dataflow operations with no children.
@@ -76,13 +74,7 @@
     /// It has no effect on the values passed along the edge
     Lift {
         /// The types of the edges
-<<<<<<< HEAD
-        type_row: TypeRow,
-=======
         type_row: SimpleRow,
-        /// The resources which are present in both the inputs and outputs
-        input_resources: ResourceSet,
->>>>>>> 2045c979
         /// The resources which we're adding to the inputs
         new_resource: ResourceId,
     },
