--- conflicted
+++ resolved
@@ -152,12 +152,7 @@
             return Err(ChildrenValidationError::InvalidConditionalChoice {
                 child: children[0].0, // Pass an arbitrary child
                 expected_count: children.len(),
-<<<<<<< HEAD
-                actual_count: self.choice_inputs.len(),
                 actual_choice_rows: self.choice_inputs.clone(),
-=======
-                actual_predicate_rows: self.predicate_inputs.clone(),
->>>>>>> 2c17ad6e
             });
         }
 
@@ -256,23 +251,13 @@
     /// The signature of a child case in a conditional operation does not match the container's signature.
     #[error("A conditional case has optype {optype:?}, which differs from the signature of Conditional container")]
     ConditionalCaseSignature { child: NodeIndex, optype: OpType },
-<<<<<<< HEAD
     /// The conditional container's branch Choice does not match the number of children.
-    #[error("The conditional container's branch Choice input should be a sum with {expected_count} elements, but it had {actual_count} elements. Choice rows: {actual_choice_rows:?} ")]
+    #[error("The conditional container's branch predicate input should be a sum with {expected_count} elements, but it had {} elements. Predicate rows: {actual_choice_rows:?}",
+        actual_choice_rows.len())]
     InvalidConditionalChoice {
         child: NodeIndex,
         expected_count: usize,
-        actual_count: usize,
         actual_choice_rows: Vec<TypeRow>,
-=======
-    /// The conditional container's branch predicate does not match the number of children.
-    #[error("The conditional container's branch predicate input should be a sum with {expected_count} elements, but it had {} elements. Predicate rows: {actual_predicate_rows:?}",
-            actual_predicate_rows.len())]
-    InvalidConditionalPredicate {
-        child: NodeIndex,
-        expected_count: usize,
-        actual_predicate_rows: Vec<TypeRow>,
->>>>>>> 2c17ad6e
     },
 }
 
