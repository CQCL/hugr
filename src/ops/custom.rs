--- conflicted
+++ resolved
@@ -2,7 +2,7 @@
 
 use smol_str::SmolStr;
 use std::collections::HashMap;
-use std::rc::Rc;
+use std::sync::Arc;
 
 use crate::hugr::{HugrMut, HugrView};
 use crate::resource::{OpDef, ResourceId, ResourceSet};
@@ -17,7 +17,7 @@
 #[serde(into = "OpaqueOp", from = "OpaqueOp")]
 pub enum ExternalOp {
     Resource {
-        def: Rc<OpDef>,
+        def: Arc<OpDef>,
         args: Vec<TypeArgValue>,
     },
     Opaque(OpaqueOp),
@@ -92,7 +92,6 @@
         OpTag::DataflowChild
     }
 
-<<<<<<< HEAD
     /// Note that there is no way to indicate failure here! We could fail in [resolve_external_ops]?
     fn signature(&self) -> Signature {
         match self {
@@ -102,34 +101,6 @@
                 // Do we store the input ResourceSet as another field in the CustomOp? If so, we should do the same for *all* ops?
                 def.signature(&args, &ResourceSet::default()).unwrap()
             }
-=======
-    /// Initialize a new operation definition with a fixed signature.
-    pub fn new_with_description(
-        name: SmolStr,
-        description: String,
-        signature: Signature,
-        port_names: SignatureDescription,
-    ) -> Self {
-        let inputs: Vec<_> = port_names
-            .input_zip(&signature)
-            .chain(port_names.static_input_zip(&signature))
-            .map(|(n, t)| (Some(n.clone()), t.clone()))
-            .collect();
-
-        let outputs = port_names
-            .output_zip(&signature)
-            .map(|(n, t)| (Some(n.clone()), t.clone()));
-        Self {
-            name,
-            description,
-            inputs,
-            outputs: outputs.collect(),
-            misc: HashMap::new(),
-            def: None,
-            resource_reqs: ResourceSet::new(),
-            signature: OnceCell::from(signature),
-            port_names: OnceCell::from(port_names),
->>>>>>> a6c0e1ba
         }
     }
 }
@@ -139,7 +110,7 @@
         match (self, other) {
             (Self::Opaque(op1), Self::Opaque(op2)) => op1 == op2,
             (Self::Resource { def: d1, args: a1 }, Self::Resource { def: d2, args: a2 }) => {
-                Rc::<OpDef>::ptr_eq(&d1, &d2) && a1 == a2
+                Arc::<OpDef>::ptr_eq(&d1, &d2) && a1 == a2
             }
             (_, _) => false,
         }
