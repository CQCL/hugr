//! Extensible operations.

use smol_str::SmolStr;
use std::collections::HashMap;
use std::rc::Rc;

use crate::hugr::{HugrMut, HugrView};
use crate::resource::{OpDef, ResourceId, ResourceSet};
use crate::types::{type_arg::TypeArgValue, Signature, SignatureDescription};
use crate::{Hugr, Resource};

use super::tag::OpTag;
use super::{LeafOp, OpName, OpTrait, OpType};

<<<<<<< HEAD
/// An instantiation of an [`OpDef`] with values for the type arguments
#[derive(Clone, Debug)]
pub struct ExternalOp {
    def: Rc<OpDef>,
    args: Vec<TypeArgValue>,
=======
    /// The custom operation.
    custom: Box<dyn CustomOp>,
>>>>>>> fba3b26e
}

impl Into<OpaqueOp> for &ExternalOp {
    fn into(self) -> OpaqueOp {
        // There's no way to report a panic here, but serde requires Into not TryInto. Eeeek!
        // Also, we don't necessarily need to store the signature for all extensions/stages...?
        let sig = self
            .def
            .signature(&self.args, &ResourceSet::default())
            .unwrap();
        OpaqueOp {
            resource: self.def.resource.clone(),
            op_name: self.def.name.clone(),
            args: self.args.clone(),
            signature: Some(sig),
        }
    }
}

/// An opaquely-serialized op that refers to an as-yet-unresolved [`OpDef`]
#[derive(Clone, Debug, PartialEq, serde::Serialize, serde::Deserialize)]
pub struct OpaqueOp {
    resource: ResourceId,
    op_name: SmolStr,
    args: Vec<TypeArgValue>,
    signature: Option<Signature>,
}

<<<<<<< HEAD
impl OpName for ExternalOp {
    fn name(&self) -> SmolStr {
        // TODO should we fully qualify?
        self.def.name.clone()
    }
}

impl OpName for OpaqueOp {
    fn name(&self) -> SmolStr {
        return self.op_name.clone();
=======
impl Eq for OpaqueOp {}

impl Deref for OpaqueOp {
    type Target = dyn CustomOp;

    fn deref(&self) -> &Self::Target {
        self.custom.as_ref()
    }
}

impl<T: CustomOp> From<T> for OpaqueOp {
    fn from(op: T) -> Self {
        Self {
            id: op.name(),
            custom: Box::new(op),
        }
>>>>>>> fba3b26e
    }
}

impl OpTrait for ExternalOp {
    fn description(&self) -> &str {
        self.def.description.as_str()
    }

    fn signature_desc(&self) -> SignatureDescription {
        self.def.signature_desc(&self.args)
    }

    fn tag(&self) -> OpTag {
        OpTag::DataflowChild
    }

    fn signature(&self) -> Signature {
        // TODO the Resources in inputs and outputs appear in Signature here, so we need to get them from somewhere?
        // Do we store the input ResourceSet as another field in the CustomOp? If so, we should do the same for *all* ops?
        // Also there is no way to indicate failure here...
        self.def
            .signature(&self.args, &ResourceSet::default())
            .unwrap()
    }
}

impl OpTrait for OpaqueOp {
    fn description(&self) -> &str {
        "<opaque op from unknown Resource>"
    }

    fn signature_desc(&self) -> SignatureDescription {
        SignatureDescription::default()
    }

    fn tag(&self) -> OpTag {
        OpTag::DataflowChild
    }

    fn signature(&self) -> Signature {
        self.signature.clone().unwrap()
    }
}

impl PartialEq for ExternalOp {
    fn eq(&self, other: &Self) -> bool {
        Rc::<OpDef>::ptr_eq(&self.def, &other.def) && self.args == other.args
    }
}

/// Resolve serialized names of operations into concrete implementation (OpDefs) where possible
#[allow(dead_code)]
pub fn resolve_extension_ops(h: &mut Hugr, rsrcs: &HashMap<SmolStr, Resource>) -> () {
    let mut replacements = Vec::new();
    for n in h.nodes() {
        if let OpType::LeafOp(LeafOp::UnknownOp(op)) = h.get_optype(n) {
            if let Some(r) = rsrcs.get(&op.resource) {
                // Fail if the Resource was found but did not have the expected operation
                let Some(def) = r.operations().get(&op.op_name) else {panic!("Conflicting declaration of Resource {}, did not find OpDef for {}", r.name(), op.op_name);};
                // Check Signature is correct if stored
                if let Some(sig) = &op.signature {
                    let computed_sig = def.signature(&op.args, &sig.input_resources).unwrap();
                    if sig != &computed_sig {
                        panic!("Resolved {} to a concrete implementation which computed a conflicting signature: {} vs stored {}", op.name(), computed_sig, sig);
                    };
                    replacements.push((
                        n,
                        ExternalOp {
                            def: def.clone(),
                            args: op.args.clone(),
                        },
                    ));
                }
            } else if op.signature.is_none() {
                panic!(
                    "Loaded node with operation {} of unknown resource {} and no stored Signature",
                    op.op_name, op.resource
                );
            }
        }
    }
    // Only now can we perform the replacements as the 'for' loop was borrowing 'h' preventing use from using it mutably
    for (n, op) in replacements {
        h.replace_op(n, LeafOp::CustomOp(op));
    }
}<|MERGE_RESOLUTION|>--- conflicted
+++ resolved
@@ -12,16 +12,11 @@
 use super::tag::OpTag;
 use super::{LeafOp, OpName, OpTrait, OpType};
 
-<<<<<<< HEAD
 /// An instantiation of an [`OpDef`] with values for the type arguments
 #[derive(Clone, Debug)]
 pub struct ExternalOp {
     def: Rc<OpDef>,
     args: Vec<TypeArgValue>,
-=======
-    /// The custom operation.
-    custom: Box<dyn CustomOp>,
->>>>>>> fba3b26e
 }
 
 impl Into<OpaqueOp> for &ExternalOp {
@@ -50,7 +45,6 @@
     signature: Option<Signature>,
 }
 
-<<<<<<< HEAD
 impl OpName for ExternalOp {
     fn name(&self) -> SmolStr {
         // TODO should we fully qualify?
@@ -61,24 +55,6 @@
 impl OpName for OpaqueOp {
     fn name(&self) -> SmolStr {
         return self.op_name.clone();
-=======
-impl Eq for OpaqueOp {}
-
-impl Deref for OpaqueOp {
-    type Target = dyn CustomOp;
-
-    fn deref(&self) -> &Self::Target {
-        self.custom.as_ref()
-    }
-}
-
-impl<T: CustomOp> From<T> for OpaqueOp {
-    fn from(op: T) -> Self {
-        Self {
-            id: op.name(),
-            custom: Box::new(op),
-        }
->>>>>>> fba3b26e
     }
 }
 
@@ -134,28 +110,30 @@
 pub fn resolve_extension_ops(h: &mut Hugr, rsrcs: &HashMap<SmolStr, Resource>) -> () {
     let mut replacements = Vec::new();
     for n in h.nodes() {
-        if let OpType::LeafOp(LeafOp::UnknownOp(op)) = h.get_optype(n) {
-            if let Some(r) = rsrcs.get(&op.resource) {
+        if let OpType::LeafOp(LeafOp::UnknownOp { opaque }) = h.get_optype(n) {
+            if let Some(r) = rsrcs.get(&opaque.resource) {
                 // Fail if the Resource was found but did not have the expected operation
-                let Some(def) = r.operations().get(&op.op_name) else {panic!("Conflicting declaration of Resource {}, did not find OpDef for {}", r.name(), op.op_name);};
+                let Some(def) = r.operations().get(&opaque.op_name) else {
+                    panic!("Conflicting declaration of Resource {}, did not find OpDef for {}", r.name(), opaque.op_name);
+                };
                 // Check Signature is correct if stored
-                if let Some(sig) = &op.signature {
-                    let computed_sig = def.signature(&op.args, &sig.input_resources).unwrap();
+                if let Some(sig) = &opaque.signature {
+                    let computed_sig = def.signature(&opaque.args, &sig.input_resources).unwrap();
                     if sig != &computed_sig {
-                        panic!("Resolved {} to a concrete implementation which computed a conflicting signature: {} vs stored {}", op.name(), computed_sig, sig);
+                        panic!("Resolved {} to a concrete implementation which computed a conflicting signature: {} vs stored {}", opaque.name(), computed_sig, sig);
                     };
                     replacements.push((
                         n,
                         ExternalOp {
                             def: def.clone(),
-                            args: op.args.clone(),
+                            args: opaque.args.clone(),
                         },
                     ));
                 }
-            } else if op.signature.is_none() {
+            } else if opaque.signature.is_none() {
                 panic!(
                     "Loaded node with operation {} of unknown resource {} and no stored Signature",
-                    op.op_name, op.resource
+                    opaque.op_name, opaque.resource
                 );
             }
         }
