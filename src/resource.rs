//! Resources
//!
//! TODO: YAML declaration and parsing. This should be similar to a plugin
//! system (outside the `types` module), which also parses nested [`OpDef`]s.

use std::collections::hash_map::Entry;
use std::collections::{HashMap, HashSet};
use std::fmt::{Debug, Display, Formatter};
use std::sync::Arc;

use smol_str::SmolStr;
use thiserror::Error;

use crate::ops::custom::OpaqueOp;
use crate::types::type_param::{check_type_arg, TypeArgError};
use crate::types::CustomType;
use crate::types::TypeTag;
use crate::types::{
    type_param::{TypeArg, TypeParam},
    AbstractSignature, SignatureDescription, SimpleRow,
};
use crate::Hugr;

/// Trait for resources to provide custom binary code for computing signature.
pub trait CustomSignatureFunc: Send + Sync {
    /// Compute signature of node given the operation name,
    /// values for the type parameters,
    /// and 'misc' data from the resource definition YAML
    fn compute_signature(
        &self,
        name: &SmolStr,
        arg_values: &[TypeArg],
        misc: &HashMap<String, serde_yaml::Value>,
        // TODO: Make return type an AbstractSignature
    ) -> Result<(SimpleRow, SimpleRow, ResourceSet), SignatureError>;
    /// Describe the signature of a node, given the operation name,
    /// values for the type parameters,
    /// and 'misc' data from the resource definition YAML.
    fn describe_signature(
        &self,
        _name: &SmolStr,
        _arg_values: &[TypeArg],
        _misc: &HashMap<String, serde_yaml::Value>,
    ) -> SignatureDescription {
        SignatureDescription::default()
    }
}

impl<F> CustomSignatureFunc for F
where
    F: Fn(&[TypeArg]) -> Result<(SimpleRow, SimpleRow, ResourceSet), SignatureError> + Send + Sync,
{
    fn compute_signature(
        &self,
        _name: &SmolStr,
        arg_values: &[TypeArg],
        _misc: &HashMap<String, serde_yaml::Value>,
    ) -> Result<(SimpleRow, SimpleRow, ResourceSet), SignatureError> {
        self(arg_values)
    }
}

/// An error that can occur in computing the signature of a node.
/// TODO: decide on failure modes
#[derive(Debug, Clone, Error, PartialEq, Eq)]
pub enum SignatureError {
    /// Name mismatch
    #[error("Definition name ({0}) and instantiation name ({1}) do not match.")]
    NameMismatch(SmolStr, SmolStr),
    /// Resource mismatch
    #[error("Definition resource ({0:?}) and instantiation resource ({1:?}) do not match.")]
    ResourceMismatch(Option<ResourceId>, Option<ResourceId>),
    /// When the type arguments of the node did not match the params declared by the OpDef
    #[error("Type arguments of node did not match params declared by definition: {0}")]
    TypeArgMismatch(#[from] TypeArgError),
}

/// Trait for Resources to provide custom binary code that can lower an operation to
/// a Hugr using only a limited set of other resources. That is, trait
/// implementations can return a Hugr that implements the operation using only
/// those resources and that can be used to replace the operation node. This may be
/// useful for third-party Resources or as a fallback for tools that do not support
/// the operation natively.
///
/// This trait allows the Hugr to be varied according to the operation's [TypeArg]s;
/// if this is not necessary then a single Hugr can be provided instead via
/// [LowerFunc::FixedHugr].
pub trait CustomLowerFunc: Send + Sync {
    /// Return a Hugr that implements the node using only the specified available resources;
    /// may fail.
    /// TODO: some error type to indicate Resources required?
    fn try_lower(
        &self,
        name: &SmolStr,
        arg_values: &[TypeArg],
        misc: &HashMap<String, serde_yaml::Value>,
        available_resources: &ResourceSet,
    ) -> Option<Hugr>;
}

/// The two ways in which an OpDef may compute the Signature of each operation node.
#[derive(serde::Deserialize, serde::Serialize)]
enum SignatureFunc {
    // Note: I'd prefer to make the YAML version just implement the same CustomSignatureFunc trait,
    // and then just have a Box<dyn CustomSignatureFunc> instead of this enum, but that seems less likely
    // to serialize well.
    /// TODO: these types need to be whatever representation we want of a type scheme encoded in the YAML
    #[serde(rename = "signature")]
    FromYAML { inputs: String, outputs: String },
    #[serde(skip)]
    CustomFunc(Box<dyn CustomSignatureFunc>),
}

impl Debug for SignatureFunc {
    fn fmt(&self, f: &mut Formatter<'_>) -> std::fmt::Result {
        match self {
            Self::FromYAML { inputs, outputs } => f
                .debug_struct("signature")
                .field("inputs", inputs)
                .field("outputs", outputs)
                .finish(),
            Self::CustomFunc(_) => f.write_str("<custom sig>"),
        }
    }
}

/// Different ways that an [OpDef] can lower operation nodes i.e. provide a Hugr
/// that implements the operation using a set of other resources.
#[derive(serde::Deserialize, serde::Serialize)]
pub enum LowerFunc {
    /// Lowering to a fixed Hugr. Since this cannot depend upon the [TypeArg]s,
    /// this will generally only be applicable if the [OpDef] has no [TypeParam]s.
    #[serde(rename = "hugr")]
    FixedHugr(ResourceSet, Hugr),
    /// Custom binary function that can (fallibly) compute a Hugr
    /// for the particular instance and set of available resources.
    #[serde(skip)]
    CustomFunc(Box<dyn CustomLowerFunc>),
}

impl Debug for LowerFunc {
    fn fmt(&self, f: &mut std::fmt::Formatter<'_>) -> std::fmt::Result {
        match self {
            Self::FixedHugr(_, _) => write!(f, "FixedHugr"),
            Self::CustomFunc(_) => write!(f, "<custom lower>"),
        }
    }
}

/// Concrete instantiations of types and operations defined in resources.
trait CustomConcrete {
    fn def_name(&self) -> &SmolStr;
    fn type_args(&self) -> &[TypeArg];
    fn parent_resource(&self) -> &ResourceId;
}

impl CustomConcrete for OpaqueOp {
    fn def_name(&self) -> &SmolStr {
        self.name()
    }

    fn type_args(&self) -> &[TypeArg] {
        self.args()
    }

    fn parent_resource(&self) -> &ResourceId {
        self.resource()
    }
}

impl CustomConcrete for CustomType {
    fn def_name(&self) -> &SmolStr {
        self.name()
    }

    fn type_args(&self) -> &[TypeArg] {
        self.args()
    }

    fn parent_resource(&self) -> &ResourceId {
        self.resource()
    }
}

/// Type-parametrised functionality shared between [`TypeDef`] and [`OpDef`].
trait TypeParametrised: sealed::SealedDef {
    /// The concrete object built by binding type arguments to parameters
    type Concrete: CustomConcrete;
    /// The resource-unique name.
    fn name(&self) -> &SmolStr;
    /// Type parameters.
    fn params(&self) -> &[TypeParam];
    /// The parent resource. if any.
    fn resource(&self) -> Option<&ResourceId>;
    /// Check provided type arguments are valid against parameters.
    fn check_args_impl(&self, args: &[TypeArg]) -> Result<(), SignatureError> {
        for (a, p) in args.iter().zip(self.params().iter()) {
            check_type_arg(a, p).map_err(SignatureError::TypeArgMismatch)?;
        }
        Ok(())
    }

    /// Check custom instance is a valid instantiation of this definition.
    ///
    /// # Errors
    ///
    /// This function will return an error if the type of the instance does not
    /// match the definition.
    fn check_concrete_impl(&self, custom: &Self::Concrete) -> Result<(), SignatureError> {
        if self.resource() != Some(custom.parent_resource()) {
            return Err(SignatureError::ResourceMismatch(
                self.resource().cloned(),
                Some(custom.parent_resource().clone()),
            ));
        }
        if self.name() != custom.def_name() {
            return Err(SignatureError::NameMismatch(
                self.name().clone(),
                custom.def_name().clone(),
            ));
        }

        self.check_args_impl(custom.type_args())?;

        Ok(())
    }
}

mod sealed {
    use crate::{ops::custom::OpaqueOp, types::CustomType};

    use super::{OpDef, TypeDef};

    pub trait SealedDef {}
    impl SealedDef for OpDef {}
    impl SealedDef for TypeDef {}

    pub trait SealedConcrete {}
    impl SealedConcrete for OpaqueOp {}
    impl SealedConcrete for CustomType {}
}

/// Serializable definition for dynamically loaded operations.
///
/// TODO: Define a way to construct new OpDef's from a serialized definition.
#[derive(Debug, serde::Serialize, serde::Deserialize)]
pub struct OpDef {
    /// The unique Resource, if any, owning this OpDef (of which this OpDef is a member)
    pub resource: Option<ResourceId>,
    /// Unique identifier of the operation. Used to look up OpDefs in the registry
    /// when deserializing nodes (which store only the name).
    pub name: SmolStr,
    /// Human readable description of the operation.
    pub description: String,
    /// Declared type parameters, values must be provided for each operation node
    pub params: Vec<TypeParam>,
    /// Miscellaneous data associated with the operation.
    #[serde(default, skip_serializing_if = "HashMap::is_empty")]
    pub misc: HashMap<String, serde_yaml::Value>,

    #[serde(flatten)]
    signature_func: SignatureFunc,
    // Some operations cannot lower themselves and tools that do not understand them
    // can only treat them as opaque/black-box ops.
    #[serde(flatten)]
    lower_funcs: Vec<LowerFunc>,
}

impl OpDef {
    /// Check provided type arguments are valid against parameters.
    pub fn check_args(&self, args: &[TypeArg]) -> Result<(), SignatureError> {
        self.check_args_impl(args)
    }

    /// Check [`OpaqueOp`] is a valid instantiation of this definition.
    ///
    /// # Errors
    ///
    /// This function will return an error if the type of the instance does not
    /// match the definition.
    pub fn check_opaque(&self, opaque: &OpaqueOp) -> Result<(), SignatureError> {
        self.check_concrete_impl(opaque)
    }

    /// Instantiate a concrete [`OpaqueOp`] by providing type arguments.
    ///
    /// # Errors
    ///
    /// This function will return an error if the provided arguments are not
    /// valid instances of the type parameters.
    pub fn instantiate_opaque(
        &self,
        args: impl Into<Vec<TypeArg>>,
    ) -> Result<OpaqueOp, SignatureError> {
        let args = args.into();
        self.check_args(&args)?;

        Ok(OpaqueOp::new(
            self.resource().expect("Resource not set.").clone(),
            self.name().clone(),
            // TODO add description
            "".to_string(),
            args,
            None,
        ))
    }
}

impl TypeParametrised for OpDef {
    type Concrete = OpaqueOp;

    fn params(&self) -> &[TypeParam] {
        &self.params
    }

    fn name(&self) -> &SmolStr {
        &self.name
    }

    fn resource(&self) -> Option<&ResourceId> {
        self.resource.as_ref()
    }
}

impl OpDef {
    /// Create an OpDef with a signature (inputs+outputs) read from the YAML
    pub fn new_with_yaml_types(
        name: SmolStr,
        description: String,
        params: Vec<TypeParam>,
        misc: HashMap<String, serde_yaml::Value>,
        inputs: String, // TODO this is likely the wrong type
        outputs: String, // TODO similarly
                        // resources: Option<String> -- if mentioned in YAML?
    ) -> Self {
        Self {
            resource: Default::default(), // Currently overwritten when OpDef added to Resource
            name,
            description,
            params,
            misc,
            signature_func: SignatureFunc::FromYAML { inputs, outputs },
            lower_funcs: Vec::new(),
        }
    }

    /// Create an OpDef with custom binary code to compute the signature
    pub fn new_with_custom_sig(
        name: SmolStr,
        description: String,
        params: Vec<TypeParam>,
        misc: HashMap<String, serde_yaml::Value>,
        sig_func: impl CustomSignatureFunc + 'static,
    ) -> Self {
        Self {
            resource: Default::default(), // Currently overwritten when OpDef added to Resource
            name,
            description,
            params,
            misc,
            signature_func: SignatureFunc::CustomFunc(Box::new(sig_func)),
            lower_funcs: Vec::new(),
        }
    }

    /// Provides a (new) way for the OpDef to fallibly lower operations. Each
    /// LowerFunc will be attempted in [Self::try_lower] only if previous methods failed.
    pub fn with_lowering(mut self, func: LowerFunc) {
        self.lower_funcs.push(func);
    }

    /// Computes the signature of a node, i.e. an instantiation of this
    /// OpDef with statically-provided [TypeArg]s.
<<<<<<< HEAD
    pub fn compute_signature(&self, args: &[TypeArg]) -> Result<AbstractSignature, SignatureError> {
        if args.len() != self.args.len() {
=======
    pub fn compute_signature(
        &self,
        args: &[TypeArg],
        resources_in: &ResourceSet,
    ) -> Result<Signature, SignatureError> {
        if args.len() != self.params.len() {
>>>>>>> 8f2a6020
            return Err(SignatureError::TypeArgMismatch(TypeArgError::WrongNumber(
                args.len(),
                self.params.len(),
            )));
        }
        self.check_args(args)?;
        let (ins, outs, res) = match &self.signature_func {
            SignatureFunc::FromYAML { .. } => {
                // Sig should be computed solely from inputs + outputs + args.
                todo!()
            }
            SignatureFunc::CustomFunc(bf) => bf.compute_signature(&self.name, args, &self.misc)?,
        };
<<<<<<< HEAD
        assert!(res.contains(&self.resource));
        Ok(AbstractSignature::new_df(ins, outs).with_resource_delta(&res))
=======
        let resource = self
            .resource
            .as_ref()
            .expect("OpDef does not belong to a Resource.");
        assert!(res.contains(resource));
        let mut sig = Signature::new_df(ins, outs);
        sig.input_resources = resources_in.clone();
        sig.output_resources = res.union(resources_in); // Pass input requirements through
        Ok(sig)
>>>>>>> 8f2a6020
    }

    /// Optional description of the ports in the signature.
    pub fn signature_desc(&self, args: &[TypeArg]) -> SignatureDescription {
        match &self.signature_func {
            SignatureFunc::FromYAML { .. } => {
                todo!()
            }
            SignatureFunc::CustomFunc(bf) => bf.describe_signature(&self.name, args, &self.misc),
        }
    }

    pub(crate) fn should_serialize_signature(&self) -> bool {
        match self.signature_func {
            SignatureFunc::CustomFunc(_) => true,
            SignatureFunc::FromYAML { .. } => false,
        }
    }

    /// Fallibly returns a Hugr that may replace an instance of this OpDef
    /// given a set of available resources that may be used in the Hugr.
    pub fn try_lower(&self, args: &[TypeArg], available_resources: &ResourceSet) -> Option<Hugr> {
        self.lower_funcs
            .iter()
            .flat_map(|f| match f {
                LowerFunc::FixedHugr(req_res, h) => {
                    if available_resources.is_superset(req_res) {
                        Some(h.clone())
                    } else {
                        None
                    }
                }
                LowerFunc::CustomFunc(f) => {
                    f.try_lower(&self.name, args, &self.misc, available_resources)
                }
            })
            .next()
    }
}

/// The type tag of a [`TypeDef`]
#[derive(Clone, Debug, serde::Serialize, serde::Deserialize)]
pub enum TypeDefTag {
    /// Defined by an explicit tag.
    Explicit(TypeTag),
    /// Derived as the tag containing all marked type parameters.
    FromParams(Vec<usize>),
}

impl From<TypeTag> for TypeDefTag {
    fn from(tag: TypeTag) -> Self {
        Self::Explicit(tag)
    }
}
/// A declaration of an opaque type.
/// Note this does not provide any way to create instances
/// - typically these are operations also provided by the Resource.
#[derive(Clone, Debug, serde::Serialize, serde::Deserialize)]
pub struct TypeDef {
    /// The unique name of the type
    pub name: SmolStr,
    /// Declaration of type parameters. The TypeDef must be instantiated
    /// with the same number of [`TypeArg`]'s to make an actual type.
    ///
    /// [`TypeArg`]: crate::types::type_param::TypeArg
    pub params: Vec<TypeParam>,
    /// The unique Resource, if any, owning this TypeDef (of which this TypeDef is a member)
    pub resource: Option<ResourceId>,
    /// Human readable description of the type definition.
    pub description: String,
    /// The definition of the type tag of this definition.
    pub tag: TypeDefTag,
}

impl TypeDef {
    /// Check provided type arguments are valid against parameters.
    pub fn check_args(&self, args: &[TypeArg]) -> Result<(), SignatureError> {
        self.check_args_impl(args)
    }

    /// Check [`CustomType`] is a valid instantiation of this definition.
    ///
    /// # Errors
    ///
    /// This function will return an error if the type of the instance does not
    /// match the definition.
    pub fn check_custom(&self, custom: &CustomType) -> Result<(), SignatureError> {
        self.check_concrete_impl(custom)
    }

    /// Instantiate a concrete [`CustomType`] by providing type arguments.
    ///
    /// # Errors
    ///
    /// This function will return an error if the provided arguments are not
    /// valid instances of the type parameters.
    pub fn instantiate_concrete(
        &self,
        args: impl Into<Vec<TypeArg>>,
    ) -> Result<CustomType, SignatureError> {
        let args = args.into();
        self.check_args_impl(&args)?;
        Ok(CustomType::new(
            self.name().clone(),
            args,
            self.resource().expect("Resource not set.").clone(),
        ))
    }
}

impl TypeParametrised for TypeDef {
    type Concrete = CustomType;

    fn params(&self) -> &[TypeParam] {
        &self.params
    }

    fn name(&self) -> &SmolStr {
        &self.name
    }

    fn resource(&self) -> Option<&ResourceId> {
        self.resource.as_ref()
    }
}

impl TypeDef {
    /// The [`TypeTag`] of the definition.
    pub fn tag(&self, args: &[TypeArg]) -> TypeTag {
        match &self.tag {
            TypeDefTag::Explicit(tag) => *tag,
            TypeDefTag::FromParams(indices) => {
                let args: Vec<_> = args.iter().collect();
                if indices.is_empty() {
                    // Assume most general case
                    return TypeTag::Simple;
                }
                indices
                    .iter()
                    .map(|i| {
                        args.get(*i)
                            .and_then(|ta| ta.tag_of_type())
                            .expect("TypeParam index invalid or param does not have a TypeTag.")
                    })
                    .fold(TypeTag::Hashable, TypeTag::union)
            }
        }
    }
}

/// A unique identifier for a resource.
///
/// The actual [`Resource`] is stored externally.
pub type ResourceId = SmolStr;

/// A resource is a set of capabilities required to execute a graph.
#[derive(Clone, Debug, Default, serde::Serialize, serde::Deserialize)]
pub struct Resource {
    /// Unique identifier for the resource.
    pub name: ResourceId,
    /// Other resources defining types used by this resource.
    /// That is, an upper-bound on the types that can be returned by
    /// computing the signature of any operation in this resource,
    /// for any possible [TypeArg].
    pub resource_reqs: ResourceSet,
    /// Types defined by this resource.
    types: HashMap<SmolStr, TypeDef>,
    /// Operation declarations with serializable definitions.
    // Note: serde will serialize this because we configure with `features=["rc"]`.
    // That will clone anything that has multiple references, but each
    // OpDef should appear exactly once in this map (keyed by its name),
    // and the other references to the OpDef are from ExternalOp's in the Hugr
    // (which are serialized as OpaqueOp's i.e. Strings).
    operations: HashMap<SmolStr, Arc<OpDef>>,
}

impl Resource {
    /// Creates a new resource with the given name.
    pub fn new(name: ResourceId) -> Self {
        Self {
            name,
            ..Default::default()
        }
    }

    /// Allows read-only access to the operations in this Resource
    pub fn operations(&self) -> &HashMap<SmolStr, Arc<OpDef>> {
        &self.operations
    }

    /// Allows read-only access to the types in this Resource
    pub fn types(&self) -> &HashMap<SmolStr, TypeDef> {
        &self.types
    }

    /// Returns the name of the resource.
    pub fn name(&self) -> &str {
        &self.name
    }

    /// Add an exported type to the resource.
    pub fn add_type(&mut self, mut ty: TypeDef) -> Result<(), String> {
        if let Some(resource) = ty.resource {
            return Err(format!(
                "TypeDef {} owned by another resource {}",
                ty.name, resource
            ));
        }
        match self.types.entry(ty.name.clone()) {
            Entry::Occupied(_) => panic!("Resource already has a type called {}", &ty.name),
            Entry::Vacant(ve) => {
                ty.resource = Some(self.name.clone());
                ve.insert(ty);
            }
        }
        Ok(())
    }

    /// Add an operation definition to the resource.
    pub fn add_op(&mut self, mut op: OpDef) -> Result<(), String> {
        if let Some(resource) = op.resource {
            return Err(format!(
                "OpDef {} owned by another resource {}",
                op.name, resource
            ));
        }
        match self.operations.entry(op.name.clone()) {
            Entry::Occupied(_) => panic!("Resource already has an op called {}", &op.name),
            Entry::Vacant(ve) => {
                op.resource = Some(self.name.clone());
                ve.insert(Arc::new(op));
            }
        }
        Ok(())
    }
}

impl PartialEq for Resource {
    fn eq(&self, other: &Self) -> bool {
        self.name == other.name
    }
}

/// A set of resources identified by their unique [`ResourceId`].
#[derive(Clone, Debug, Default, PartialEq, Eq, serde::Serialize, serde::Deserialize)]
pub struct ResourceSet(HashSet<ResourceId>);

impl ResourceSet {
    /// Creates a new empty resource set.
    pub fn new() -> Self {
        Self(HashSet::new())
    }

    /// Adds a resource to the set.
    pub fn insert(&mut self, resource: &ResourceId) {
        self.0.insert(resource.clone());
    }

    /// Returns `true` if the set contains the given resource.
    pub fn contains(&self, resource: &ResourceId) -> bool {
        self.0.contains(resource)
    }

    /// Returns `true` if the set is a subset of `other`.
    pub fn is_subset(&self, other: &Self) -> bool {
        self.0.is_subset(&other.0)
    }

    /// Returns `true` if the set is a superset of `other`.
    pub fn is_superset(&self, other: &Self) -> bool {
        self.0.is_superset(&other.0)
    }

    /// Create a resource set with a single element.
    pub fn singleton(resource: &ResourceId) -> Self {
        let mut set = Self::new();
        set.insert(resource);
        set
    }

    /// Returns the union of two resource sets.
    pub fn union(mut self, other: &Self) -> Self {
        self.0.extend(other.0.iter().cloned());
        self
    }

    /// The things in other which are in not in self
    pub fn missing_from(&self, other: &Self) -> Self {
        ResourceSet(HashSet::from_iter(other.0.difference(&self.0).cloned()))
    }

    /// Iterate over the contained ResourceIds
    pub fn iter(&self) -> impl Iterator<Item = &ResourceId> {
        self.0.iter()
    }
}

impl Display for ResourceSet {
    fn fmt(&self, f: &mut Formatter) -> std::fmt::Result {
        f.debug_list().entries(self.0.iter()).finish()
    }
}

impl FromIterator<ResourceId> for ResourceSet {
    fn from_iter<I: IntoIterator<Item = ResourceId>>(iter: I) -> Self {
        Self(HashSet::from_iter(iter))
    }
}<|MERGE_RESOLUTION|>--- conflicted
+++ resolved
@@ -371,17 +371,8 @@
 
     /// Computes the signature of a node, i.e. an instantiation of this
     /// OpDef with statically-provided [TypeArg]s.
-<<<<<<< HEAD
     pub fn compute_signature(&self, args: &[TypeArg]) -> Result<AbstractSignature, SignatureError> {
-        if args.len() != self.args.len() {
-=======
-    pub fn compute_signature(
-        &self,
-        args: &[TypeArg],
-        resources_in: &ResourceSet,
-    ) -> Result<Signature, SignatureError> {
         if args.len() != self.params.len() {
->>>>>>> 8f2a6020
             return Err(SignatureError::TypeArgMismatch(TypeArgError::WrongNumber(
                 args.len(),
                 self.params.len(),
@@ -395,20 +386,12 @@
             }
             SignatureFunc::CustomFunc(bf) => bf.compute_signature(&self.name, args, &self.misc)?,
         };
-<<<<<<< HEAD
-        assert!(res.contains(&self.resource));
-        Ok(AbstractSignature::new_df(ins, outs).with_resource_delta(&res))
-=======
         let resource = self
             .resource
             .as_ref()
             .expect("OpDef does not belong to a Resource.");
         assert!(res.contains(resource));
-        let mut sig = Signature::new_df(ins, outs);
-        sig.input_resources = resources_in.clone();
-        sig.output_resources = res.union(resources_in); // Pass input requirements through
-        Ok(sig)
->>>>>>> 8f2a6020
+        Ok(AbstractSignature::new_df(ins, outs).with_resource_delta(&res))
     }
 
     /// Optional description of the ports in the signature.
