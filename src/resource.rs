//! Resources
//!
//! TODO: YAML declaration and parsing. This should be similar to a plugin
//! system (outside the `types` module), which also parses nested [`OpDef`]s.

use std::collections::hash_map::Entry;
use std::collections::{HashMap, HashSet};
use std::fmt::{Debug, Display, Formatter};
use std::sync::Arc;

use smol_str::SmolStr;
use thiserror::Error;

use crate::types::type_param::{check_type_arg, TypeArgError};
use crate::types::{
    type_param::{TypeArg, TypeParam},
<<<<<<< HEAD
    AbstractSignature, SignatureDescription,
=======
    Signature, SignatureDescription, SimpleRow,
>>>>>>> 2045c979
};
use crate::Hugr;

/// Trait for resources to provide custom binary code for computing signature.
pub trait CustomSignatureFunc: Send + Sync {
    /// Compute signature of node given the operation name,
    /// values for the type parameters,
    /// and 'misc' data from the resource definition YAML
    fn compute_signature(
        &self,
        name: &SmolStr,
        arg_values: &[TypeArg],
        misc: &HashMap<String, serde_yaml::Value>,
<<<<<<< HEAD
        // TODO: Make return type an AbstractSignature
    ) -> Result<(TypeRow, TypeRow, ResourceSet), SignatureError>;
=======
    ) -> Result<(SimpleRow, SimpleRow, ResourceSet), SignatureError>;
>>>>>>> 2045c979

    /// Describe the signature of a node, given the operation name,
    /// values for the type parameters,
    /// and 'misc' data from the resource definition YAML.
    fn describe_signature(
        &self,
        _name: &SmolStr,
        _arg_values: &[TypeArg],
        _misc: &HashMap<String, serde_yaml::Value>,
    ) -> SignatureDescription {
        SignatureDescription::default()
    }
}

impl<F> CustomSignatureFunc for F
where
    F: Fn(&[TypeArg]) -> Result<(SimpleRow, SimpleRow, ResourceSet), SignatureError> + Send + Sync,
{
    fn compute_signature(
        &self,
        _name: &SmolStr,
        arg_values: &[TypeArg],
        _misc: &HashMap<String, serde_yaml::Value>,
    ) -> Result<(SimpleRow, SimpleRow, ResourceSet), SignatureError> {
        self(arg_values)
    }
}

/// An error that can occur in computing the signature of a node.
/// TODO: decide on failure modes
#[derive(Debug, Clone, Error, PartialEq, Eq)]
pub enum SignatureError {
    /// When the type arguments of the node did not match the params declared by the OpDef
    #[error("Type arguments of node did not match params declared by OpDef: {0}")]
    TypeArgMismatch(#[from] TypeArgError),
}

/// Trait for Resources to provide custom binary code that can lower an operation to
/// a Hugr using only a limited set of other resources. That is, trait
/// implementations can return a Hugr that implements the operation using only
/// those resources and that can be used to replace the operation node. This may be
/// useful for third-party Resources or as a fallback for tools that do not support
/// the operation natively.
///
/// This trait allows the Hugr to be varied according to the operation's [TypeArg]s;
/// if this is not necessary then a single Hugr can be provided instead via
/// [LowerFunc::FixedHugr].
pub trait CustomLowerFunc: Send + Sync {
    /// Return a Hugr that implements the node using only the specified available resources;
    /// may fail.
    /// TODO: some error type to indicate Resources required?
    fn try_lower(
        &self,
        name: &SmolStr,
        arg_values: &[TypeArg],
        misc: &HashMap<String, serde_yaml::Value>,
        available_resources: &ResourceSet,
    ) -> Option<Hugr>;
}

/// The two ways in which an OpDef may compute the Signature of each operation node.
#[derive(serde::Deserialize, serde::Serialize)]
enum SignatureFunc {
    // Note: I'd prefer to make the YAML version just implement the same CustomSignatureFunc trait,
    // and then just have a Box<dyn CustomSignatureFunc> instead of this enum, but that seems less likely
    // to serialize well.
    /// TODO: these types need to be whatever representation we want of a type scheme encoded in the YAML
    #[serde(rename = "signature")]
    FromYAML { inputs: String, outputs: String },
    #[serde(skip)]
    CustomFunc(Box<dyn CustomSignatureFunc>),
}

impl Debug for SignatureFunc {
    fn fmt(&self, f: &mut Formatter<'_>) -> std::fmt::Result {
        match self {
            Self::FromYAML { inputs, outputs } => f
                .debug_struct("signature")
                .field("inputs", inputs)
                .field("outputs", outputs)
                .finish(),
            Self::CustomFunc(_) => f.write_str("<custom sig>"),
        }
    }
}

/// Different ways that an [OpDef] can lower operation nodes i.e. provide a Hugr
/// that implements the operation using a set of other resources.
#[derive(serde::Deserialize, serde::Serialize)]
pub enum LowerFunc {
    /// Lowering to a fixed Hugr. Since this cannot depend upon the [TypeArg]s,
    /// this will generally only be applicable if the [OpDef] has no [TypeParam]s.
    #[serde(rename = "hugr")]
    FixedHugr(ResourceSet, Hugr),
    /// Custom binary function that can (fallibly) compute a Hugr
    /// for the particular instance and set of available resources.
    #[serde(skip)]
    CustomFunc(Box<dyn CustomLowerFunc>),
}

impl Debug for LowerFunc {
    fn fmt(&self, f: &mut std::fmt::Formatter<'_>) -> std::fmt::Result {
        match self {
            Self::FixedHugr(_, _) => write!(f, "FixedHugr"),
            Self::CustomFunc(_) => write!(f, "<custom lower>"),
        }
    }
}

/// Serializable definition for dynamically loaded operations.
///
/// TODO: Define a way to construct new OpDef's from a serialized definition.
#[derive(Debug, serde::Serialize, serde::Deserialize)]
pub struct OpDef {
    /// The unique Resource owning this OpDef (of which this OpDef is a member)
    pub resource: ResourceId,
    /// Unique identifier of the operation. Used to look up OpDefs in the registry
    /// when deserializing nodes (which store only the name).
    pub name: SmolStr,
    /// Human readable description of the operation.
    pub description: String,
    /// Declared type parameters, values must be provided for each operation node
    pub args: Vec<TypeParam>,
    /// Miscellaneous data associated with the operation.
    #[serde(default, skip_serializing_if = "HashMap::is_empty")]
    pub misc: HashMap<String, serde_yaml::Value>,

    #[serde(flatten)]
    signature_func: SignatureFunc,
    // Some operations cannot lower themselves and tools that do not understand them
    // can only treat them as opaque/black-box ops.
    #[serde(flatten)]
    lower_funcs: Vec<LowerFunc>,
}

impl OpDef {
    /// Create an OpDef with a signature (inputs+outputs) read from the YAML
    pub fn new_with_yaml_types(
        name: SmolStr,
        description: String,
        args: Vec<TypeParam>,
        misc: HashMap<String, serde_yaml::Value>,
        inputs: String, // TODO this is likely the wrong type
        outputs: String, // TODO similarly
                        // resources: Option<String> -- if mentioned in YAML?
    ) -> Self {
        Self {
            resource: Default::default(), // Currently overwritten when OpDef added to Resource
            name,
            description,
            args,
            misc,
            signature_func: SignatureFunc::FromYAML { inputs, outputs },
            lower_funcs: Vec::new(),
        }
    }

    /// Create an OpDef with custom binary code to compute the signature
    pub fn new_with_custom_sig(
        name: SmolStr,
        description: String,
        args: Vec<TypeParam>,
        misc: HashMap<String, serde_yaml::Value>,
        sig_func: impl CustomSignatureFunc + 'static,
    ) -> Self {
        Self {
            resource: Default::default(), // Currently overwritten when OpDef added to Resource
            name,
            description,
            args,
            misc,
            signature_func: SignatureFunc::CustomFunc(Box::new(sig_func)),
            lower_funcs: Vec::new(),
        }
    }

    /// Provides a (new) way for the OpDef to fallibly lower operations. Each
    /// LowerFunc will be attempted in [Self::try_lower] only if previous methods failed.
    pub fn with_lowering(mut self, func: LowerFunc) {
        self.lower_funcs.push(func);
    }

    /// Computes the signature of a node, i.e. an instantiation of this
    /// OpDef with statically-provided [TypeArg]s.
    pub fn compute_signature(
        &self,
        args: &[TypeArg],
        _resources_in: &ResourceSet,
    ) -> Result<AbstractSignature, SignatureError> {
        if args.len() != self.args.len() {
            return Err(SignatureError::TypeArgMismatch(TypeArgError::WrongNumber(
                args.len(),
                self.args.len(),
            )));
        }
        for (a, p) in args.iter().zip(self.args.iter()) {
            check_type_arg(a, p).map_err(SignatureError::TypeArgMismatch)?;
        }
        let (ins, outs, res) = match &self.signature_func {
            SignatureFunc::FromYAML { .. } => {
                // Sig should be computed solely from inputs + outputs + args.
                todo!()
            }
            SignatureFunc::CustomFunc(bf) => bf.compute_signature(&self.name, args, &self.misc)?,
        };
        assert!(res.contains(&self.resource));
        let mut sig = AbstractSignature::new_df(ins, outs);
        sig.resource_reqs = res;
        Ok(sig)
    }

    /// Optional description of the ports in the signature.
    pub fn signature_desc(&self, args: &[TypeArg]) -> SignatureDescription {
        match &self.signature_func {
            SignatureFunc::FromYAML { .. } => {
                todo!()
            }
            SignatureFunc::CustomFunc(bf) => bf.describe_signature(&self.name, args, &self.misc),
        }
    }

    pub(crate) fn should_serialize_signature(&self) -> bool {
        match self.signature_func {
            SignatureFunc::CustomFunc(_) => true,
            SignatureFunc::FromYAML { .. } => false,
        }
    }

    /// Fallibly returns a Hugr that may replace an instance of this OpDef
    /// given a set of available resources that may be used in the Hugr.
    pub fn try_lower(&self, args: &[TypeArg], available_resources: &ResourceSet) -> Option<Hugr> {
        self.lower_funcs
            .iter()
            .flat_map(|f| match f {
                LowerFunc::FixedHugr(req_res, h) => {
                    if available_resources.is_superset(req_res) {
                        Some(h.clone())
                    } else {
                        None
                    }
                }
                LowerFunc::CustomFunc(f) => {
                    f.try_lower(&self.name, args, &self.misc, available_resources)
                }
            })
            .next()
    }
}

/// A declaration of an opaque type.
/// Note this does not provide any way to create instances
/// - typically these are operations also provided by the Resource.
#[derive(Clone, Debug, serde::Serialize, serde::Deserialize)]
pub struct TypeDef {
    /// The unique name of the type
    pub name: SmolStr,
    /// Declaration of type parameters. The TypeDef must be instantiated
    /// with the same number of [`TypeArg`]'s to make an actual type.
    ///
    /// [`TypeArg`]: crate::types::type_param::TypeArg
    pub args: Vec<TypeParam>,
}

/// A unique identifier for a resource.
///
/// The actual [`Resource`] is stored externally.
pub type ResourceId = SmolStr;

/// A resource is a set of capabilities required to execute a graph.
#[derive(Clone, Debug, Default, serde::Serialize, serde::Deserialize)]
pub struct Resource {
    /// Unique identifier for the resource.
    pub name: ResourceId,
    /// Other resources defining types used by this resource.
    /// That is, an upper-bound on the types that can be returned by
    /// computing the signature of any operation in this resource,
    /// for any possible [TypeArg].
    pub resource_reqs: ResourceSet,
    /// Types defined by this resource.
    types: HashMap<SmolStr, TypeDef>,
    /// Operation declarations with serializable definitions.
    // Note: serde will serialize this because we configure with `features=["rc"]`.
    // That will clone anything that has multiple references, but each
    // OpDef should appear exactly once in this map (keyed by its name),
    // and the other references to the OpDef are from ExternalOp's in the Hugr
    // (which are serialized as OpaqueOp's i.e. Strings).
    operations: HashMap<SmolStr, Arc<OpDef>>,
}

impl Resource {
    /// Creates a new resource with the given name.
    pub fn new(name: ResourceId) -> Self {
        Self {
            name,
            ..Default::default()
        }
    }

    /// Allows read-only access to the operations in this Resource
    pub fn operations(&self) -> &HashMap<SmolStr, Arc<OpDef>> {
        &self.operations
    }

    /// Returns the name of the resource.
    pub fn name(&self) -> &str {
        &self.name
    }

    /// Add an exported type to the resource.
    pub fn add_type(&mut self, ty: TypeDef) {
        match self.types.entry(ty.name.clone()) {
            Entry::Occupied(_) => panic!("Resource already has a type called {}", &ty.name),
            Entry::Vacant(ve) => {
                ve.insert(ty);
            }
        }
    }

    /// Add an operation definition to the resource.
    pub fn add_op(&mut self, mut op: OpDef) -> Result<(), String> {
        // if op.resource != self.name {
        if op.resource != ResourceId::default() {
            return Err(format!(
                "OpDef {} owned by another resource {}",
                op.name, op.resource
            ));
        }
        match self.operations.entry(op.name.clone()) {
            Entry::Occupied(_) => panic!("Resource already has an op called {}", &op.name),
            Entry::Vacant(ve) => {
                op.resource = self.name.clone();
                ve.insert(Arc::new(op));
            }
        }
        Ok(())
    }
}

impl PartialEq for Resource {
    fn eq(&self, other: &Self) -> bool {
        self.name == other.name
    }
}

/// A set of resources identified by their unique [`ResourceId`].
#[derive(Clone, Debug, Default, PartialEq, Eq, serde::Serialize, serde::Deserialize)]
pub struct ResourceSet(HashSet<ResourceId>);

impl ResourceSet {
    /// Creates a new empty resource set.
    pub fn new() -> Self {
        Self(HashSet::new())
    }

    /// Adds a resource to the set.
    pub fn insert(&mut self, resource: &ResourceId) {
        self.0.insert(resource.clone());
    }

    /// Returns `true` if the set contains the given resource.
    pub fn contains(&self, resource: &ResourceId) -> bool {
        self.0.contains(resource)
    }

    /// Returns `true` if the set is a subset of `other`.
    pub fn is_subset(&self, other: &Self) -> bool {
        self.0.is_subset(&other.0)
    }

    /// Returns `true` if the set is a superset of `other`.
    pub fn is_superset(&self, other: &Self) -> bool {
        self.0.is_superset(&other.0)
    }

    /// Create a resource set with a single element.
    pub fn singleton(resource: &ResourceId) -> Self {
        let mut set = Self::new();
        set.insert(resource);
        set
    }

    /// Returns the union of two resource sets.
    pub fn union(mut self, other: &Self) -> Self {
        self.0.extend(other.0.iter().cloned());
        self
    }

    /// The things in other which are in not in self
    pub fn missing_from(&self, other: &Self) -> Self {
        ResourceSet(HashSet::from_iter(other.0.difference(&self.0).cloned()))
    }

    /// Iterate over the contained ResourceIds
    pub fn iter(&self) -> impl Iterator<Item = &ResourceId> {
        self.0.iter()
    }
}

impl Display for ResourceSet {
    fn fmt(&self, f: &mut Formatter) -> std::fmt::Result {
        f.debug_list().entries(self.0.iter()).finish()
    }
}

impl FromIterator<ResourceId> for ResourceSet {
    fn from_iter<I: IntoIterator<Item = ResourceId>>(iter: I) -> Self {
        Self(HashSet::from_iter(iter))
    }
}<|MERGE_RESOLUTION|>--- conflicted
+++ resolved
@@ -14,11 +14,7 @@
 use crate::types::type_param::{check_type_arg, TypeArgError};
 use crate::types::{
     type_param::{TypeArg, TypeParam},
-<<<<<<< HEAD
-    AbstractSignature, SignatureDescription,
-=======
-    Signature, SignatureDescription, SimpleRow,
->>>>>>> 2045c979
+    AbstractSignature, SignatureDescription, SimpleRow,
 };
 use crate::Hugr;
 
@@ -32,13 +28,8 @@
         name: &SmolStr,
         arg_values: &[TypeArg],
         misc: &HashMap<String, serde_yaml::Value>,
-<<<<<<< HEAD
         // TODO: Make return type an AbstractSignature
-    ) -> Result<(TypeRow, TypeRow, ResourceSet), SignatureError>;
-=======
     ) -> Result<(SimpleRow, SimpleRow, ResourceSet), SignatureError>;
->>>>>>> 2045c979
-
     /// Describe the signature of a node, given the operation name,
     /// values for the type parameters,
     /// and 'misc' data from the resource definition YAML.
