//! Extensions
//!
//! TODO: YAML declaration and parsing. This should be similar to a plugin
//! system (outside the `types` module), which also parses nested [`OpDef`]s.

use std::collections::hash_map::Entry;
use std::collections::{BTreeMap, HashMap, HashSet};
use std::fmt::{Debug, Display, Formatter};
use std::sync::Arc;

use smol_str::SmolStr;
use thiserror::Error;

use crate::hugr::IdentList;
use crate::ops;
use crate::ops::custom::{ExtensionOp, OpaqueOp};
use crate::types::type_param::{check_type_args, TypeArgError};
use crate::types::type_param::{TypeArg, TypeParam};
<<<<<<< HEAD
use crate::types::{check_typevar_decl, CustomType, PolyFuncType, Substitution, TypeBound};
=======
use crate::types::{check_typevar_decl, CustomType, TypeBound, TypeTransformer};
>>>>>>> 4ae07e6e

mod infer;
pub use infer::{infer_extensions, ExtensionSolution, InferExtensionError};

mod op_def;
pub use op_def::{CustomSignatureFunc, OpDef};
mod type_def;
pub use type_def::{TypeDef, TypeDefBound};
pub mod prelude;
pub mod validate;

pub use prelude::{PRELUDE, PRELUDE_REGISTRY};

/// Extension Registries store extensions to be looked up e.g. during validation.
#[derive(Clone, Debug)]
pub struct ExtensionRegistry(BTreeMap<ExtensionId, Extension>);

impl ExtensionRegistry {
    /// Makes a new (empty) registry.
    pub const fn new() -> Self {
        Self(BTreeMap::new())
    }

    /// Gets the Extension with the given name
    pub fn get(&self, name: &str) -> Option<&Extension> {
        self.0.get(name)
    }
}

/// An Extension Registry containing no extensions.
pub const EMPTY_REG: ExtensionRegistry = ExtensionRegistry::new();

impl<T: IntoIterator<Item = Extension>> From<T> for ExtensionRegistry {
    fn from(value: T) -> Self {
        let mut reg = Self::new();
        for ext in value.into_iter() {
            let prev = reg.0.insert(ext.name.clone(), ext);
            if let Some(prev) = prev {
                panic!("Multiple extensions with same name: {}", prev.name)
            };
        }
        reg
    }
}

/// An error that can occur in computing the signature of a node.
/// TODO: decide on failure modes
#[derive(Debug, Clone, Error, PartialEq, Eq)]
#[allow(missing_docs)]
pub enum SignatureError {
    /// Name mismatch
    #[error("Definition name ({0}) and instantiation name ({1}) do not match.")]
    NameMismatch(SmolStr, SmolStr),
    /// Extension mismatch
    #[error("Definition extension ({0:?}) and instantiation extension ({1:?}) do not match.")]
    ExtensionMismatch(ExtensionId, ExtensionId),
    /// When the type arguments of the node did not match the params declared by the OpDef
    #[error("Type arguments of node did not match params declared by definition: {0}")]
    TypeArgMismatch(#[from] TypeArgError),
    /// Invalid type arguments
    #[error("Invalid type arguments for operation")]
    InvalidTypeArgs,
    /// The Extension Registry did not contain an Extension referenced by the Signature
    #[error("Extension '{0}' not found")]
    ExtensionNotFound(ExtensionId),
    /// The Extension was found in the registry, but did not contain the Type(Def) referenced in the Signature
    #[error("Extension '{exn}' did not contain expected TypeDef '{typ}'")]
    ExtensionTypeNotFound { exn: ExtensionId, typ: SmolStr },
    /// The bound recorded for a CustomType doesn't match what the TypeDef would compute
    #[error("Bound on CustomType ({actual}) did not match TypeDef ({expected})")]
    WrongBound {
        actual: TypeBound,
        expected: TypeBound,
    },
    /// A Type Variable's cache of its declared kind is incorrect
    #[error("Type Variable claims to be {cached:?} but actual declaration {actual:?}")]
    TypeVarDoesNotMatchDeclaration {
        actual: TypeParam,
        cached: TypeParam,
    },
    /// A type variable that was used has not been declared
    #[error("Type variable {idx} was not declared ({num_decls} in scope)")]
    FreeTypeVar { idx: usize, num_decls: usize },
    /// The type stored in a [LeafOp::TypeApply] is not what we compute from the
    /// [ExtensionRegistry].
    ///
    /// [LeafOp::TypeApply]: crate::ops::LeafOp::TypeApply
    #[error("Incorrect result of type application - cached {cached} but expected {expected}")]
    TypeApplyIncorrectCache {
        cached: PolyFuncType,
        expected: PolyFuncType,
    },
}

/// Concrete instantiations of types and operations defined in extensions.
trait CustomConcrete {
    fn def_name(&self) -> &SmolStr;
    fn type_args(&self) -> &[TypeArg];
    fn parent_extension(&self) -> &ExtensionId;
}

impl CustomConcrete for OpaqueOp {
    fn def_name(&self) -> &SmolStr {
        self.name()
    }

    fn type_args(&self) -> &[TypeArg] {
        self.args()
    }

    fn parent_extension(&self) -> &ExtensionId {
        self.extension()
    }
}

impl CustomConcrete for CustomType {
    fn def_name(&self) -> &SmolStr {
        self.name()
    }

    fn type_args(&self) -> &[TypeArg] {
        self.args()
    }

    fn parent_extension(&self) -> &ExtensionId {
        self.extension()
    }
}

/// Type-parametrised functionality shared between [`TypeDef`] and [`OpDef`].
trait TypeParametrised {
    /// The concrete object built by binding type arguments to parameters
    type Concrete: CustomConcrete;
    /// The extension-unique name.
    fn name(&self) -> &SmolStr;
    /// Type parameters.
    fn params(&self) -> &[TypeParam];
    /// The parent extension.
    fn extension(&self) -> &ExtensionId;
    /// Check provided type arguments are valid against parameters.
    fn check_args_impl(&self, args: &[TypeArg]) -> Result<(), SignatureError> {
        check_type_args(args, self.params()).map_err(SignatureError::TypeArgMismatch)
    }

    /// Check custom instance is a valid instantiation of this definition.
    ///
    /// # Errors
    ///
    /// This function will return an error if the type of the instance does not
    /// match the definition.
    fn check_concrete_impl(&self, custom: &Self::Concrete) -> Result<(), SignatureError> {
        if self.extension() != custom.parent_extension() {
            return Err(SignatureError::ExtensionMismatch(
                self.extension().clone(),
                custom.parent_extension().clone(),
            ));
        }
        if self.name() != custom.def_name() {
            return Err(SignatureError::NameMismatch(
                self.name().clone(),
                custom.def_name().clone(),
            ));
        }

        self.check_args_impl(custom.type_args())?;

        Ok(())
    }
}

/// A constant value provided by a extension.
/// Must be an instance of a type available to the extension.
#[derive(Clone, Debug, serde::Serialize, serde::Deserialize)]
pub struct ExtensionValue {
    extension: ExtensionId,
    name: SmolStr,
    typed_value: ops::Const,
}

impl ExtensionValue {
    /// Returns a reference to the typed value of this [`ExtensionValue`].
    pub fn typed_value(&self) -> &ops::Const {
        &self.typed_value
    }

    /// Returns a reference to the name of this [`ExtensionValue`].
    pub fn name(&self) -> &str {
        self.name.as_ref()
    }

    /// Returns a reference to the extension this [`ExtensionValue`] belongs to.
    pub fn extension(&self) -> &ExtensionId {
        &self.extension
    }
}

/// A unique identifier for a extension.
///
/// The actual [`Extension`] is stored externally.
pub type ExtensionId = IdentList;

/// A extension is a set of capabilities required to execute a graph.
#[derive(Clone, Debug, serde::Serialize, serde::Deserialize)]
pub struct Extension {
    /// Unique identifier for the extension.
    pub name: ExtensionId,
    /// Other extensions defining types used by this extension.
    /// That is, an upper-bound on the types that can be returned by
    /// computing the signature of any operation in this extension,
    /// for any possible [TypeArg].
    pub extension_reqs: ExtensionSet,
    /// Types defined by this extension.
    types: HashMap<SmolStr, TypeDef>,
    /// Static values defined by this extension.
    values: HashMap<SmolStr, ExtensionValue>,
    /// Operation declarations with serializable definitions.
    // Note: serde will serialize this because we configure with `features=["rc"]`.
    // That will clone anything that has multiple references, but each
    // OpDef should appear exactly once in this map (keyed by its name),
    // and the other references to the OpDef are from ExternalOp's in the Hugr
    // (which are serialized as OpaqueOp's i.e. Strings).
    operations: HashMap<SmolStr, Arc<op_def::OpDef>>,
}

impl Extension {
    /// Creates a new extension with the given name.
    pub fn new(name: ExtensionId) -> Self {
        Self::new_with_reqs(name, Default::default())
    }

    /// Creates a new extension with the given name and requirements.
    pub fn new_with_reqs(name: ExtensionId, extension_reqs: ExtensionSet) -> Self {
        Self {
            name,
            extension_reqs,
            types: Default::default(),
            values: Default::default(),
            operations: Default::default(),
        }
    }

    /// Allows read-only access to the operations in this Extension
    pub fn get_op(&self, op_name: &str) -> Option<&Arc<op_def::OpDef>> {
        self.operations.get(op_name)
    }

    /// Allows read-only access to the types in this Extension
    pub fn get_type(&self, type_name: &str) -> Option<&type_def::TypeDef> {
        self.types.get(type_name)
    }

    /// Allows read-only access to the values in this Extension
    pub fn get_value(&self, type_name: &str) -> Option<&ExtensionValue> {
        self.values.get(type_name)
    }

    /// Returns the name of the extension.
    pub fn name(&self) -> &ExtensionId {
        &self.name
    }

    /// Iterator over the operations of this [`Extension`].
    pub fn operations(&self) -> impl Iterator<Item = (&SmolStr, &Arc<OpDef>)> {
        self.operations.iter()
    }

    /// Iterator over the types of this [`Extension`].
    pub fn types(&self) -> impl Iterator<Item = (&SmolStr, &TypeDef)> {
        self.types.iter()
    }

    /// Add a named static value to the extension.
    pub fn add_value(
        &mut self,
        name: impl Into<SmolStr>,
        typed_value: ops::Const,
    ) -> Result<&mut ExtensionValue, ExtensionBuildError> {
        let extension_value = ExtensionValue {
            extension: self.name.clone(),
            name: name.into(),
            typed_value,
        };
        match self.values.entry(extension_value.name.clone()) {
            Entry::Occupied(_) => Err(ExtensionBuildError::OpDefExists(extension_value.name)),
            Entry::Vacant(ve) => Ok(ve.insert(extension_value)),
        }
    }

    /// Instantiate an [`ExtensionOp`] which references an [`OpDef`] in this extension.
    pub fn instantiate_extension_op(
        &self,
        op_name: &str,
        args: impl Into<Vec<TypeArg>>,
        ext_reg: &ExtensionRegistry,
    ) -> Result<ExtensionOp, SignatureError> {
        let op_def = self.get_op(op_name).expect("Op not found.");
        ExtensionOp::new(op_def.clone(), args, ext_reg)
    }
}

impl PartialEq for Extension {
    fn eq(&self, other: &Self) -> bool {
        self.name == other.name
    }
}

/// An error that can occur in computing the signature of a node.
/// TODO: decide on failure modes
#[derive(Debug, Clone, Error, PartialEq, Eq)]
pub enum ExtensionBuildError {
    /// Existing [`OpDef`]
    #[error("Extension already has an op called {0}.")]
    OpDefExists(SmolStr),
    /// Existing [`TypeDef`]
    #[error("Extension already has an type called {0}.")]
    TypeDefExists(SmolStr),
}

/// A set of extensions identified by their unique [`ExtensionId`].
#[derive(Clone, Debug, Default, PartialEq, Eq, serde::Serialize, serde::Deserialize)]
pub struct ExtensionSet(HashSet<ExtensionId>);

impl ExtensionSet {
    /// Creates a new empty extension set.
    pub fn new() -> Self {
        Self(HashSet::new())
    }

    /// Creates a new extension set from some extensions.
    pub fn new_from_extensions(extensions: impl Into<HashSet<ExtensionId>>) -> Self {
        Self(extensions.into())
    }

    /// Adds a extension to the set.
    pub fn insert(&mut self, extension: &ExtensionId) {
        self.0.insert(extension.clone());
    }

    /// Adds a type var (which must have been declared as a [TypeParam::Extensions]) to this set
    pub fn insert_type_var(&mut self, idx: usize) {
        // Represent type vars as string representation of DeBruijn index.
        // This is not a legal IdentList or ExtensionId so should not conflict.
        self.0
            .insert(ExtensionId::new_unchecked(idx.to_string().as_str()));
    }

    /// Returns `true` if the set contains the given extension.
    pub fn contains(&self, extension: &ExtensionId) -> bool {
        self.0.contains(extension)
    }

    /// Returns `true` if the set is a subset of `other`.
    pub fn is_subset(&self, other: &Self) -> bool {
        self.0.is_subset(&other.0)
    }

    /// Returns `true` if the set is a superset of `other`.
    pub fn is_superset(&self, other: &Self) -> bool {
        self.0.is_superset(&other.0)
    }

    /// Create a extension set with a single element.
    pub fn singleton(extension: &ExtensionId) -> Self {
        let mut set = Self::new();
        set.insert(extension);
        set
    }

    /// An ExtensionSet containing a single type variable
    /// (which must have been declared as a [TypeParam::Extensions])
    pub fn type_var(idx: usize) -> Self {
        let mut set = Self::new();
        set.insert_type_var(idx);
        set
    }

    /// Returns the union of two extension sets.
    pub fn union(mut self, other: &Self) -> Self {
        self.0.extend(other.0.iter().cloned());
        self
    }

    /// The things in other which are in not in self
    pub fn missing_from(&self, other: &Self) -> Self {
        ExtensionSet(HashSet::from_iter(other.0.difference(&self.0).cloned()))
    }

    /// Iterate over the contained ExtensionIds
    pub fn iter(&self) -> impl Iterator<Item = &ExtensionId> {
        self.0.iter()
    }

    pub(crate) fn validate(&self, params: &[TypeParam]) -> Result<(), SignatureError> {
        self.iter()
            .filter_map(as_typevar)
            .try_for_each(|var_idx| check_typevar_decl(params, var_idx, &TypeParam::Extensions))
    }

<<<<<<< HEAD
    pub(crate) fn substitute(&self, sub: &Substitution) -> Self {
        Self::from_iter(self.0.iter().flat_map(|e| match as_typevar(e) {
            None => vec![e.clone()],
            Some(i) => match sub.apply_to_var(i, &TypeParam::Extensions) {
=======
    pub(crate) fn transform(&self, t: &impl TypeTransformer) -> Self {
        Self::from_iter(self.0.iter().flat_map(|e| match as_typevar(e) {
            None => vec![e.clone()],
            Some(i) => match t.apply_var(i, &TypeParam::Extensions) {
>>>>>>> 4ae07e6e
                TypeArg::Extensions{es} => es.iter().cloned().collect::<Vec<_>>(),
                _ => panic!("value for type var was not extension set - type scheme should be validate()d first"),
            },
        }))
    }
}

fn as_typevar(e: &ExtensionId) -> Option<usize> {
    // Type variables are represented as radix-10 numbers, which are illegal
    // as standard ExtensionIds. Hence if an ExtensionId starts with a digit,
    // we assume it must be a type variable, and fail fast if it isn't.
    match e.chars().next() {
        Some(c) if c.is_ascii_digit() => Some(str::parse(e).unwrap()),
        _ => None,
    }
}

impl Display for ExtensionSet {
    fn fmt(&self, f: &mut Formatter) -> std::fmt::Result {
        f.debug_list().entries(self.0.iter()).finish()
    }
}

impl FromIterator<ExtensionId> for ExtensionSet {
    fn from_iter<I: IntoIterator<Item = ExtensionId>>(iter: I) -> Self {
        Self(HashSet::from_iter(iter))
    }
}<|MERGE_RESOLUTION|>--- conflicted
+++ resolved
@@ -16,11 +16,7 @@
 use crate::ops::custom::{ExtensionOp, OpaqueOp};
 use crate::types::type_param::{check_type_args, TypeArgError};
 use crate::types::type_param::{TypeArg, TypeParam};
-<<<<<<< HEAD
-use crate::types::{check_typevar_decl, CustomType, PolyFuncType, Substitution, TypeBound};
-=======
-use crate::types::{check_typevar_decl, CustomType, TypeBound, TypeTransformer};
->>>>>>> 4ae07e6e
+use crate::types::{check_typevar_decl, CustomType, PolyFuncType, TypeBound, TypeTransformer};
 
 mod infer;
 pub use infer::{infer_extensions, ExtensionSolution, InferExtensionError};
@@ -419,17 +415,10 @@
             .try_for_each(|var_idx| check_typevar_decl(params, var_idx, &TypeParam::Extensions))
     }
 
-<<<<<<< HEAD
-    pub(crate) fn substitute(&self, sub: &Substitution) -> Self {
-        Self::from_iter(self.0.iter().flat_map(|e| match as_typevar(e) {
-            None => vec![e.clone()],
-            Some(i) => match sub.apply_to_var(i, &TypeParam::Extensions) {
-=======
     pub(crate) fn transform(&self, t: &impl TypeTransformer) -> Self {
         Self::from_iter(self.0.iter().flat_map(|e| match as_typevar(e) {
             None => vec![e.clone()],
             Some(i) => match t.apply_var(i, &TypeParam::Extensions) {
->>>>>>> 4ae07e6e
                 TypeArg::Extensions{es} => es.iter().cloned().collect::<Vec<_>>(),
                 _ => panic!("value for type var was not extension set - type scheme should be validate()d first"),
             },
