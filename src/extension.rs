//! Extensions
//!
//! TODO: YAML declaration and parsing. This should be similar to a plugin
//! system (outside the `types` module), which also parses nested [`OpDef`]s.

use std::collections::hash_map::Entry;
use std::collections::{BTreeMap, BTreeSet, HashMap};
use std::fmt::{Debug, Display, Formatter};
use std::sync::Arc;

use smol_str::SmolStr;
use thiserror::Error;

use crate::hugr::IdentList;
use crate::ops;
use crate::ops::custom::{ExtensionOp, OpaqueOp};
use crate::types::type_param::{check_type_args, TypeArgError};
use crate::types::type_param::{TypeArg, TypeParam};
use crate::types::{check_typevar_decl, CustomType, PolyFuncType, Substitution, TypeBound};

mod infer;
pub use infer::{infer_extensions, ExtensionSolution, InferExtensionError};

mod op_def;
pub use op_def::{CustomSignatureFunc, OpDef};
mod type_def;
pub use type_def::{TypeDef, TypeDefBound};
pub mod prelude;
pub mod validate;

pub use prelude::{PRELUDE, PRELUDE_REGISTRY};

/// Extension Registries store extensions to be looked up e.g. during validation.
#[derive(Clone, Debug)]
pub struct ExtensionRegistry(BTreeMap<ExtensionId, Extension>);

impl ExtensionRegistry {
    /// Makes a new (empty) registry.
    pub const fn new() -> Self {
        Self(BTreeMap::new())
    }

    /// Gets the Extension with the given name
    pub fn get(&self, name: &str) -> Option<&Extension> {
        self.0.get(name)
    }
}

/// An Extension Registry containing no extensions.
pub const EMPTY_REG: ExtensionRegistry = ExtensionRegistry::new();

impl<T: IntoIterator<Item = Extension>> From<T> for ExtensionRegistry {
    fn from(value: T) -> Self {
        let mut reg = Self::new();
        for ext in value.into_iter() {
            let prev = reg.0.insert(ext.name.clone(), ext);
            if let Some(prev) = prev {
                panic!("Multiple extensions with same name: {}", prev.name)
            };
        }
        reg
    }
}

/// An error that can occur in computing the signature of a node.
/// TODO: decide on failure modes
#[derive(Debug, Clone, Error, PartialEq, Eq)]
#[allow(missing_docs)]
pub enum SignatureError {
    /// Name mismatch
    #[error("Definition name ({0}) and instantiation name ({1}) do not match.")]
    NameMismatch(SmolStr, SmolStr),
    /// Extension mismatch
    #[error("Definition extension ({0:?}) and instantiation extension ({1:?}) do not match.")]
    ExtensionMismatch(ExtensionId, ExtensionId),
    /// When the type arguments of the node did not match the params declared by the OpDef
    #[error("Type arguments of node did not match params declared by definition: {0}")]
    TypeArgMismatch(#[from] TypeArgError),
    /// Invalid type arguments
    #[error("Invalid type arguments for operation")]
    InvalidTypeArgs,
    /// The Extension Registry did not contain an Extension referenced by the Signature
    #[error("Extension '{0}' not found")]
    ExtensionNotFound(ExtensionId),
    /// The Extension was found in the registry, but did not contain the Type(Def) referenced in the Signature
    #[error("Extension '{exn}' did not contain expected TypeDef '{typ}'")]
    ExtensionTypeNotFound { exn: ExtensionId, typ: SmolStr },
    /// The bound recorded for a CustomType doesn't match what the TypeDef would compute
    #[error("Bound on CustomType ({actual}) did not match TypeDef ({expected})")]
    WrongBound {
        actual: TypeBound,
        expected: TypeBound,
    },
    /// A Type Variable's cache of its declared kind is incorrect
    #[error("Type Variable claims to be {cached:?} but actual declaration {actual:?}")]
    TypeVarDoesNotMatchDeclaration {
        actual: TypeParam,
        cached: TypeParam,
    },
    /// A type variable that was used has not been declared
    #[error("Type variable {idx} was not declared ({num_decls} in scope)")]
    FreeTypeVar { idx: usize, num_decls: usize },
    /// The type stored in a [LeafOp::TypeApply] is not what we compute from the
    /// [ExtensionRegistry].
    ///
    /// [LeafOp::TypeApply]: crate::ops::LeafOp::TypeApply
    #[error("Incorrect result of type application - cached {cached} but expected {expected}")]
    TypeApplyIncorrectCache {
        cached: PolyFuncType,
        expected: PolyFuncType,
    },
}

/// Concrete instantiations of types and operations defined in extensions.
trait CustomConcrete {
    fn def_name(&self) -> &SmolStr;
    fn type_args(&self) -> &[TypeArg];
    fn parent_extension(&self) -> &ExtensionId;
}

impl CustomConcrete for OpaqueOp {
    fn def_name(&self) -> &SmolStr {
        self.name()
    }

    fn type_args(&self) -> &[TypeArg] {
        self.args()
    }

    fn parent_extension(&self) -> &ExtensionId {
        self.extension()
    }
}

impl CustomConcrete for CustomType {
    fn def_name(&self) -> &SmolStr {
        self.name()
    }

    fn type_args(&self) -> &[TypeArg] {
        self.args()
    }

    fn parent_extension(&self) -> &ExtensionId {
        self.extension()
    }
}

/// Type-parametrised functionality shared between [`TypeDef`] and [`OpDef`].
trait TypeParametrised {
    /// The concrete object built by binding type arguments to parameters
    type Concrete: CustomConcrete;
    /// The extension-unique name.
    fn name(&self) -> &SmolStr;
    /// Type parameters.
    fn params(&self) -> &[TypeParam];
    /// The parent extension.
    fn extension(&self) -> &ExtensionId;
    /// Check provided type arguments are valid against parameters.
    fn check_args_impl(&self, args: &[TypeArg]) -> Result<(), SignatureError> {
        check_type_args(args, self.params()).map_err(SignatureError::TypeArgMismatch)
    }
}

/// A constant value provided by a extension.
/// Must be an instance of a type available to the extension.
#[derive(Clone, Debug, serde::Serialize, serde::Deserialize)]
pub struct ExtensionValue {
    extension: ExtensionId,
    name: SmolStr,
    typed_value: ops::Const,
}

impl ExtensionValue {
    /// Returns a reference to the typed value of this [`ExtensionValue`].
    pub fn typed_value(&self) -> &ops::Const {
        &self.typed_value
    }

    /// Returns a reference to the name of this [`ExtensionValue`].
    pub fn name(&self) -> &str {
        self.name.as_ref()
    }

    /// Returns a reference to the extension this [`ExtensionValue`] belongs to.
    pub fn extension(&self) -> &ExtensionId {
        &self.extension
    }
}

/// A unique identifier for a extension.
///
/// The actual [`Extension`] is stored externally.
pub type ExtensionId = IdentList;

/// A extension is a set of capabilities required to execute a graph.
#[derive(Clone, Debug, serde::Serialize, serde::Deserialize)]
pub struct Extension {
    /// Unique identifier for the extension.
    pub name: ExtensionId,
    /// Other extensions defining types used by this extension.
    /// That is, an upper-bound on the types that can be returned by
    /// computing the signature of any operation in this extension,
    /// for any possible [TypeArg].
    pub extension_reqs: ExtensionSet,
    /// Types defined by this extension.
    types: HashMap<SmolStr, TypeDef>,
    /// Static values defined by this extension.
    values: HashMap<SmolStr, ExtensionValue>,
    /// Operation declarations with serializable definitions.
    // Note: serde will serialize this because we configure with `features=["rc"]`.
    // That will clone anything that has multiple references, but each
    // OpDef should appear exactly once in this map (keyed by its name),
    // and the other references to the OpDef are from ExternalOp's in the Hugr
    // (which are serialized as OpaqueOp's i.e. Strings).
    operations: HashMap<SmolStr, Arc<op_def::OpDef>>,
}

impl Extension {
    /// Creates a new extension with the given name.
    pub fn new(name: ExtensionId) -> Self {
        Self::new_with_reqs(name, Default::default())
    }

    /// Creates a new extension with the given name and requirements.
    pub fn new_with_reqs(name: ExtensionId, extension_reqs: ExtensionSet) -> Self {
        Self {
            name,
            extension_reqs,
            types: Default::default(),
            values: Default::default(),
            operations: Default::default(),
        }
    }

    /// Allows read-only access to the operations in this Extension
    pub fn get_op(&self, op_name: &str) -> Option<&Arc<op_def::OpDef>> {
        self.operations.get(op_name)
    }

    /// Allows read-only access to the types in this Extension
    pub fn get_type(&self, type_name: &str) -> Option<&type_def::TypeDef> {
        self.types.get(type_name)
    }

    /// Allows read-only access to the values in this Extension
    pub fn get_value(&self, type_name: &str) -> Option<&ExtensionValue> {
        self.values.get(type_name)
    }

    /// Returns the name of the extension.
    pub fn name(&self) -> &ExtensionId {
        &self.name
    }

    /// Iterator over the operations of this [`Extension`].
    pub fn operations(&self) -> impl Iterator<Item = (&SmolStr, &Arc<OpDef>)> {
        self.operations.iter()
    }

    /// Iterator over the types of this [`Extension`].
    pub fn types(&self) -> impl Iterator<Item = (&SmolStr, &TypeDef)> {
        self.types.iter()
    }

    /// Add a named static value to the extension.
    pub fn add_value(
        &mut self,
        name: impl Into<SmolStr>,
        typed_value: ops::Const,
    ) -> Result<&mut ExtensionValue, ExtensionBuildError> {
        let extension_value = ExtensionValue {
            extension: self.name.clone(),
            name: name.into(),
            typed_value,
        };
        match self.values.entry(extension_value.name.clone()) {
            Entry::Occupied(_) => Err(ExtensionBuildError::OpDefExists(extension_value.name)),
            Entry::Vacant(ve) => Ok(ve.insert(extension_value)),
        }
    }

    /// Instantiate an [`ExtensionOp`] which references an [`OpDef`] in this extension.
    pub fn instantiate_extension_op(
        &self,
        op_name: &str,
        args: impl Into<Vec<TypeArg>>,
        ext_reg: &ExtensionRegistry,
    ) -> Result<ExtensionOp, SignatureError> {
        let op_def = self.get_op(op_name).expect("Op not found.");
        ExtensionOp::new(op_def.clone(), args, ext_reg)
    }
}

impl PartialEq for Extension {
    fn eq(&self, other: &Self) -> bool {
        self.name == other.name
    }
}

/// An error that can occur in computing the signature of a node.
/// TODO: decide on failure modes
#[derive(Debug, Clone, Error, PartialEq, Eq)]
pub enum ExtensionBuildError {
    /// Existing [`OpDef`]
    #[error("Extension already has an op called {0}.")]
    OpDefExists(SmolStr),
    /// Existing [`TypeDef`]
    #[error("Extension already has an type called {0}.")]
    TypeDefExists(SmolStr),
}

/// A set of extensions identified by their unique [`ExtensionId`].
#[derive(Clone, Debug, Default, Hash, PartialEq, Eq, serde::Serialize, serde::Deserialize)]
pub struct ExtensionSet(BTreeSet<ExtensionId>);

impl ExtensionSet {
    /// Creates a new empty extension set.
    pub const fn new() -> Self {
        Self(BTreeSet::new())
    }

    /// Adds a extension to the set.
    pub fn insert(&mut self, extension: &ExtensionId) {
        self.0.insert(extension.clone());
    }

    /// Adds a type var (which must have been declared as a [TypeParam::Extensions]) to this set
    pub fn insert_type_var(&mut self, idx: usize) {
        // Represent type vars as string representation of DeBruijn index.
        // This is not a legal IdentList or ExtensionId so should not conflict.
        self.0
            .insert(ExtensionId::new_unchecked(idx.to_string().as_str()));
    }

    /// Returns `true` if the set contains the given extension.
    pub fn contains(&self, extension: &ExtensionId) -> bool {
        self.0.contains(extension)
    }

    /// Returns `true` if the set is a subset of `other`.
    pub fn is_subset(&self, other: &Self) -> bool {
        self.0.is_subset(&other.0)
    }

    /// Returns `true` if the set is a superset of `other`.
    pub fn is_superset(&self, other: &Self) -> bool {
        self.0.is_superset(&other.0)
    }

    /// Create a extension set with a single element.
    pub fn singleton(extension: &ExtensionId) -> Self {
        let mut set = Self::new();
        set.insert(extension);
        set
    }

    /// An ExtensionSet containing a single type variable
    /// (which must have been declared as a [TypeParam::Extensions])
    pub fn type_var(idx: usize) -> Self {
        let mut set = Self::new();
        set.insert_type_var(idx);
        set
    }

    /// Returns the union of two extension sets.
    pub fn union(mut self, other: &Self) -> Self {
        self.0.extend(other.0.iter().cloned());
        self
    }

    /// The things in other which are in not in self
    pub fn missing_from(&self, other: &Self) -> Self {
        ExtensionSet::from_iter(other.0.difference(&self.0).cloned())
    }

    /// Iterate over the contained ExtensionIds
    pub fn iter(&self) -> impl Iterator<Item = &ExtensionId> {
        self.0.iter()
    }

<<<<<<< HEAD
    pub(crate) fn validate(&self, params: &[TypeParam]) -> Result<(), SignatureError> {
        self.iter()
            .filter_map(as_typevar)
            .try_for_each(|var_idx| check_typevar_decl(params, var_idx, &TypeParam::Extensions))
    }

    pub(crate) fn substitute(&self, t: &impl Substitution) -> Self {
        Self::from_iter(self.0.iter().flat_map(|e| match as_typevar(e) {
            None => vec![e.clone()],
            Some(i) => match t.apply_var(i, &TypeParam::Extensions) {
                TypeArg::Extensions{es} => es.iter().cloned().collect::<Vec<_>>(),
                _ => panic!("value for type var was not extension set - type scheme should be validate()d first"),
            },
        }))
    }
}

fn as_typevar(e: &ExtensionId) -> Option<usize> {
    // Type variables are represented as radix-10 numbers, which are illegal
    // as standard ExtensionIds. Hence if an ExtensionId starts with a digit,
    // we assume it must be a type variable, and fail fast if it isn't.
    match e.chars().next() {
        Some(c) if c.is_ascii_digit() => Some(str::parse(e).unwrap()),
        _ => None,
=======
    /// True if this set contains no [ExtensionId]s
    pub fn is_empty(&self) -> bool {
        self.0.is_empty()
>>>>>>> a2413817
    }
}

impl Display for ExtensionSet {
    fn fmt(&self, f: &mut Formatter) -> std::fmt::Result {
        f.debug_list().entries(self.0.iter()).finish()
    }
}

impl FromIterator<ExtensionId> for ExtensionSet {
    fn from_iter<I: IntoIterator<Item = ExtensionId>>(iter: I) -> Self {
        Self(BTreeSet::from_iter(iter))
    }
}<|MERGE_RESOLUTION|>--- conflicted
+++ resolved
@@ -379,7 +379,11 @@
         self.0.iter()
     }
 
-<<<<<<< HEAD
+    /// True if this set contains no [ExtensionId]s
+    pub fn is_empty(&self) -> bool {
+        self.0.is_empty()
+    }
+
     pub(crate) fn validate(&self, params: &[TypeParam]) -> Result<(), SignatureError> {
         self.iter()
             .filter_map(as_typevar)
@@ -404,11 +408,6 @@
     match e.chars().next() {
         Some(c) if c.is_ascii_digit() => Some(str::parse(e).unwrap()),
         _ => None,
-=======
-    /// True if this set contains no [ExtensionId]s
-    pub fn is_empty(&self) -> bool {
-        self.0.is_empty()
->>>>>>> a2413817
     }
 }
 
