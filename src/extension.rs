--- conflicted
+++ resolved
@@ -32,10 +32,7 @@
 pub mod prelude;
 pub mod simple_op;
 pub mod validate;
-<<<<<<< HEAD
 pub use const_fold::{ConstFold, ConstFoldResult};
-=======
->>>>>>> bd0dcbe4
 pub use prelude::{PRELUDE, PRELUDE_REGISTRY};
 
 /// Extension Registries store extensions to be looked up e.g. during validation.
