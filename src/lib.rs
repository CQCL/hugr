--- conflicted
+++ resolved
@@ -20,12 +20,6 @@
 pub mod types;
 mod utils;
 
-<<<<<<< HEAD
 pub use crate::hugr::{Direction, Hugr, Node, Port, Replace, ReplaceError, Wire};
-pub use crate::resource::Resource;
-=======
-pub use crate::hugr::{Direction, Hugr, Node, Port, Wire};
 pub use crate::replacement::SimpleReplacement;
-pub use crate::resource::Resource;
-pub use crate::rewrite::{Rewrite, RewriteError};
->>>>>>> 0fefde4c
+pub use crate::resource::Resource;