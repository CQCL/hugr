--- conflicted
+++ resolved
@@ -1,39 +1,21 @@
 //! General wire types used in the compiler
 
 pub mod custom;
-<<<<<<< HEAD
 pub mod leaf;
-=======
 mod signature;
->>>>>>> ad695f51
 pub mod simple;
 pub mod type_enum;
 pub mod type_param;
 pub mod type_row;
 
 pub use custom::CustomType;
-<<<<<<< HEAD
-use delegate::delegate;
 use serde_repr::{Deserialize_repr, Serialize_repr};
-=======
 pub use signature::{AbstractSignature, Signature, SignatureDescription};
->>>>>>> ad695f51
 pub use simple::{
     ClassicRow, ClassicType, Container, HashableType, PrimType, SimpleRow, SimpleType,
 };
-<<<<<<< HEAD
-use smol_str::SmolStr;
-pub use type_enum::Type;
 pub use type_row::TypeRow;
 
-use crate::hugr::{Direction, Port};
-use crate::utils::display_list;
-use crate::{resource::ResourceSet, type_row};
-
-=======
-pub use type_row::TypeRow;
-
->>>>>>> ad695f51
 /// The kinds of edges in a HUGR, excluding Hierarchy.
 //#[cfg_attr(feature = "pyo3", pyclass)] # TODO: Manually derive pyclass with non-unit variants
 #[derive(Clone, PartialEq, Eq, Debug, serde::Serialize, serde::Deserialize)]
@@ -57,428 +39,7 @@
             _ => false,
         }
     }
-<<<<<<< HEAD
 }
-
-#[cfg_attr(feature = "pyo3", pyclass)]
-#[derive(Clone, Debug, Default, PartialEq, Eq, serde::Serialize, serde::Deserialize)]
-/// Describes the edges required to/from a node. This includes both the concept of "signature" in the spec,
-/// and also the target (value) of a call (static).
-pub struct AbstractSignature {
-    /// Value inputs of the function.
-    pub input: SimpleRow,
-    /// Value outputs of the function.
-    pub output: SimpleRow,
-    /// Possible static input (for call / load-constant).
-    pub static_input: ClassicRow,
-    /// The resource requirements which are added by the operation
-    pub resource_reqs: ResourceSet,
-}
-
-#[derive(Clone, Default, Debug, PartialEq, Eq, serde::Serialize, serde::Deserialize)]
-/// A concrete signature, which has been instantiated with a set of input resources
-pub struct Signature {
-    /// The underlying signature
-    pub signature: AbstractSignature,
-    /// The resources which are associated with all the inputs and carried through
-    pub input_resources: ResourceSet,
-}
-
-impl AbstractSignature {
-    /// Create a new signature.
-    pub fn new(
-        input: impl Into<SimpleRow>,
-        output: impl Into<SimpleRow>,
-        static_input: impl Into<ClassicRow>,
-    ) -> Self {
-        Self {
-            input: input.into(),
-            output: output.into(),
-            static_input: static_input.into(),
-            resource_reqs: ResourceSet::new(),
-        }
-    }
-
-    /// Builder method, add resource_reqs to an AbstractSignature
-    pub fn with_resource_delta(mut self, rs: &ResourceSet) -> Self {
-        self.resource_reqs = self.resource_reqs.union(rs);
-        self
-    }
-
-    /// Instantiate an AbstractSignature, converting it to a concrete one
-    pub fn with_input_resources(self, rs: ResourceSet) -> Signature {
-        Signature {
-            signature: self,
-            input_resources: rs,
-        }
-    }
-
-    /// Instantiate a signature with the empty set of resources
-    pub fn pure(self) -> Signature {
-        self.with_input_resources(ResourceSet::new())
-    }
-}
-
-impl From<Signature> for AbstractSignature {
-    fn from(sig: Signature) -> Self {
-        sig.signature
-    }
-}
-
-impl Signature {
-    /// Calculate the resource requirements of the output wires
-    pub fn output_resources(&self) -> ResourceSet {
-        self.input_resources
-            .clone()
-            .union(&self.signature.resource_reqs)
-    }
-}
-
-#[cfg_attr(feature = "pyo3", pymethods)]
-impl AbstractSignature {
-    /// The number of wires in the signature.
-    #[inline(always)]
-    pub fn is_empty(&self) -> bool {
-        self.static_input.is_empty() && self.input.is_empty() && self.output.is_empty()
-    }
-}
-
-impl AbstractSignature {
-    /// Create a new signature with only dataflow inputs and outputs.
-    pub fn new_df(input: impl Into<SimpleRow>, output: impl Into<SimpleRow>) -> Self {
-        Self::new(input, output, type_row![])
-    }
-    /// Create a new signature with the same input and output types.
-    pub fn new_linear(linear: impl Into<SimpleRow>) -> Self {
-        let linear = linear.into();
-        Self::new_df(linear.clone(), linear)
-    }
-
-    /// Returns the type of a [`Port`]. Returns `None` if the port is out of bounds.
-    pub fn get(&self, port: Port) -> Option<EdgeKind> {
-        if port.direction() == Direction::Incoming && port.index() >= self.input.len() {
-            Some(EdgeKind::Static(
-                self.static_input
-                    .get(port.index() - self.input.len())?
-                    .clone(),
-            ))
-        } else {
-            self.get_df(port).cloned().map(EdgeKind::Value)
-        }
-    }
-
-    /// Returns the type of a value [`Port`]. Returns `None` if the port is out
-    /// of bounds or if it is not a value.
-    #[inline]
-    pub fn get_df(&self, port: Port) -> Option<&SimpleType> {
-        match port.direction() {
-            Direction::Incoming => self.input.get(port.index()),
-            Direction::Outgoing => self.output.get(port.index()),
-        }
-    }
-
-    /// Returns the type of a value [`Port`]. Returns `None` if the port is out
-    /// of bounds or if it is not a value.
-    #[inline]
-    pub fn get_df_mut(&mut self, port: Port) -> Option<&mut SimpleType> {
-        match port.direction() {
-            Direction::Incoming => self.input.get_mut(port.index()),
-            Direction::Outgoing => self.output.get_mut(port.index()),
-        }
-    }
-
-    /// Returns the number of value and static ports in the signature.
-    #[inline]
-    pub fn port_count(&self, dir: Direction) -> usize {
-        match dir {
-            Direction::Incoming => self.input.len() + self.static_input.len(),
-            Direction::Outgoing => self.output.len(),
-        }
-    }
-
-    /// Returns the number of input value and static ports in the signature.
-    #[inline]
-    pub fn input_count(&self) -> usize {
-        self.port_count(Direction::Incoming)
-    }
-
-    /// Returns the number of output value and static ports in the signature.
-    #[inline]
-    pub fn output_count(&self) -> usize {
-        self.port_count(Direction::Outgoing)
-    }
-
-    /// Returns the number of value ports in the signature.
-    #[inline]
-    pub fn df_port_count(&self, dir: Direction) -> usize {
-        match dir {
-            Direction::Incoming => self.input.len(),
-            Direction::Outgoing => self.output.len(),
-        }
-    }
-
-    /// Returns a slice of the value types for the given direction.
-    #[inline]
-    pub fn df_types(&self, dir: Direction) -> &[SimpleType] {
-        match dir {
-            Direction::Incoming => &self.input,
-            Direction::Outgoing => &self.output,
-        }
-    }
-
-    /// Returns a slice of the input value types.
-    #[inline]
-    pub fn input_df_types(&self) -> &[SimpleType] {
-        self.df_types(Direction::Incoming)
-    }
-
-    /// Returns a slice of the output value types.
-    #[inline]
-    pub fn output_df_types(&self) -> &[SimpleType] {
-        self.df_types(Direction::Outgoing)
-    }
-
-    #[inline]
-    /// Returns the input row
-    pub fn input(&self) -> &SimpleRow {
-        &self.input
-    }
-
-    #[inline]
-    /// Returns the output row
-    pub fn output(&self) -> &SimpleRow {
-        &self.output
-    }
-
-    #[inline]
-    /// Returns the row of static inputs
-    pub fn static_input(&self) -> &ClassicRow {
-        &self.static_input
-    }
-}
-
-impl AbstractSignature {
-    /// Returns the linear part of the signature
-    /// TODO: This fails when mixing different linear types.
-    #[inline(always)]
-    pub fn linear(&self) -> impl Iterator<Item = &SimpleType> {
-        debug_assert_eq!(
-            self.input
-                .iter()
-                .filter(|t| !t.tag().is_classical())
-                .collect::<Vec<_>>(),
-            self.output
-                .iter()
-                .filter(|t| !t.tag().is_classical())
-                .collect::<Vec<_>>()
-        );
-        self.input.iter().filter(|t| !t.tag().is_classical())
-    }
-
-    /// Returns the value `Port`s in the signature for a given direction.
-    #[inline]
-    pub fn ports_df(&self, dir: Direction) -> impl Iterator<Item = Port> {
-        (0..self.df_port_count(dir)).map(move |i| Port::new(dir, i))
-    }
-
-    /// Returns the incoming value `Port`s in the signature.
-    #[inline]
-    pub fn input_ports_df(&self) -> impl Iterator<Item = Port> {
-        self.ports_df(Direction::Incoming)
-    }
-
-    /// Returns the outgoing value `Port`s in the signature.
-    #[inline]
-    pub fn output_ports_df(&self) -> impl Iterator<Item = Port> {
-        self.ports_df(Direction::Outgoing)
-    }
-
-    /// Returns the `Port`s in the signature for a given direction.
-    #[inline]
-    pub fn ports(&self, dir: Direction) -> impl Iterator<Item = Port> {
-        (0..self.port_count(dir)).map(move |i| Port::new(dir, i))
-    }
-
-    /// Returns the incoming `Port`s in the signature.
-    #[inline]
-    pub fn input_ports(&self) -> impl Iterator<Item = Port> {
-        self.ports(Direction::Incoming)
-    }
-
-    /// Returns the outgoing `Port`s in the signature.
-    #[inline]
-    pub fn output_ports(&self) -> impl Iterator<Item = Port> {
-        self.ports(Direction::Outgoing)
-    }
-}
-
-impl Signature {
-    /// Returns a reference to the resource set for the ports of the
-    /// signature in a given direction
-    pub fn get_resources(&self, dir: &Direction) -> ResourceSet {
-        match dir {
-            Direction::Incoming => self.input_resources.clone(),
-            Direction::Outgoing => self.output_resources(),
-        }
-    }
-
-    delegate! {
-        to self.signature {
-            /// Inputs of the abstract signature
-            pub fn input(&self) -> &SimpleRow;
-            /// Outputs of the abstract signature
-            pub fn output(&self) -> &SimpleRow;
-            /// Static inputs of the abstract signature
-            pub fn static_input(&self) -> &ClassicRow;
-        }
-    }
-}
-
-impl Display for AbstractSignature {
-    fn fmt(&self, f: &mut fmt::Formatter) -> fmt::Result {
-        let has_inputs = !(self.static_input.is_empty() && self.input.is_empty());
-        if has_inputs {
-            self.input.fmt(f)?;
-            if !self.static_input.is_empty() {
-                f.write_char('<')?;
-                display_list(&self.static_input, f)?;
-                f.write_char('>')?;
-            }
-            f.write_str(" -> ")?;
-        }
-        f.write_char('[')?;
-        self.resource_reqs.fmt(f)?;
-        f.write_char(']')?;
-        self.output.fmt(f)
-    }
-}
-
-impl Display for Signature {
-    delegate! {
-        to self.signature {
-            fn fmt(&self, f: &mut fmt::Formatter) -> fmt::Result;
-        }
-    }
-}
-
-/// Descriptive names for the ports in a [`Signature`].
-///
-/// This is a separate type from [`Signature`] as it is not normally used during the compiler operations.
-#[cfg_attr(feature = "pyo3", pyclass)]
-#[derive(Clone, Default, Debug, PartialEq, Eq, serde::Serialize, serde::Deserialize)]
-pub struct SignatureDescription {
-    /// Input of the function.
-    pub input: Vec<SmolStr>,
-    /// Output of the function.
-    pub output: Vec<SmolStr>,
-    /// Static data references used by the function.
-    pub static_input: Vec<SmolStr>,
-}
-
-#[cfg_attr(feature = "pyo3", pymethods)]
-impl SignatureDescription {
-    /// The number of wires in the signature.
-    #[inline(always)]
-    pub fn is_empty(&self) -> bool {
-        self.static_input.is_empty() && self.input.is_empty() && self.output.is_empty()
-    }
-}
-
-impl SignatureDescription {
-    /// Create a new signature.
-    pub fn new(
-        input: impl Into<Vec<SmolStr>>,
-        output: impl Into<Vec<SmolStr>>,
-        static_input: impl Into<Vec<SmolStr>>,
-    ) -> Self {
-        Self {
-            input: input.into(),
-            output: output.into(),
-            static_input: static_input.into(),
-        }
-    }
-
-    /// Create a new signature with only linear dataflow inputs and outputs.
-    pub fn new_linear(linear: impl Into<Vec<SmolStr>>) -> Self {
-        let linear = linear.into();
-        SignatureDescription::new_df(linear.clone(), linear)
-    }
-
-    /// Create a new signature with only dataflow inputs and outputs.
-    pub fn new_df(input: impl Into<Vec<SmolStr>>, output: impl Into<Vec<SmolStr>>) -> Self {
-        Self {
-            input: input.into(),
-            output: output.into(),
-            ..Default::default()
-        }
-    }
-
-    fn row_zip<'a, T: PrimType>(
-        type_row: &'a TypeRow<T>,
-        name_row: &'a [SmolStr],
-    ) -> impl Iterator<Item = (&'a SmolStr, &'a T)> {
-        name_row
-            .iter()
-            .chain(&EmptyStringIterator)
-            .zip(type_row.iter())
-    }
-
-    /// Iterate over the input wires of the signature and their names.
-    ///
-    /// Unnamed wires are given an empty string name.
-    ///
-    /// TODO: Return Option<&String> instead of &String for the description.
-    pub fn input_zip<'a>(
-        &'a self,
-        signature: &'a Signature,
-    ) -> impl Iterator<Item = (&SmolStr, &SimpleType)> {
-        Self::row_zip(signature.input(), &self.input)
-    }
-
-    /// Iterate over the output wires of the signature and their names.
-    ///
-    /// Unnamed wires are given an empty string name.
-    pub fn output_zip<'a>(
-        &'a self,
-        signature: &'a Signature,
-    ) -> impl Iterator<Item = (&SmolStr, &SimpleType)> {
-        Self::row_zip(signature.output(), &self.output)
-    }
-
-    /// Iterate over the static input wires of the signature and their names.
-    pub fn static_input_zip<'a>(
-        &'a self,
-        signature: &'a Signature,
-    ) -> impl Iterator<Item = (&SmolStr, &ClassicType)> {
-        Self::row_zip(signature.static_input(), &self.static_input)
-    }
-}
-
-impl Index<Port> for SignatureDescription {
-    type Output = SmolStr;
-
-    fn index(&self, index: Port) -> &Self::Output {
-        match index.direction() {
-            Direction::Incoming => self.input.get(index.index()).unwrap_or(EMPTY_STRING_REF),
-            Direction::Outgoing => self.output.get(index.index()).unwrap_or(EMPTY_STRING_REF),
-        }
-    }
-}
-
-/// An iterator that always returns the an empty string.
-struct EmptyStringIterator;
-
-/// A reference to an empty string. Used by [`EmptyStringIterator`].
-const EMPTY_STRING_REF: &SmolStr = &SmolStr::new_inline("");
-
-impl<'a> Iterator for &'a EmptyStringIterator {
-    type Item = &'a SmolStr;
-
-    fn next(&mut self) -> Option<Self::Item> {
-        Some(EMPTY_STRING_REF)
-    }
-}
-
 /// Categorizes types into three classes according to basic operations supported.
 #[derive(
     Copy, Clone, PartialEq, Eq, Hash, Debug, derive_more::Display, Serialize_repr, Deserialize_repr,
@@ -531,7 +92,7 @@
 
 #[cfg(test)]
 mod test {
-    use crate::ops::AliasDecl;
+    use crate::{ops::AliasDecl, types::type_enum::Type};
 
     use super::*;
     #[test]
@@ -552,6 +113,4 @@
             "Tuple([usize([]), Graph([[]][]), my_custom([]), Alias(my_alias)])".to_string()
         );
     }
-=======
->>>>>>> ad695f51
 }