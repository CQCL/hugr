--- conflicted
+++ resolved
@@ -108,25 +108,13 @@
 #[serde(tag = "s")]
 /// Representation of a Sum type.
 /// Either store the types of the variants, or in the special (but common) case
-<<<<<<< HEAD
 /// of a "unit choice" (sum over empty tuples), store only the size of the Choice.
-enum SumType {
+pub enum SumType {
+    #[allow(missing_docs)]
     #[display(fmt = "UnitChoice({})", "size")]
-    Simple {
-        size: u8,
-    },
-    General {
-        row: TypeRow,
-    },
-=======
-/// of a "simple predicate" (sum over empty tuples), store only the size of the predicate.
-pub enum SumType {
-    #[allow(missing_docs)]
-    #[display(fmt = "SimplePredicate({})", "size")]
     Simple { size: u8 },
     #[allow(missing_docs)]
     General { row: TypeRow },
->>>>>>> 2c17ad6e
 }
 
 impl SumType {
