//! General wire types used in the compiler

pub mod custom;
pub mod simple;
pub mod type_param;

use std::fmt::{self, Display, Write};
use std::ops::Index;

#[cfg(feature = "pyo3")]
use pyo3::prelude::*;

pub use custom::CustomType;
pub use simple::{ClassicType, Container, SimpleType, TypeRow};

use delegate::delegate;
use smol_str::SmolStr;

use crate::hugr::{Direction, Port};
use crate::utils::display_list;
use crate::{resource::ResourceSet, type_row};

/// The kinds of edges in a HUGR, excluding Hierarchy.
//#[cfg_attr(feature = "pyo3", pyclass)] # TODO: Manually derive pyclass with non-unit variants
#[derive(Clone, PartialEq, Eq, Debug, serde::Serialize, serde::Deserialize)]
#[non_exhaustive]
pub enum EdgeKind {
    /// Control edges of a CFG region.
    ControlFlow,
    /// Data edges of a DDG region, also known as "wires".
    Value(SimpleType),
    /// A reference to a static value definition.
    Static(ClassicType),
    /// Explicitly enforce an ordering between nodes in a DDG.
    StateOrder,
}

impl EdgeKind {
    /// Returns whether the type might contain linear data.
    pub fn is_linear(&self) -> bool {
        match self {
            EdgeKind::Value(t) => !t.is_classical(),
            _ => false,
        }
    }
}

#[cfg_attr(feature = "pyo3", pyclass)]
#[derive(Clone, Debug, Default, PartialEq, Eq, serde::Serialize, serde::Deserialize)]
/// Describes the edges required to/from a node. This includes both the concept of "signature" in the spec,
/// and also the target (value) of a call (static).
pub struct AbstractSignature {
    /// Value inputs of the function.
    pub input: TypeRow,
    /// Value outputs of the function.
    pub output: TypeRow,
    /// Possible static input (for call / load-constant).
    pub static_input: TypeRow,
    /// The resource requirements which are added by the operation
    pub resource_reqs: ResourceSet,
}

#[cfg_attr(feature = "pyo3", pyclass)]
#[derive(Clone, Default, Debug, PartialEq, Eq, serde::Serialize, serde::Deserialize)]
/// A concrete signature, which has been instantiated with a set of input resources
pub struct Signature {
    /// The underlying signature
    pub signature: AbstractSignature,
    /// The resources which are associated with the inputs and carried through
    pub input_resources: ResourceSet,
}

impl AbstractSignature {
    /// Create a new signature.
    pub fn new(
        input: impl Into<TypeRow>,
        output: impl Into<TypeRow>,
        static_input: impl Into<TypeRow>,
    ) -> Self {
        Self {
            input: input.into(),
            output: output.into(),
            static_input: static_input.into(),
            resource_reqs: ResourceSet::new(),
        }
    }

    /// Builder method, add resource_reqs to an AbstractSignature
    pub fn with_resource_delta(mut self, rs: &ResourceSet) -> Self {
        self.resource_reqs = self.resource_reqs.union(rs);
        self
    }

    /// Instantiate an AbstractSignature, converting it to a concrete one
    pub fn with_input_resources(self, rs: ResourceSet) -> Signature {
        Signature {
            signature: self,
            input_resources: rs,
        }
    }
}

impl From<Signature> for AbstractSignature {
    fn from(sig: Signature) -> Self {
        sig.signature
    }
}

impl Signature {
    /// Create a new signature.
    pub fn new(
        input: impl Into<TypeRow>,
        output: impl Into<TypeRow>,
        static_input: impl Into<TypeRow>,
    ) -> Self {
        Self {
            signature: AbstractSignature {
                input: input.into(),
                output: output.into(),
                static_input: static_input.into(),
                resource_reqs: ResourceSet::new(),
            },
            input_resources: ResourceSet::new(),
        }
    }

    /// Calculate the resource requirements of the output wires
    pub fn output_resources(&self) -> ResourceSet {
        self.input_resources
            .clone()
            .union(&self.signature.resource_reqs)
    }
}

impl AbstractSignature {
    /// Create a new signature with only dataflow inputs and outputs.
    pub fn new_df(input: impl Into<TypeRow>, output: impl Into<TypeRow>) -> Self {
        Self::new(input, output, type_row![])
    }
    /// Create a new signature with the same input and output types.
    pub fn new_linear(linear: impl Into<TypeRow>) -> Self {
        let linear = linear.into();
        Self::new_df(linear.clone(), linear)
    }
}

#[cfg_attr(feature = "pyo3", pymethods)]
impl AbstractSignature {
    /// The number of wires in the signature.
    #[inline(always)]
    pub fn is_empty(&self) -> bool {
        self.static_input.is_empty() && self.input.is_empty() && self.output.is_empty()
    }

    /// Returns whether the data wires in the signature are purely classical.
    #[inline(always)]
    pub fn purely_classical(&self) -> bool {
        self.input.purely_classical() && self.output.purely_classical()
    }
<<<<<<< HEAD

=======
}
impl Signature {
>>>>>>> 2b295587
    /// Returns the type of a [`Port`]. Returns `None` if the port is out of bounds.
    pub fn get(&self, port: Port) -> Option<EdgeKind> {
        if port.direction() == Direction::Incoming && port.index() >= self.input.len() {
            self.static_input
                .get(port.index() - self.input.len())?
                .clone()
                .try_into()
                .ok()
                .map(EdgeKind::Static)
        } else {
            self.get_df(port).cloned().map(EdgeKind::Value)
        }
    }

    /// Returns the type of a value [`Port`]. Returns `None` if the port is out
    /// of bounds or if it is not a value.
    #[inline]
    pub fn get_df(&self, port: Port) -> Option<&SimpleType> {
        match port.direction() {
            Direction::Incoming => self.input.get(port.index()),
            Direction::Outgoing => self.output.get(port.index()),
        }
    }

    /// Returns the type of a value [`Port`]. Returns `None` if the port is out
    /// of bounds or if it is not a value.
    #[inline]
    pub fn get_df_mut(&mut self, port: Port) -> Option<&mut SimpleType> {
        match port.direction() {
            Direction::Incoming => self.input.get_mut(port.index()),
            Direction::Outgoing => self.output.get_mut(port.index()),
        }
    }

    /// Returns the number of value and static ports in the signature.
    #[inline]
    pub fn port_count(&self, dir: Direction) -> usize {
        match dir {
            Direction::Incoming => self.input.len() + self.static_input.len(),
            Direction::Outgoing => self.output.len(),
        }
    }

    /// Returns the number of input value and static ports in the signature.
    #[inline]
    pub fn input_count(&self) -> usize {
        self.port_count(Direction::Incoming)
    }

    /// Returns the number of output value and static ports in the signature.
    #[inline]
    pub fn output_count(&self) -> usize {
        self.port_count(Direction::Outgoing)
    }

    /// Returns the number of value ports in the signature.
    #[inline]
    pub fn df_port_count(&self, dir: Direction) -> usize {
        match dir {
            Direction::Incoming => self.input.len(),
            Direction::Outgoing => self.output.len(),
        }
    }

    /// Returns a slice of the value types for the given direction.
    #[inline]
    pub fn df_types(&self, dir: Direction) -> &[SimpleType] {
        match dir {
            Direction::Incoming => &self.input,
            Direction::Outgoing => &self.output,
        }
    }

    /// Returns a slice of the input value types.
    #[inline]
    pub fn input_df_types(&self) -> &[SimpleType] {
        self.df_types(Direction::Incoming)
    }

    /// Returns a slice of the output value types.
    #[inline]
    pub fn output_df_types(&self) -> &[SimpleType] {
        self.df_types(Direction::Outgoing)
    }

    #[inline]
    /// Returns the input row
    pub fn input(&self) -> &TypeRow {
        &self.input
    }

    #[inline]
    /// Returns the output row
    pub fn output(&self) -> &TypeRow {
        &self.output
    }

    #[inline]
    /// Returns the row of static inputs
    pub fn static_input(&self) -> &TypeRow {
        &self.static_input
    }
}

impl AbstractSignature {
    /// Returns the linear part of the signature
    /// TODO: This fails when mixing different linear types.
    #[inline(always)]
    pub fn linear(&self) -> impl Iterator<Item = &SimpleType> {
        debug_assert_eq!(
            self.input
                .iter()
                .filter(|t| t.is_linear())
                .collect::<Vec<_>>(),
            self.output
                .iter()
                .filter(|t| t.is_linear())
                .collect::<Vec<_>>()
        );
        self.input.iter().filter(|t| t.is_linear())
    }

    /// Returns the value `Port`s in the signature for a given direction.
    #[inline]
    pub fn ports_df(&self, dir: Direction) -> impl Iterator<Item = Port> {
        (0..self.df_port_count(dir)).map(move |i| Port::new(dir, i))
    }

    /// Returns the incoming value `Port`s in the signature.
    #[inline]
    pub fn input_ports_df(&self) -> impl Iterator<Item = Port> {
        self.ports_df(Direction::Incoming)
    }

    /// Returns the outgoing value `Port`s in the signature.
    #[inline]
    pub fn output_ports_df(&self) -> impl Iterator<Item = Port> {
        self.ports_df(Direction::Outgoing)
    }

    /// Returns the `Port`s in the signature for a given direction.
    #[inline]
    pub fn ports(&self, dir: Direction) -> impl Iterator<Item = Port> {
        (0..self.port_count(dir)).map(move |i| Port::new(dir, i))
    }

    /// Returns the incoming `Port`s in the signature.
    #[inline]
    pub fn input_ports(&self) -> impl Iterator<Item = Port> {
        self.ports(Direction::Incoming)
    }

    /// Returns the outgoing `Port`s in the signature.
    #[inline]
    pub fn output_ports(&self) -> impl Iterator<Item = Port> {
        self.ports(Direction::Outgoing)
    }
}

impl Signature {
    /// Create a new signature with only dataflow inputs and outputs.
    pub fn new_df(input: impl Into<TypeRow>, output: impl Into<TypeRow>) -> Self {
        AbstractSignature::new_df(input, output).with_input_resources(ResourceSet::new())
    }

    /// Create a new signature with the same input and output types.
    pub fn new_linear(linear: impl Into<TypeRow>) -> Self {
        AbstractSignature::new_linear(linear).with_input_resources(ResourceSet::new())
    }

    /// Returns a reference to the resource set for the ports of the
    /// signature in a given direction
    pub fn get_resources(&self, dir: &Direction) -> ResourceSet {
        match dir {
            Direction::Incoming => self.input_resources.clone(),
            Direction::Outgoing => self.output_resources(),
        }
    }

    delegate! {
        to self.signature {
            /// Inputs of the abstract signature
            pub fn input(&self) -> &TypeRow;
            /// Outputs of the abstract signature
            pub fn output(&self) -> &TypeRow;
            /// Static inputs of the abstract signature
            pub fn static_input(&self) -> &TypeRow;
        }
    }
}

impl Display for AbstractSignature {
    fn fmt(&self, f: &mut fmt::Formatter) -> fmt::Result {
        let has_inputs = !(self.static_input.is_empty() && self.input.is_empty());
        if has_inputs {
            self.input.fmt(f)?;
            if !self.static_input.is_empty() {
                f.write_char('<')?;
                display_list(&self.static_input, f)?;
                f.write_char('>')?;
            }
            f.write_str(" -> ")?;
        }
        f.write_char('[')?;
        self.resource_reqs.fmt(f)?;
        f.write_char(']')?;
        self.output.fmt(f)
    }
}

impl Display for Signature {
    delegate! {
        to self.signature {
            fn fmt(&self, f: &mut fmt::Formatter) -> fmt::Result;
        }
    }
}

/// Descriptive names for the ports in a [`Signature`].
///
/// This is a separate type from [`Signature`] as it is not normally used during the compiler operations.
#[cfg_attr(feature = "pyo3", pyclass)]
#[derive(Clone, Default, Debug, PartialEq, Eq, serde::Serialize, serde::Deserialize)]
pub struct SignatureDescription {
    /// Input of the function.
    pub input: Vec<SmolStr>,
    /// Output of the function.
    pub output: Vec<SmolStr>,
    /// Static data references used by the function.
    pub static_input: Vec<SmolStr>,
}

#[cfg_attr(feature = "pyo3", pymethods)]
impl SignatureDescription {
    /// The number of wires in the signature.
    #[inline(always)]
    pub fn is_empty(&self) -> bool {
        self.static_input.is_empty() && self.input.is_empty() && self.output.is_empty()
    }
}

impl SignatureDescription {
    /// Create a new signature.
    pub fn new(
        input: impl Into<Vec<SmolStr>>,
        output: impl Into<Vec<SmolStr>>,
        static_input: impl Into<Vec<SmolStr>>,
    ) -> Self {
        Self {
            input: input.into(),
            output: output.into(),
            static_input: static_input.into(),
        }
    }

    /// Create a new signature with only linear dataflow inputs and outputs.
    pub fn new_linear(linear: impl Into<Vec<SmolStr>>) -> Self {
        let linear = linear.into();
        SignatureDescription::new_df(linear.clone(), linear)
    }

    /// Create a new signature with only dataflow inputs and outputs.
    pub fn new_df(input: impl Into<Vec<SmolStr>>, output: impl Into<Vec<SmolStr>>) -> Self {
        Self {
            input: input.into(),
            output: output.into(),
            ..Default::default()
        }
    }

    fn row_zip<'a>(
        type_row: &'a TypeRow,
        name_row: &'a [SmolStr],
    ) -> impl Iterator<Item = (&'a SmolStr, &'a SimpleType)> {
        name_row
            .iter()
            .chain(&EmptyStringIterator)
            .zip(type_row.iter())
    }

    /// Iterate over the input wires of the signature and their names.
    ///
    /// Unnamed wires are given an empty string name.
    ///
    /// TODO: Return Option<&String> instead of &String for the description.
    pub fn input_zip<'a>(
        &'a self,
        signature: &'a Signature,
    ) -> impl Iterator<Item = (&SmolStr, &SimpleType)> {
        Self::row_zip(signature.input(), &self.input)
    }

    /// Iterate over the output wires of the signature and their names.
    ///
    /// Unnamed wires are given an empty string name.
    pub fn output_zip<'a>(
        &'a self,
        signature: &'a Signature,
    ) -> impl Iterator<Item = (&SmolStr, &SimpleType)> {
        Self::row_zip(signature.output(), &self.output)
    }

    /// Iterate over the static input wires of the signature and their names.
    pub fn static_input_zip<'a>(
        &'a self,
        signature: &'a Signature,
    ) -> impl Iterator<Item = (&SmolStr, &SimpleType)> {
        Self::row_zip(signature.static_input(), &self.static_input)
    }
}

impl Index<Port> for SignatureDescription {
    type Output = SmolStr;

    fn index(&self, index: Port) -> &Self::Output {
        match index.direction() {
            Direction::Incoming => self.input.get(index.index()).unwrap_or(EMPTY_STRING_REF),
            Direction::Outgoing => self.output.get(index.index()).unwrap_or(EMPTY_STRING_REF),
        }
    }
}

/// An iterator that always returns the an empty string.
struct EmptyStringIterator;

/// A reference to an empty string. Used by [`EmptyStringIterator`].
const EMPTY_STRING_REF: &SmolStr = &SmolStr::new_inline("");

impl<'a> Iterator for &'a EmptyStringIterator {
    type Item = &'a SmolStr;

    fn next(&mut self) -> Option<Self::Item> {
        Some(EMPTY_STRING_REF)
    }
}<|MERGE_RESOLUTION|>--- conflicted
+++ resolved
@@ -157,12 +157,7 @@
     pub fn purely_classical(&self) -> bool {
         self.input.purely_classical() && self.output.purely_classical()
     }
-<<<<<<< HEAD
-
-=======
-}
-impl Signature {
->>>>>>> 2b295587
+
     /// Returns the type of a [`Port`]. Returns `None` if the port is out of bounds.
     pub fn get(&self, port: Port) -> Option<EdgeKind> {
         if port.direction() == Direction::Incoming && port.index() >= self.input.len() {
@@ -275,14 +270,14 @@
         debug_assert_eq!(
             self.input
                 .iter()
-                .filter(|t| t.is_linear())
+                .filter(|t| !t.is_classical())
                 .collect::<Vec<_>>(),
             self.output
                 .iter()
-                .filter(|t| t.is_linear())
+                .filter(|t| !t.is_classical())
                 .collect::<Vec<_>>()
         );
-        self.input.iter().filter(|t| t.is_linear())
+        self.input.iter().filter(|t| !t.is_classical())
     }
 
     /// Returns the value `Port`s in the signature for a given direction.
