--- conflicted
+++ resolved
@@ -13,20 +13,13 @@
     overload,
 )
 
-<<<<<<< HEAD
-
-from hugr.ops import Op, DataflowOp, Const, Call, Module
-from hugr.tys import Type, Kind, ValueKind
-from hugr.val import Value
-from hugr.node_port import Direction, InPort, OutPort, ToNode, Node, _SubPort
-=======
 from hugr.node_port import Direction, InPort, Node, OutPort, ToNode, _SubPort
-from hugr.ops import Call, Const, DataflowOp, Op
->>>>>>> 5b53d261
+from hugr.ops import Call, Const, DataflowOp, Module, Op
 from hugr.serialization.ops import OpType as SerialOp
 from hugr.serialization.serial_hugr import SerialHugr
 from hugr.tys import Kind, Type, ValueKind
 from hugr.utils import BiMap
+from hugr.val import Value
 
 from .exceptions import ParentBeforeChild
 
@@ -458,7 +451,6 @@
         return self._node_links(node, self._links.bck)
 
     def num_incoming(self, node: Node) -> int:
-<<<<<<< HEAD
         """The number of incoming links to a `node`.
 
         Examples:
@@ -478,13 +470,6 @@
             >>> df.hugr.num_outgoing(df.input_node)
             1
         """
-=======
-        # connected links
-        return sum(1 for _ in self.incoming_links(node))
-
-    def num_outgoing(self, node: ToNode) -> int:
-        # connected links
->>>>>>> 5b53d261
         return sum(1 for _ in self.outgoing_links(node))
 
     # TODO: num_links and _linked_ports
