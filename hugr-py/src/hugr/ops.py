--- conflicted
+++ resolved
@@ -7,12 +7,8 @@
 
 import hugr.serialization.ops as sops
 import hugr.tys as tys
-<<<<<<< HEAD
-from hugr.node_port import Node, InPort, OutPort, Wire, Direction
-=======
->>>>>>> 5b53d261
 import hugr.val as val
-from hugr.node_port import InPort, Node, OutPort, Wire
+from hugr.node_port import Direction, InPort, Node, OutPort, Wire
 from hugr.utils import ser_it
 
 if TYPE_CHECKING:
@@ -814,30 +810,6 @@
 class NoConcreteFunc(Exception):
     """Could not instantiate a polymorphic function."""
 
-<<<<<<< HEAD
-    pass
-=======
-def _fn_instantiation(
-    signature: tys.PolyFuncType,
-    instantiation: tys.FunctionType | None = None,
-    type_args: Sequence[tys.TypeArg] | None = None,
-) -> tuple[tys.FunctionType, list[tys.TypeArg]]:
-    if len(signature.params) == 0:
-        return signature.body, []
-
-    else:
-        # TODO substitute type args into signature to get instantiation
-        if instantiation is None:
-            msg = "Missing instantiation for polymorphic function."
-            raise NoConcreteFunc(msg)
-        type_args = type_args or []
-
-        if len(signature.params) != len(type_args):
-            msg = "Mismatched number of type arguments."
-            raise NoConcreteFunc(msg)
-        return instantiation, list(type_args)
->>>>>>> 5b53d261
-
 
 @dataclass
 class _CallOrLoad:
@@ -863,11 +835,13 @@
         else:
             # TODO substitute type args into signature to get instantiation
             if instantiation is None:
-                raise NoConcreteFunc("Missing instantiation for polymorphic function.")
+                msg = "Missing instantiation for polymorphic function."
+                raise NoConcreteFunc(msg)
             type_args = type_args or []
 
             if len(signature.params) != len(type_args):
-                raise NoConcreteFunc("Mismatched number of type arguments.")
+                msg = "Mismatched number of type arguments."
+                raise NoConcreteFunc(msg)
             self.instantiation = instantiation
             self.type_args = list(type_args)
 
