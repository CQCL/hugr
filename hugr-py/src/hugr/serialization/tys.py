import inspect
import sys
from enum import Enum
from typing import Annotated, Any, Literal, Union, Mapping

from pydantic import (
    BaseModel,
    Field,
    RootModel,
    ValidationError,
    ValidationInfo,
    ValidatorFunctionWrapHandler,
    WrapValidator,
    ConfigDict,
)
from pydantic_core import PydanticCustomError


def _json_custom_error_validator(
    value: Any, handler: ValidatorFunctionWrapHandler, _info: ValidationInfo
) -> Any:
    """Simplify the error message to avoid a gross error stemming
    from exhaustive checking of all union options.

    As suggested at
    https://docs.pydantic.dev/latest/concepts/types/#named-recursive-types


    Used to define named recursive alias types.
    """
    return handler(value)
    try:
        return handler(value)
    except ValidationError as err:
        raise PydanticCustomError(
            "invalid_json",
            "Input is not valid json",
        ) from err


ExtensionId = str
ExtensionSet = list[ExtensionId]

default_model_config = ConfigDict()


class ConfiguredBaseModel(BaseModel):
    model_config = default_model_config

    @classmethod
    def update_model_config(cls, config: ConfigDict):
        cls.model_config.update(config)


# --------------------------------------------
# --------------- TypeParam ------------------
# --------------------------------------------


class TypeTypeParam(ConfiguredBaseModel):
    tp: Literal["Type"] = "Type"
    b: "TypeBound"


class BoundedNatParam(ConfiguredBaseModel):
    tp: Literal["BoundedNat"] = "BoundedNat"
    bound: int | None


class OpaqueParam(ConfiguredBaseModel):
    tp: Literal["Opaque"] = "Opaque"
    ty: "Opaque"


class ListParam(ConfiguredBaseModel):
    tp: Literal["List"] = "List"
    param: "TypeParam"


class TupleParam(ConfiguredBaseModel):
    tp: Literal["Tuple"] = "Tuple"
    params: list["TypeParam"]


class ExtensionsParam(ConfiguredBaseModel):
    tp: Literal["Extensions"] = "Extensions"


class TypeParam(RootModel):
    """A type parameter."""

    root: Annotated[
        TypeTypeParam
        | BoundedNatParam
        | OpaqueParam
        | ListParam
        | TupleParam
        | ExtensionsParam,
        WrapValidator(_json_custom_error_validator),
    ] = Field(discriminator="tp")

    model_config = ConfigDict(json_schema_extra={"required": ["tp"]})


# ------------------------------------------
# --------------- TypeArg ------------------
# ------------------------------------------


class TypeTypeArg(ConfiguredBaseModel):
    tya: Literal["Type"] = "Type"
    ty: "Type"


class BoundedNatArg(ConfiguredBaseModel):
    tya: Literal["BoundedNat"] = "BoundedNat"
    n: int


class OpaqueArg(ConfiguredBaseModel):
    tya: Literal["Opaque"] = "Opaque"
    typ: "Opaque"
    value: Any


class SequenceArg(ConfiguredBaseModel):
    tya: Literal["Sequence"] = "Sequence"
    elems: list["TypeArg"]


class ExtensionsArg(ConfiguredBaseModel):
    tya: Literal["Extensions"] = "Extensions"
    es: ExtensionSet


class VariableArg(BaseModel):
    tya: Literal["Variable"] = "Variable"
    idx: int
    cached_decl: TypeParam


class TypeArg(RootModel):
    """A type argument."""

    root: Annotated[
        TypeTypeArg
        | BoundedNatArg
        | OpaqueArg
        | SequenceArg
        | ExtensionsArg
        | VariableArg,
        WrapValidator(_json_custom_error_validator),
    ] = Field(discriminator="tya")

    model_config = ConfigDict(json_schema_extra={"required": ["tya"]})


# --------------------------------------------
# --------------- Container ------------------
# --------------------------------------------


class MultiContainer(ConfiguredBaseModel):
    ty: "Type"


class Array(MultiContainer):
    """Known size array whose elements are of the same type."""

    t: Literal["Array"] = "Array"
    len: int


class UnitSum(ConfiguredBaseModel):
    """Simple sum type where all variants are empty tuples."""

    t: Literal["Sum"] = "Sum"
    s: Literal["Unit"] = "Unit"
    size: int


class GeneralSum(ConfiguredBaseModel):
    """General sum type that explicitly stores the types of the variants."""

    t: Literal["Sum"] = "Sum"
    s: Literal["General"] = "General"
    rows: list["TypeRow"]


class SumType(RootModel):
    root: Annotated[Union[UnitSum, GeneralSum], Field(discriminator="s")]

    # This seems to be required for nested discriminated unions to work
    @property
    def t(self) -> str:
        return self.root.t

    model_config = ConfigDict(json_schema_extra={"required": ["s"]})


# ----------------------------------------------
# --------------- ClassicType ------------------
# ----------------------------------------------


class Variable(ConfiguredBaseModel):
    """A type variable identified by an index into the array of TypeParams."""

    t: Literal["V"] = "V"
    i: int
    b: "TypeBound"


class RowVar(ConfiguredBaseModel):
    """A variable standing for a row of some (unknown) number of types.
    May occur only within a row; not a node input/output."""

    t: Literal["R"] = "R"
    i: int
    b: "TypeBound"


class USize(ConfiguredBaseModel):
    """Unsigned integer size type."""

    t: Literal["I"] = "I"


class FunctionType(ConfiguredBaseModel):
    """A graph encoded as a value. It contains a concrete signature and a set of
    required resources."""

    t: Literal["G"] = "G"

    input: "TypeRow"  # Value inputs of the function.
    output: "TypeRow"  # Value outputs of the function.
    # The extension requirements which are added by the operation
    extension_reqs: ExtensionSet = Field(default_factory=ExtensionSet)

    @classmethod
    def empty(cls) -> "FunctionType":
        return FunctionType(input=[], output=[], extension_reqs=[])

    model_config = ConfigDict(
        # Needed to avoid random '\n's in the pydantic description
        json_schema_extra={
            "description": (
                "A graph encoded as a value. It contains a concrete signature and "
                "a set of required resources."
            )
        }
    )


class PolyFuncType(ConfiguredBaseModel):
    """A polymorphic type scheme, i.e. of a FuncDecl, FuncDefn or OpDef.
    (Nodes/operations in the Hugr are not polymorphic.)"""

    # The declared type parameters, i.e., these must be instantiated with the same
    # number of TypeArgs before the function can be called. This defines the indices
    # used for variables within the body.
    params: list[TypeParam]

    # Template for the function. May contain variables up to length of `params`
    body: FunctionType

    @classmethod
    def empty(cls) -> "PolyFuncType":
        return PolyFuncType(params=[], body=FunctionType.empty())

    model_config = ConfigDict(
        # Needed to avoid random '\n's in the pydantic description
        json_schema_extra={
            "description": (
                "A polymorphic type scheme, i.e. of a FuncDecl, FuncDefn or OpDef.  "
                "(Nodes/operations in the Hugr are not polymorphic.)"
            )
        }
    )


class TypeBound(Enum):
    Eq = "E"
    Copyable = "C"
    Any = "A"

    @staticmethod
    def join(*bs: "TypeBound") -> "TypeBound":
        """Computes the least upper bound for a sequence of bounds."""
        res = TypeBound.Eq
        for b in bs:
            if b == TypeBound.Any:
                return TypeBound.Any
            if res == TypeBound.Eq:
                res = b
        return res


class Opaque(ConfiguredBaseModel):
    """An opaque Type that can be downcasted by the extensions that define it."""

    t: Literal["Opaque"] = "Opaque"
    extension: ExtensionId
    id: str  # Unique identifier of the opaque type.
    args: list[TypeArg]
    bound: TypeBound


class Alias(ConfiguredBaseModel):
    """An Alias Type"""

    t: Literal["Alias"] = "Alias"
    bound: TypeBound
    name: str


# ----------------------------------------------
# --------------- LinearType -------------------
# ----------------------------------------------


class Qubit(ConfiguredBaseModel):
    """A qubit."""

    t: Literal["Q"] = "Q"


class Type(RootModel):
    """A HUGR type."""

    root: Annotated[
        Qubit
        | Variable
        | RowVar
        | USize
        | FunctionType
        | Array
        | SumType
        | Opaque
        | Alias,
        WrapValidator(_json_custom_error_validator),
        Field(discriminator="t"),
    ]

    model_config = ConfigDict(json_schema_extra={"required": ["t"]})


# -------------------------------------------
# --------------- TypeRow -------------------
# -------------------------------------------

TypeRow = list[Type]


<<<<<<< HEAD
# -------------------------------------------
# --------------- Signature -----------------
# -------------------------------------------


class Signature(ConfiguredBaseModel):
    """Describes the edges required to/from a node.

    This includes both the concept of "signature" in the spec, and also the target
    (value) of a call (constant).
    """

    signature: "PolyFuncType"  # The underlying signature

    # ALAN is it worth keeping this now/still? (Also, surprised this is "Poly"...??)


=======
>>>>>>> 65718f7d
# Now that all classes are defined, we need to update the ForwardRefs in all type
# annotations. We use some inspect magic to find all classes defined in this file
# and call model_rebuild()
classes = inspect.getmembers(
    sys.modules[__name__],
    lambda member: inspect.isclass(member) and member.__module__ == __name__,
)


def model_rebuild(
    classes: Mapping[str, type],
    config: ConfigDict = ConfigDict(),
    **kwargs,
):
    for c in classes.values():
        if issubclass(c, ConfiguredBaseModel):
            c.update_model_config(config)
            c.model_rebuild(**kwargs)


model_rebuild(dict(classes))<|MERGE_RESOLUTION|>--- conflicted
+++ resolved
@@ -352,26 +352,6 @@
 TypeRow = list[Type]
 
 
-<<<<<<< HEAD
-# -------------------------------------------
-# --------------- Signature -----------------
-# -------------------------------------------
-
-
-class Signature(ConfiguredBaseModel):
-    """Describes the edges required to/from a node.
-
-    This includes both the concept of "signature" in the spec, and also the target
-    (value) of a call (constant).
-    """
-
-    signature: "PolyFuncType"  # The underlying signature
-
-    # ALAN is it worth keeping this now/still? (Also, surprised this is "Poly"...??)
-
-
-=======
->>>>>>> 65718f7d
 # Now that all classes are defined, we need to update the ForwardRefs in all type
 # annotations. We use some inspect magic to find all classes defined in this file
 # and call model_rebuild()
