"""A Protocol for a composable pass.

Currently unstable.
"""

from __future__ import annotations

from copy import deepcopy
<<<<<<< HEAD
from dataclasses import dataclass, field
from typing import TYPE_CHECKING, Any, Protocol, runtime_checkable
=======
from dataclasses import dataclass
from typing import TYPE_CHECKING, Protocol, runtime_checkable
>>>>>>> dbf8c8e6

if TYPE_CHECKING:
    from collections.abc import Callable

    from hugr.hugr.base import Hugr


# Type alias for a pass name
PassName = str


@runtime_checkable
class ComposablePass(Protocol):
    """A Protocol which represents a composable Hugr transformation."""

    def __call__(self, hugr: Hugr, *, inplace: bool = True) -> Hugr:
<<<<<<< HEAD
        """Call the pass to transform a HUGR, returning a Hugr."""
        return self.run(hugr, inplace=inplace).hugr

    def run(self, hugr: Hugr, *, inplace: bool = True) -> PassResult:
        """Run the pass to transform a HUGR, returning a PassResult.

        See :func:`impl_pass_run` for a helper function to implement this method.
=======
        """Call the pass to transform a HUGR.

        See :func:`_impl_pass_call` for a helper function to implement this method.
>>>>>>> dbf8c8e6
        """

    @property
    def name(self) -> PassName:
        """Returns the name of the pass."""
        return self.__class__.__name__

    def then(self, other: ComposablePass) -> ComposablePass:
        """Perform another composable pass after this pass."""
        return ComposedPass(self, other)


def impl_pass_run(
    pass_: ComposablePass,
    *,
    hugr: Hugr,
    inplace: bool,
    inplace_call: Callable[[Hugr], PassResult] | None = None,
    copy_call: Callable[[Hugr], PassResult] | None = None,
) -> PassResult:
    """Helper function to implement a ComposablePass.run method, given an
    inplace or copy-returning pass methods.

    At least one of the `inplace_call` or `copy_call` arguments must be provided.

    :param pass_: The pass being run. Used for error messages.
    :param hugr: The Hugr to apply the pass to.
    :param inplace: Whether to apply the pass inplace.
    :param inplace_call: The method to apply the pass inplace.
    :param copy_call: The method to apply the pass by copying the Hugr.
    :return: The result of the pass application.
    :raises ValueError: If neither `inplace_call` nor `copy_call` is provided.
    """
    if inplace:
        if inplace_call is not None:
            return inplace_call(hugr)
        elif copy_call is not None:
            pass_result = copy_call(hugr)
            pass_result.hugr = hugr
            if pass_result.modified:
                hugr._overwrite_hugr(pass_result.hugr)
                pass_result.original_dirty = True
            return pass_result
    elif not inplace:
        if copy_call is not None:
            return copy_call(hugr)
        elif inplace_call is not None:
            new_hugr = deepcopy(hugr)
            pass_result = inplace_call(new_hugr)
            pass_result.original_dirty = False
            return pass_result

    msg = f"{pass_.name} needs to implement at least an inplace or copy run method"
    raise ValueError(msg)


def impl_pass_call(
    *,
    hugr: Hugr,
    inplace: bool,
    inplace_call: Callable[[Hugr], None] | None = None,
    copy_call: Callable[[Hugr], Hugr] | None = None,
) -> Hugr:
    """Helper function to implement a ComposablePass.__call__ method, given an
    inplace or copy-returning pass methods.

    At least one of the `inplace_call` or `copy_call` arguments must be provided.

    :param hugr: The Hugr to apply the pass to.
    :param inplace: Whether to apply the pass inplace.
    :param inplace_call: The method to apply the pass inplace.
    :param copy_call: The method to apply the pass by copying the Hugr.
    :return: The transformed Hugr.
    """
    if inplace and inplace_call is not None:
        inplace_call(hugr)
        return hugr
    elif inplace and copy_call is not None:
        new_hugr = copy_call(hugr)
        hugr._overwrite_hugr(new_hugr)
        return hugr
    elif not inplace and copy_call is not None:
        return copy_call(hugr)
    elif not inplace and inplace_call is not None:
        new_hugr = deepcopy(hugr)
        inplace_call(new_hugr)
        return new_hugr
    else:
        msg = "Pass must implement at least an inplace or copy run method"
        raise ValueError(msg)


@dataclass
class ComposedPass(ComposablePass):
    """A sequence of composable passes."""

    passes: list[ComposablePass]

<<<<<<< HEAD
    def __init__(self, *passes: ComposablePass) -> None:
        self.passes = []
        for pass_ in passes:
            if isinstance(pass_, ComposedPass):
                self.passes.extend(pass_.passes)
            else:
                self.passes.append(pass_)

    def run(self, hugr: Hugr, *, inplace: bool = True) -> PassResult:
        def apply(inplace: bool, hugr: Hugr) -> PassResult:
            pass_result = PassResult(hugr=hugr)
            for comp_pass in self.passes:
                new_result = comp_pass.run(pass_result.hugr, inplace=inplace)
                pass_result = pass_result.then(new_result)
            return pass_result

        return impl_pass_run(
            self,
            hugr=hugr,
            inplace=inplace,
            inplace_call=lambda hugr: apply(True, hugr),
            copy_call=lambda hugr: apply(False, hugr),
=======
    def __call__(self, hugr: Hugr, *, inplace: bool = True) -> Hugr:
        def apply(hugr: Hugr) -> Hugr:
            result_hugr = hugr
            for comp_pass in self.passes:
                result_hugr = comp_pass(result_hugr, inplace=False)
            return result_hugr

        def apply_inplace(hugr: Hugr) -> None:
            for comp_pass in self.passes:
                comp_pass(hugr, inplace=True)

        return impl_pass_call(
            hugr=hugr,
            inplace=inplace,
            inplace_call=apply_inplace,
            copy_call=apply,
>>>>>>> dbf8c8e6
        )

    @property
    def name(self) -> PassName:
        return f"Composed({ ', '.join(pass_.name for pass_ in self.passes) })"


@dataclass
class PassResult:
    """The result of a series of composed passes applied to a HUGR.

    Includes a flag indicating whether the passes modified the HUGR, and an
    arbitrary result object for each pass.

    In some cases, `modified` may be set to `True` even if the pass did not
    modify the program.

    :attr hugr: The transformed Hugr.
    :attr original_dirty: Whether the original HUGR was modified by the pass.
    :attr modified: Whether the pass made changes to the HUGR.
    :attr results: The result of each applied pass, as a tuple of the pass and
        the result.
    """

    hugr: Hugr
    original_dirty: bool = False
    modified: bool = False
    results: list[tuple[PassName, Any]] = field(default_factory=list)

    @classmethod
    def for_pass(
        cls,
        pass_: ComposablePass,
        hugr: Hugr,
        *,
        result: Any,
        inline: bool,
        modified: bool = True,
    ) -> PassResult:
        """Create a new PassResult after a pass application.

        :param hugr: The Hugr that was transformed.
        :param pass_: The pass that was applied.
        :param result: The result of the pass application.
        :param inline: Whether the pass was applied inplace.
        :param modified: Whether the pass modified the HUGR.
        """
        return cls(
            hugr=hugr,
            original_dirty=inline and modified,
            modified=modified,
            results=[(pass_.name, result)],
        )

    def then(self, other: PassResult) -> PassResult:
        """Extend the PassResult with the results of another PassResult.

        Keeps the hugr returned by the last pass.
        """
        return PassResult(
            hugr=other.hugr,
            original_dirty=self.original_dirty or other.original_dirty,
            modified=self.modified or other.modified,
            results=self.results + other.results,
        )<|MERGE_RESOLUTION|>--- conflicted
+++ resolved
@@ -6,13 +6,8 @@
 from __future__ import annotations
 
 from copy import deepcopy
-<<<<<<< HEAD
 from dataclasses import dataclass, field
 from typing import TYPE_CHECKING, Any, Protocol, runtime_checkable
-=======
-from dataclasses import dataclass
-from typing import TYPE_CHECKING, Protocol, runtime_checkable
->>>>>>> dbf8c8e6
 
 if TYPE_CHECKING:
     from collections.abc import Callable
@@ -29,7 +24,6 @@
     """A Protocol which represents a composable Hugr transformation."""
 
     def __call__(self, hugr: Hugr, *, inplace: bool = True) -> Hugr:
-<<<<<<< HEAD
         """Call the pass to transform a HUGR, returning a Hugr."""
         return self.run(hugr, inplace=inplace).hugr
 
@@ -37,11 +31,6 @@
         """Run the pass to transform a HUGR, returning a PassResult.
 
         See :func:`impl_pass_run` for a helper function to implement this method.
-=======
-        """Call the pass to transform a HUGR.
-
-        See :func:`_impl_pass_call` for a helper function to implement this method.
->>>>>>> dbf8c8e6
         """
 
     @property
@@ -140,7 +129,6 @@
 
     passes: list[ComposablePass]
 
-<<<<<<< HEAD
     def __init__(self, *passes: ComposablePass) -> None:
         self.passes = []
         for pass_ in passes:
@@ -163,24 +151,6 @@
             inplace=inplace,
             inplace_call=lambda hugr: apply(True, hugr),
             copy_call=lambda hugr: apply(False, hugr),
-=======
-    def __call__(self, hugr: Hugr, *, inplace: bool = True) -> Hugr:
-        def apply(hugr: Hugr) -> Hugr:
-            result_hugr = hugr
-            for comp_pass in self.passes:
-                result_hugr = comp_pass(result_hugr, inplace=False)
-            return result_hugr
-
-        def apply_inplace(hugr: Hugr) -> None:
-            for comp_pass in self.passes:
-                comp_pass(hugr, inplace=True)
-
-        return impl_pass_call(
-            hugr=hugr,
-            inplace=inplace,
-            inplace_call=apply_inplace,
-            copy_call=apply,
->>>>>>> dbf8c8e6
         )
 
     @property
