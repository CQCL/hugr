--- conflicted
+++ resolved
@@ -358,11 +358,7 @@
         self.variant_rows = [[], list(tys)]
 
     def __repr__(self) -> str:
-<<<<<<< HEAD
-        return f"Option({', '.join(map(repr, self.variant_rows[1]))})"
-=======
-        return f"Option({comma_sep_repr(self.variant_rows[0])})"
->>>>>>> aca403a2
+        return f"Option({comma_sep_repr(self.variant_rows[1])})"
 
 
 @dataclass(eq=False)
