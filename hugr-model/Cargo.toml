[package]
name = "hugr-model"
version = "0.24.0"
readme = "README.md"
documentation = "https://docs.rs/hugr-model/"
description = "Data model for Quantinuum's HUGR intermediate representation"
keywords = ["Quantum", "Quantinuum"]
categories = ["compilers"]
rust-version.workspace = true
edition.workspace = true
homepage.workspace = true
repository.workspace = true
license.workspace = true

[lib]
bench = false

[dependencies]
base64 = { workspace = true }
bumpalo = { workspace = true, features = ["collections"] }
capnp = { workspace = true }
derive_more = { workspace = true, features = ["display", "error", "from"] }
indexmap.workspace = true
itertools.workspace = true
ordered-float = { workspace = true, features = ["arbitrary"] }
pest = { workspace = true }
pest_derive = { workspace = true }
pretty = { workspace = true }
<<<<<<< HEAD
smol_str = { workspace = true, features = ["serde", "arbitrary"] }
=======
rustc-hash.workspace = true
semver = { workspace = true }
smol_str = { workspace = true, features = ["serde"] }
>>>>>>> b4e0510a
thiserror.workspace = true
pyo3 = { workspace = true, optional = true, features = ["extension-module"] }
arbitrary = { version = "1", optional = true, features = ["derive"] }

[features]
pyo3 = ["dep:pyo3"]

[lints]
workspace = true

[dev-dependencies]
insta = { workspace = true }
pretty_assertions = { workspace = true }
proptest = { workspace = true }
proptest-derive = { workspace = true }<|MERGE_RESOLUTION|>--- conflicted
+++ resolved
@@ -26,13 +26,9 @@
 pest = { workspace = true }
 pest_derive = { workspace = true }
 pretty = { workspace = true }
-<<<<<<< HEAD
-smol_str = { workspace = true, features = ["serde", "arbitrary"] }
-=======
 rustc-hash.workspace = true
 semver = { workspace = true }
-smol_str = { workspace = true, features = ["serde"] }
->>>>>>> b4e0510a
+smol_str = { workspace = true, features = ["serde", "arbitrary"] }
 thiserror.workspace = true
 pyo3 = { workspace = true, optional = true, features = ["extension-module"] }
 arbitrary = { version = "1", optional = true, features = ["derive"] }
