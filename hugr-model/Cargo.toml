--- conflicted
+++ resolved
@@ -18,13 +18,8 @@
 [dependencies]
 base64 = { workspace = true }
 bumpalo = { workspace = true, features = ["collections"] }
-<<<<<<< HEAD
-capnp = "0.20.1"
-derive_more = { version = "1.0.0", features = ["display", "from", "error"] }
-=======
 capnp = { workspace = true }
 derive_more = { workspace = true, features = ["display"] }
->>>>>>> 929edb6e
 fxhash.workspace = true
 indexmap.workspace = true
 ordered-float = { workspace = true }
