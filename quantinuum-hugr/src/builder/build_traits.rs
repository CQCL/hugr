--- conflicted
+++ resolved
@@ -224,12 +224,8 @@
         hugr: Hugr,
         input_wires: impl IntoIterator<Item = Wire>,
     ) -> Result<BuildHandle<DataflowOpID>, BuildError> {
-<<<<<<< HEAD
         let optype = hugr.get_optype(hugr.root()).clone();
         let num_outputs = optype.value_output_count();
-=======
-        let num_outputs = hugr.get_optype(hugr.root()).value_output_count();
->>>>>>> 3419fba9
         let node = self.add_hugr(hugr).new_root;
 
         wire_up_inputs(input_wires, node, self)
@@ -251,12 +247,8 @@
         input_wires: impl IntoIterator<Item = Wire>,
     ) -> Result<BuildHandle<DataflowOpID>, BuildError> {
         let node = self.add_hugr_view(hugr).new_root;
-<<<<<<< HEAD
         let optype = hugr.get_optype(hugr.root()).clone();
         let num_outputs = optype.value_output_count();
-=======
-        let num_outputs = hugr.get_optype(hugr.root()).value_output_count();
->>>>>>> 3419fba9
 
         wire_up_inputs(input_wires, node, self)
             .map_err(|error| BuildError::OperationWiring { op: optype, error })?;
@@ -629,11 +621,7 @@
 ) -> Result<(Node, usize), BuildError> {
     let nodetype: NodeType = nodetype.into();
     let num_outputs = nodetype.op().value_output_count();
-<<<<<<< HEAD
-    let op_node = data_builder.add_child_node(nodetype.clone());
-=======
     let op_node = data_builder.add_child_node(nodetype);
->>>>>>> 3419fba9
 
     wire_up_inputs(inputs, op_node, data_builder).map_err(|error| BuildError::OperationWiring {
         op: nodetype.into_op(),
