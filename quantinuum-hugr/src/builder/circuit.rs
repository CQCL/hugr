use std::collections::HashMap;
use std::mem;

use itertools::Itertools;
use thiserror::Error;

use crate::ops::{OpName, OpType};
<<<<<<< HEAD
use crate::utils::collect_array;
=======
>>>>>>> 441c8871

use super::{BuildError, Dataflow};
use crate::{CircuitUnit, Wire};

/// Builder to build regions of dataflow graphs that look like Circuits,
/// where some inputs of operations directly correspond to some outputs.
/// Allows appending operations by indexing a vector of input wires.
#[derive(Debug, PartialEq)]
pub struct CircuitBuilder<'a, T: ?Sized> {
    /// List of wires that are being tracked, identified by their index in the vector.
    ///
    /// Terminating wires may create holes in the vector, but the indices are stable.
    wires: Vec<Option<Wire>>,
    builder: &'a mut T,
}

#[derive(Debug, Clone, PartialEq, Error)]
/// Error in [`CircuitBuilder`]
#[non_exhaustive]
pub enum CircuitBuildError {
    /// Invalid index for stored wires.
    #[error("Invalid wire index {invalid_index} while attempting to add operation {}.", .op.as_ref().map(|o| o.name()).unwrap_or_default())]
    InvalidWireIndex {
        /// The operation.
        op: Option<OpType>,
        /// The invalid indices.
        invalid_index: usize,
    },
    /// Some linear inputs had no corresponding output wire.
    #[error("The linear inputs {:?} had no corresponding output wire in operation {}.", .index.as_slice(), .op.name())]
    MismatchedLinearInputs {
        /// The operation.
        op: OpType,
        /// The index of the input that had no corresponding output wire.
        index: Vec<usize>,
    },
}

impl<'a, T: Dataflow + ?Sized> CircuitBuilder<'a, T> {
    /// Construct a new [`CircuitBuilder`] from a vector of incoming wires and the
    /// builder for the graph.
    pub fn new(wires: impl IntoIterator<Item = Wire>, builder: &'a mut T) -> Self {
        Self {
            wires: wires.into_iter().map(Some).collect(),
            builder,
        }
    }

    /// Returns the number of wires tracked.
    #[must_use]
    pub fn n_wires(&self) -> usize {
        self.wires.iter().flatten().count()
    }

    /// Returns the wire associated with the given index.
    #[must_use]
    pub fn tracked_wire(&self, index: usize) -> Option<Wire> {
        self.wires.get(index).copied().flatten()
    }

    /// Returns an iterator over the tracked linear units.
    pub fn tracked_units(&self) -> impl Iterator<Item = usize> + '_ {
        self.wires
            .iter()
            .enumerate()
            .filter_map(|(i, w)| w.map(|_| i))
    }

    /// Returns an array with the tracked linear units.
<<<<<<< HEAD
    ///
    /// # Panics
    ///
    /// If the number of outputs does not match `N`.
    #[must_use]
    pub fn tracked_units_arr<const N: usize>(&self) -> [usize; N] {
        collect_array(self.tracked_units())
=======
    #[must_use]
    pub fn tracked_units_arr<const N: usize>(&self) -> [usize; N] {
        self.tracked_units()
            .collect_vec()
            .try_into()
            .unwrap_or_else(|ws: Vec<usize>| {
                panic!(
                    "Incorrect number of linear units: Expected {N} but got {}",
                    ws.len()
                )
            })
>>>>>>> 441c8871
    }

    #[inline]
    /// Append an op to the wires in the inner vector with given `indices`.
    /// The outputs of the operation become the new wires at those indices.
    /// Only valid for operations that have the same input type row as output
    /// type row.
    /// Returns a handle to self to allow chaining.
    pub fn append(
        &mut self,
        op: impl Into<OpType>,
        indices: impl IntoIterator<Item = usize> + Clone,
    ) -> Result<&mut Self, BuildError> {
        self.append_and_consume(op, indices)
    }

    #[inline]
    /// The same as [`CircuitBuilder::append_with_outputs`] except it assumes no outputs and
    /// instead returns a reference to self to allow chaining.
    pub fn append_and_consume<A: Into<CircuitUnit>>(
        &mut self,
        op: impl Into<OpType>,
        inputs: impl IntoIterator<Item = A>,
    ) -> Result<&mut Self, BuildError> {
        self.append_with_outputs(op, inputs)?;
        Ok(self)
    }

    /// Append an `op` with some inputs being the stored wires.
    /// Any inputs of the form [`CircuitUnit::Linear`] are used to index the
    /// stored wires.
    /// The outputs at those indices are used to replace the stored wire.
    /// The remaining outputs are returned.
    ///
    /// # Errors
    ///
    /// Returns an error on an invalid input unit.
    pub fn append_with_outputs<A: Into<CircuitUnit>>(
        &mut self,
        op: impl Into<OpType>,
        inputs: impl IntoIterator<Item = A>,
    ) -> Result<Vec<Wire>, BuildError> {
        // map of linear port offset to wire vector index
        let mut linear_inputs = HashMap::new();
        let op = op.into();

        let input_wires: Result<Vec<Wire>, usize> = inputs
            .into_iter()
            .map(Into::into)
            .enumerate()
            .map(|(input_port, a_w): (usize, CircuitUnit)| match a_w {
                CircuitUnit::Wire(wire) => Ok(wire),
                CircuitUnit::Linear(wire_index) => {
                    linear_inputs.insert(input_port, wire_index);
                    self.tracked_wire(wire_index).ok_or(wire_index)
                }
            })
            .collect();

        let input_wires =
            input_wires.map_err(|invalid_index| CircuitBuildError::InvalidWireIndex {
                op: Some(op.clone()),
                invalid_index,
            })?;

        let output_wires = self
            .builder
            .add_dataflow_op(
                op.clone(), // TODO: Add extension param
                input_wires,
            )?
            .outputs();
        let nonlinear_outputs: Vec<Wire> = output_wires
            .enumerate()
            .filter_map(|(output_port, wire)| {
                if let Some(wire_index) = linear_inputs.remove(&output_port) {
                    // output at output_port replaces input wire from same port
                    self.wires[wire_index] = Some(wire);
                    None
                } else {
                    Some(wire)
                }
            })
            .collect();

        if !linear_inputs.is_empty() {
            return Err(CircuitBuildError::MismatchedLinearInputs {
                op,
                index: linear_inputs.values().copied().collect(),
            }
            .into());
        }

        Ok(nonlinear_outputs)
    }

<<<<<<< HEAD
    /// Append an `op` with some inputs being the stored wires.
    /// Any inputs of the form [`CircuitUnit::Linear`] are used to index the
    /// stored wires.
    /// The outputs at those indices are used to replace the stored wire.
    /// The remaining outputs are returned as an array.
    ///
    /// # Errors
    ///
    /// Returns an error on an invalid input unit.
    ///
    /// # Panics
    ///
    /// If the number of outputs does not match `N`.
    pub fn append_with_outputs_arr<const N: usize, A: Into<CircuitUnit>>(
        &mut self,
        op: impl Into<OpType>,
        inputs: impl IntoIterator<Item = A>,
    ) -> Result<[Wire; N], BuildError> {
        let outputs = self.append_with_outputs(op, inputs)?;
        Ok(collect_array(outputs))
    }

=======
>>>>>>> 441c8871
    /// Add a wire to the list of tracked wires.
    ///
    /// Returns the new unit index.
    pub fn track_wire(&mut self, wire: Wire) -> usize {
        self.wires.push(Some(wire));
        self.wires.len() - 1
    }

    /// Stops tracking a linear unit, and returns the last wire corresponding to it.
    ///
    /// Returns the new unit index.
    ///
    /// # Errors
    ///
    /// Returns a [`CircuitBuildError::InvalidWireIndex`] if the index is invalid.
    pub fn untrack_wire(&mut self, index: usize) -> Result<Wire, CircuitBuildError> {
        self.wires
            .get_mut(index)
            .and_then(mem::take)
            .ok_or(CircuitBuildError::InvalidWireIndex {
                op: None,
                invalid_index: index,
            })
    }

    #[inline]
    /// Finish building the circuit region and return the dangling wires
    /// that correspond to the initially provided wires.
    pub fn finish(self) -> Vec<Wire> {
        self.wires.into_iter().flatten().collect()
    }
}

#[cfg(test)]
mod test {
    use super::*;
    use cool_asserts::assert_matches;

    use crate::utils::test_quantum_extension::{cx_gate, h_gate, measure, q_alloc, q_discard};
    use crate::{
        builder::{
            test::{build_main, NAT, QB},
            Dataflow, DataflowSubContainer, Wire,
        },
        extension::prelude::BOOL_T,
        ops::{custom::OpaqueOp, LeafOp},
        type_row,
        types::FunctionType,
    };

    #[test]
    fn simple_linear() {
        let build_res = build_main(
            FunctionType::new(type_row![QB, QB], type_row![QB, QB]).into(),
            |mut f_build| {
                let wires = f_build.input_wires().map(Some).collect();

                let mut linear = CircuitBuilder {
                    wires,
                    builder: &mut f_build,
                };

                assert_eq!(linear.n_wires(), 2);

                linear
                    .append(h_gate(), [0])?
                    .append(cx_gate(), [0, 1])?
                    .append(cx_gate(), [1, 0])?;

                let outs = linear.finish();
                f_build.finish_with_outputs(outs)
            },
        );

        assert_matches!(build_res, Ok(_));
    }

    #[test]
    fn with_nonlinear_and_outputs() {
        let my_custom_op = LeafOp::CustomOp(
            crate::ops::custom::ExternalOp::Opaque(OpaqueOp::new(
                "MissingRsrc".try_into().unwrap(),
                "MyOp",
                "unknown op".to_string(),
                vec![],
                FunctionType::new(vec![QB, NAT], vec![QB]),
            ))
            .into(),
        );
        let build_res = build_main(
            FunctionType::new(type_row![QB, QB, NAT], type_row![QB, QB, BOOL_T]).into(),
            |mut f_build| {
                let [q0, q1, angle]: [Wire; 3] = f_build.input_wires_arr();

                let mut linear = f_build.as_circuit([q0, q1]);

                let measure_out = linear
                    .append(cx_gate(), [0, 1])?
                    .append_and_consume(
                        my_custom_op,
                        [CircuitUnit::Linear(0), CircuitUnit::Wire(angle)],
                    )?
                    .append_with_outputs(measure(), [0])?;

                let out_qbs = linear.finish();
                f_build.finish_with_outputs(out_qbs.into_iter().chain(measure_out))
            },
        );

        assert_matches!(build_res, Ok(_));
    }

    #[test]
    fn ancillae() {
        let build_res = build_main(
            FunctionType::new(type_row![QB], type_row![QB]).into(),
            |mut f_build| {
                let mut circ = f_build.as_circuit(f_build.input_wires());
                assert_eq!(circ.n_wires(), 1);

                let [q0] = circ.tracked_units_arr();
<<<<<<< HEAD
                let [ancilla] = circ.append_with_outputs_arr(q_alloc(), [] as [CircuitUnit; 0])?;
=======
                let [ancilla] = circ
                    .append_with_outputs::<CircuitUnit>(q_alloc(), [])?
                    .try_into()
                    .expect("Expected a single ancilla wire");
>>>>>>> 441c8871
                let ancilla = circ.track_wire(ancilla);

                assert_ne!(ancilla, 0);
                assert_eq!(circ.n_wires(), 2);
                assert_eq!(circ.tracked_units_arr(), [q0, ancilla]);

                circ.append(cx_gate(), [q0, ancilla])?;
<<<<<<< HEAD
                let [_bit] = circ.append_with_outputs_arr(measure(), [q0])?;
=======
                let [_bit] = circ
                    .append_with_outputs(measure(), [q0])?
                    .try_into()
                    .unwrap();
>>>>>>> 441c8871

                let q0 = circ.untrack_wire(q0)?;

                assert_eq!(circ.tracked_units_arr(), [ancilla]);

                circ.append_and_consume(q_discard(), [q0])?;

                let outs = circ.finish();

                assert_eq!(outs.len(), 1);

                f_build.finish_with_outputs(outs)
            },
        );

        assert_matches!(build_res, Ok(_));
    }

    #[test]
    fn circuit_builder_errors() {
        let _build_res = build_main(
<<<<<<< HEAD
            FunctionType::new(type_row![QB, QB], type_row![QB, QB]).into(),
=======
            FunctionType::new_endo(type_row![QB, QB]).into(),
>>>>>>> 441c8871
            |mut f_build| {
                let mut circ = f_build.as_circuit(f_build.input_wires());
                let [q0, q1] = circ.tracked_units_arr();
                let invalid_index = 0xff;

                // Passing an invalid linear index returns an error
                assert_matches!(
                    circ.append(cx_gate(), [q0, invalid_index]),
                    Err(BuildError::CircuitError(CircuitBuildError::InvalidWireIndex { op, invalid_index: idx }))
                    if op == Some(cx_gate().into()) && idx == invalid_index,
                );

                // Untracking an invalid index returns an error
                assert_matches!(
                    circ.untrack_wire(invalid_index),
                    Err(CircuitBuildError::InvalidWireIndex { op: None, invalid_index: idx })
                    if idx == invalid_index,
                );

                // Passing a linear index to an operation without a corresponding output returns an error
                assert_matches!(
                    circ.append(q_discard(), [q1]),
                    Err(BuildError::CircuitError(CircuitBuildError::MismatchedLinearInputs { op, index }))
                    if op == q_discard().into() && index == [q1],
                );

                let outs = circ.finish();

                assert_eq!(outs.len(), 2);

                f_build.finish_with_outputs(outs)
            },
        );

        // We do not test the build output, as the internal errors may have left
        // the hugr in an invalid state.
    }
}<|MERGE_RESOLUTION|>--- conflicted
+++ resolved
@@ -1,14 +1,10 @@
 use std::collections::HashMap;
 use std::mem;
 
-use itertools::Itertools;
 use thiserror::Error;
 
 use crate::ops::{OpName, OpType};
-<<<<<<< HEAD
 use crate::utils::collect_array;
-=======
->>>>>>> 441c8871
 
 use super::{BuildError, Dataflow};
 use crate::{CircuitUnit, Wire};
@@ -78,7 +74,6 @@
     }
 
     /// Returns an array with the tracked linear units.
-<<<<<<< HEAD
     ///
     /// # Panics
     ///
@@ -86,19 +81,6 @@
     #[must_use]
     pub fn tracked_units_arr<const N: usize>(&self) -> [usize; N] {
         collect_array(self.tracked_units())
-=======
-    #[must_use]
-    pub fn tracked_units_arr<const N: usize>(&self) -> [usize; N] {
-        self.tracked_units()
-            .collect_vec()
-            .try_into()
-            .unwrap_or_else(|ws: Vec<usize>| {
-                panic!(
-                    "Incorrect number of linear units: Expected {N} but got {}",
-                    ws.len()
-                )
-            })
->>>>>>> 441c8871
     }
 
     #[inline]
@@ -195,7 +177,6 @@
         Ok(nonlinear_outputs)
     }
 
-<<<<<<< HEAD
     /// Append an `op` with some inputs being the stored wires.
     /// Any inputs of the form [`CircuitUnit::Linear`] are used to index the
     /// stored wires.
@@ -218,8 +199,6 @@
         Ok(collect_array(outputs))
     }
 
-=======
->>>>>>> 441c8871
     /// Add a wire to the list of tracked wires.
     ///
     /// Returns the new unit index.
@@ -341,14 +320,7 @@
                 assert_eq!(circ.n_wires(), 1);
 
                 let [q0] = circ.tracked_units_arr();
-<<<<<<< HEAD
                 let [ancilla] = circ.append_with_outputs_arr(q_alloc(), [] as [CircuitUnit; 0])?;
-=======
-                let [ancilla] = circ
-                    .append_with_outputs::<CircuitUnit>(q_alloc(), [])?
-                    .try_into()
-                    .expect("Expected a single ancilla wire");
->>>>>>> 441c8871
                 let ancilla = circ.track_wire(ancilla);
 
                 assert_ne!(ancilla, 0);
@@ -356,14 +328,7 @@
                 assert_eq!(circ.tracked_units_arr(), [q0, ancilla]);
 
                 circ.append(cx_gate(), [q0, ancilla])?;
-<<<<<<< HEAD
                 let [_bit] = circ.append_with_outputs_arr(measure(), [q0])?;
-=======
-                let [_bit] = circ
-                    .append_with_outputs(measure(), [q0])?
-                    .try_into()
-                    .unwrap();
->>>>>>> 441c8871
 
                 let q0 = circ.untrack_wire(q0)?;
 
@@ -385,11 +350,7 @@
     #[test]
     fn circuit_builder_errors() {
         let _build_res = build_main(
-<<<<<<< HEAD
-            FunctionType::new(type_row![QB, QB], type_row![QB, QB]).into(),
-=======
             FunctionType::new_endo(type_row![QB, QB]).into(),
->>>>>>> 441c8871
             |mut f_build| {
                 let mut circ = f_build.as_circuit(f_build.input_wires());
                 let [q0, q1] = circ.tracked_units_arr();
