--- conflicted
+++ resolved
@@ -605,11 +605,7 @@
         //               \-> right -/             \-<--<-/
         let mut cfg_builder = CFGBuilder::new(FunctionType::new(type_row![NAT], type_row![NAT]))?;
 
-<<<<<<< HEAD
-        let pred_const = cfg_builder.add_constant(Const::unit_sum(0, 2)); // Nothing here cares which
-=======
         let pred_const = cfg_builder.add_constant(Const::unit_sum(0, 2));
->>>>>>> 3419fba9
         let const_unit = cfg_builder.add_constant(Const::unary_unit_sum());
 
         let entry = n_identity(
@@ -891,11 +887,7 @@
         separate: bool,
     ) -> Result<(Hugr, BasicBlockID, BasicBlockID), BuildError> {
         let mut cfg_builder = CFGBuilder::new(FunctionType::new(type_row![NAT], type_row![NAT]))?;
-<<<<<<< HEAD
-        let pred_const = cfg_builder.add_constant(Const::unit_sum(0, 2)); // Nothing here cares which
-=======
         let pred_const = cfg_builder.add_constant(Const::unit_sum(0, 2));
->>>>>>> 3419fba9
         let const_unit = cfg_builder.add_constant(Const::unary_unit_sum());
 
         let entry = n_identity(
@@ -937,11 +929,7 @@
         cfg_builder: &mut CFGBuilder<T>,
         separate_headers: bool,
     ) -> Result<(BasicBlockID, BasicBlockID), BuildError> {
-<<<<<<< HEAD
-        let pred_const = cfg_builder.add_constant(Const::unit_sum(0, 2)); // Nothing here cares which
-=======
         let pred_const = cfg_builder.add_constant(Const::unit_sum(0, 2));
->>>>>>> 3419fba9
         let const_unit = cfg_builder.add_constant(Const::unary_unit_sum());
 
         let entry = n_identity(
