use cool_asserts::assert_matches;

use super::*;
use crate::builder::test::closed_dfg_root_hugr;
use crate::builder::{
    BuildError, Container, Dataflow, DataflowHugr, DataflowSubContainer, FunctionBuilder,
<<<<<<< HEAD
    HugrBuilder,
=======
    HugrBuilder, ModuleBuilder,
>>>>>>> ee7df6f2
};
use crate::extension::prelude::{BOOL_T, PRELUDE, USIZE_T};
use crate::extension::{Extension, ExtensionId, TypeDefBound, EMPTY_REG, PRELUDE_REGISTRY};
use crate::hugr::hugrmut::sealed::HugrMutInternals;
use crate::hugr::{HugrMut, NodeType};
use crate::ops::dataflow::IOTrait;
use crate::ops::{self, Const, LeafOp, OpType};
use crate::std_extensions::logic::test::{and_op, or_op};
use crate::std_extensions::logic::{self, NotOp};
use crate::types::type_param::{TypeArg, TypeArgError, TypeParam};
use crate::types::{CustomType, FunctionType, PolyFuncType, Type, TypeBound, TypeRow};
use crate::{type_row, Direction, IncomingPort, Node};

const NAT: Type = crate::extension::prelude::USIZE_T;

/// Creates a hugr with a single function definition that copies a bit `copies` times.
///
/// Returns the hugr and the node index of the definition.
fn make_simple_hugr(copies: usize) -> (Hugr, Node) {
    let def_op: OpType = ops::FuncDefn {
        name: "main".into(),
        signature: FunctionType::new(type_row![BOOL_T], vec![BOOL_T; copies]).into(),
    }
    .into();

    let mut b = Hugr::default();
    let root = b.root();

    let def = b.add_node_with_parent(root, def_op);
    let _ = add_df_children(&mut b, def, copies);

    (b, def)
}

/// Adds an input{BOOL_T}, copy{BOOL_T -> BOOL_T^copies}, and output{BOOL_T^copies} operation to a dataflow container.
///
/// Returns the node indices of each of the operations.
fn add_df_children(b: &mut Hugr, parent: Node, copies: usize) -> (Node, Node, Node) {
    let input = b.add_node_with_parent(parent, ops::Input::new(type_row![BOOL_T]));
    let output = b.add_node_with_parent(parent, ops::Output::new(vec![BOOL_T; copies]));
    let copy = b.add_node_with_parent(parent, LeafOp::Noop { ty: BOOL_T });

    b.connect(input, 0, copy, 0);
    for i in 0..copies {
        b.connect(copy, 0, output, i);
    }

    (input, copy, output)
}

#[test]
fn invalid_root() {
    let declare_op: OpType = ops::FuncDecl {
        name: "main".into(),
        signature: Default::default(),
    }
    .into();

    let mut b = Hugr::default();
    let root = b.root();
    assert_eq!(b.validate(&EMPTY_REG), Ok(()));

    // Add another hierarchy root
    let other = b.add_node(ops::Module.into());
    assert_matches!(
        b.validate(&EMPTY_REG),
        Err(ValidationError::NoParent { node }) => assert_eq!(node, other)
    );
    b.set_parent(other, root);
    b.replace_op(other, NodeType::new_pure(declare_op)).unwrap();
    b.add_ports(other, Direction::Outgoing, 1);
    assert_eq!(b.validate(&EMPTY_REG), Ok(()));

    // Make the hugr root not a hierarchy root
    {
        let mut hugr = b.clone();
        hugr.root = other.pg_index();
        assert_matches!(
            hugr.validate(&EMPTY_REG),
            Err(ValidationError::RootNotRoot { node }) => assert_eq!(node, other)
        );
    }
}

#[test]
fn leaf_root() {
    let leaf_op: OpType = LeafOp::Noop { ty: USIZE_T }.into();

    let b = Hugr::new(NodeType::new_pure(leaf_op));
    assert_eq!(b.validate(&EMPTY_REG), Ok(()));
}

#[test]
fn dfg_root() {
    let dfg_op: OpType = ops::DFG {
        signature: FunctionType::new_endo(type_row![BOOL_T]),
    }
    .into();

    let mut b = Hugr::new(NodeType::new_pure(dfg_op));
    let root = b.root();
    add_df_children(&mut b, root, 1);
    assert_eq!(b.update_validate(&EMPTY_REG), Ok(()));
}

#[test]
fn simple_hugr() {
    let mut b = make_simple_hugr(2).0;
    assert_eq!(b.update_validate(&EMPTY_REG), Ok(()));
}

#[test]
/// General children restrictions.
fn children_restrictions() {
    let (mut b, def) = make_simple_hugr(2);
    let root = b.root();
    let (_input, copy, _output) = b
        .hierarchy
        .children(def.pg_index())
        .map_into()
        .collect_tuple()
        .unwrap();

    // Add a definition without children
    let def_sig = FunctionType::new(type_row![BOOL_T], type_row![BOOL_T, BOOL_T]);
    let new_def = b.add_node_with_parent(
        root,
        ops::FuncDefn {
            signature: def_sig.into(),
            name: "main".into(),
        },
    );
    assert_matches!(
        b.update_validate(&EMPTY_REG),
        Err(ValidationError::ContainerWithoutChildren { node, .. }) => assert_eq!(node, new_def)
    );

    // Add children to the definition, but move it to be a child of the copy
    add_df_children(&mut b, new_def, 2);
    b.set_parent(new_def, copy);
    assert_matches!(
        b.update_validate(&EMPTY_REG),
        Err(ValidationError::NonContainerWithChildren { node, .. }) => assert_eq!(node, copy)
    );
    let closure = b.infer_extensions().unwrap();
    b.set_parent(new_def, root);

    // After moving the previous definition to a valid place,
    // add an input node to the module subgraph
    let new_input = b.add_node_with_parent(root, ops::Input::new(type_row![]));
    assert_matches!(
        b.validate_with_extension_closure(closure, &EMPTY_REG),
        Err(ValidationError::InvalidParentOp { parent, child, .. }) => {assert_eq!(parent, root); assert_eq!(child, new_input)}
    );
}

#[test]
/// Validation errors in a dataflow subgraph.
fn df_children_restrictions() {
    let (mut b, def) = make_simple_hugr(2);
    let (_input, output, copy) = b
        .hierarchy
        .children(def.pg_index())
        .map_into()
        .collect_tuple()
        .unwrap();

    // Replace the output operation of the df subgraph with a copy
    b.replace_op(output, NodeType::new_pure(LeafOp::Noop { ty: NAT }))
        .unwrap();
    assert_matches!(
        b.validate(&EMPTY_REG),
        Err(ValidationError::InvalidInitialChild { parent, .. }) => assert_eq!(parent, def)
    );

    // Revert it back to an output, but with the wrong number of ports
    b.replace_op(
        output,
        NodeType::new_pure(ops::Output::new(type_row![BOOL_T])),
    )
    .unwrap();
    assert_matches!(
        b.validate(&EMPTY_REG),
        Err(ValidationError::InvalidChildren { parent, source: ChildrenValidationError::IOSignatureMismatch { child, .. }, .. })
            => {assert_eq!(parent, def); assert_eq!(child, output.pg_index())}
    );
    b.replace_op(
        output,
        NodeType::new_pure(ops::Output::new(type_row![BOOL_T, BOOL_T])),
    )
    .unwrap();

    // After fixing the output back, replace the copy with an output op
    b.replace_op(
        copy,
        NodeType::new_pure(ops::Output::new(type_row![BOOL_T, BOOL_T])),
    )
    .unwrap();
    assert_matches!(
        b.validate(&EMPTY_REG),
        Err(ValidationError::InvalidChildren { parent, source: ChildrenValidationError::InternalIOChildren { child, .. }, .. })
            => {assert_eq!(parent, def); assert_eq!(child, copy.pg_index())}
    );
}

#[test]
fn test_ext_edge() {
    let mut h = closed_dfg_root_hugr(FunctionType::new(
        type_row![BOOL_T, BOOL_T],
        type_row![BOOL_T],
    ));
    let [input, output] = h.get_io(h.root()).unwrap();

    // Nested DFG BOOL_T -> BOOL_T
    let sub_dfg = h.add_node_with_parent(
        h.root(),
        ops::DFG {
            signature: FunctionType::new_endo(type_row![BOOL_T]),
        },
    );
    // this Xor has its 2nd input unconnected
    let sub_op = {
        let sub_input = h.add_node_with_parent(sub_dfg, ops::Input::new(type_row![BOOL_T]));
        let sub_output = h.add_node_with_parent(sub_dfg, ops::Output::new(type_row![BOOL_T]));
        let sub_op = h.add_node_with_parent(sub_dfg, and_op());
        h.connect(sub_input, 0, sub_op, 0);
        h.connect(sub_op, 0, sub_output, 0);
        sub_op
    };

    h.connect(input, 0, sub_dfg, 0);
    h.connect(sub_dfg, 0, output, 0);

    assert_matches!(
        h.update_validate(&EMPTY_REG),
        Err(ValidationError::UnconnectedPort { .. })
    );

    h.connect(input, 1, sub_op, 1);
    assert_matches!(
        h.update_validate(&EMPTY_REG),
        Err(ValidationError::InterGraphEdgeError(
            InterGraphEdgeError::MissingOrderEdge { .. }
        ))
    );
    //Order edge. This will need metadata indicating its purpose.
    h.add_other_edge(input, sub_dfg);
    h.update_validate(&EMPTY_REG).unwrap();
}

#[test]
fn test_local_const() {
    let mut h = closed_dfg_root_hugr(FunctionType::new(type_row![BOOL_T], type_row![BOOL_T]));
    let [input, output] = h.get_io(h.root()).unwrap();
    let and = h.add_node_with_parent(h.root(), and_op());
    h.connect(input, 0, and, 0);
    h.connect(and, 0, output, 0);
    assert_eq!(
        h.update_validate(&EMPTY_REG),
        Err(ValidationError::UnconnectedPort {
            node: and,
            port: IncomingPort::from(1).into(),
            port_kind: EdgeKind::Value(BOOL_T)
        })
    );
    let const_op: ops::Const = logic::EXTENSION
        .get_value(logic::TRUE_NAME)
        .unwrap()
        .typed_value()
        .clone();
    // Second input of Xor from a constant
    let cst = h.add_node_with_parent(h.root(), const_op);
    let lcst = h.add_node_with_parent(h.root(), ops::LoadConstant { datatype: BOOL_T });

    h.connect(cst, 0, lcst, 0);
    h.connect(lcst, 0, and, 1);
    assert_eq!(h.static_source(lcst), Some(cst));
    // There is no edge from Input to LoadConstant, but that's OK:
    h.update_validate(&EMPTY_REG).unwrap();
}

#[test]
fn dfg_with_cycles() {
    let mut h = closed_dfg_root_hugr(FunctionType::new(
        type_row![BOOL_T, BOOL_T],
        type_row![BOOL_T],
    ));
    let [input, output] = h.get_io(h.root()).unwrap();
    let or = h.add_node_with_parent(h.root(), or_op());
    let not1 = h.add_node_with_parent(h.root(), NotOp);
    let not2 = h.add_node_with_parent(h.root(), NotOp);
    h.connect(input, 0, or, 0);
    h.connect(or, 0, not1, 0);
    h.connect(not1, 0, or, 1);
    h.connect(input, 1, not2, 0);
    h.connect(not2, 0, output, 0);
    // The graph contains a cycle:
    assert_matches!(h.validate(&EMPTY_REG), Err(ValidationError::NotADag { .. }));
}

fn identity_hugr_with_type(t: Type) -> (Hugr, Node) {
    let mut b = Hugr::default();
    let row: TypeRow = vec![t].into();

    let def = b.add_node_with_parent(
        b.root(),
        ops::FuncDefn {
            name: "main".into(),
            signature: FunctionType::new(row.clone(), row.clone()).into(),
        },
    );

    let input = b.add_node_with_parent(def, ops::Input::new(row.clone()));
    let output = b.add_node_with_parent(def, ops::Output::new(row));
    b.connect(input, 0, output, 0);
    (b, def)
}
#[test]
fn unregistered_extension() {
    let (mut h, def) = identity_hugr_with_type(USIZE_T);
    assert_eq!(
        h.validate(&EMPTY_REG),
        Err(ValidationError::SignatureError {
            node: def,
            cause: SignatureError::ExtensionNotFound(PRELUDE.name.clone())
        })
    );
    h.update_validate(&PRELUDE_REGISTRY).unwrap();
}

#[test]
fn invalid_types() {
    let name: ExtensionId = "MyExt".try_into().unwrap();
    let mut e = Extension::new(name.clone());
    e.add_type(
        "MyContainer".into(),
        vec![TypeBound::Copyable.into()],
        "".into(),
        TypeDefBound::Explicit(TypeBound::Any),
    )
    .unwrap();
    let reg = ExtensionRegistry::try_new([e, PRELUDE.to_owned()]).unwrap();

    let validate_to_sig_error = |t: CustomType| {
        let (h, def) = identity_hugr_with_type(Type::new_extension(t));
        match h.validate(&reg) {
            Err(ValidationError::SignatureError { node, cause }) if node == def => cause,
            e => panic!("Expected SignatureError at def node, got {:?}", e),
        }
    };

    let valid = Type::new_extension(CustomType::new(
        "MyContainer",
        vec![TypeArg::Type { ty: USIZE_T }],
        name.clone(),
        TypeBound::Any,
    ));
    assert_eq!(
        identity_hugr_with_type(valid.clone())
            .0
            .update_validate(&reg),
        Ok(())
    );

    // valid is Any, so is not allowed as an element of an outer MyContainer.
    let element_outside_bound = CustomType::new(
        "MyContainer",
        vec![TypeArg::Type { ty: valid.clone() }],
        name.clone(),
        TypeBound::Any,
    );
    assert_eq!(
        validate_to_sig_error(element_outside_bound),
        SignatureError::TypeArgMismatch(TypeArgError::TypeMismatch {
            param: TypeBound::Copyable.into(),
            arg: TypeArg::Type { ty: valid }
        })
    );

    let bad_bound = CustomType::new(
        "MyContainer",
        vec![TypeArg::Type { ty: USIZE_T }],
        name.clone(),
        TypeBound::Copyable,
    );
    assert_eq!(
        validate_to_sig_error(bad_bound.clone()),
        SignatureError::WrongBound {
            actual: TypeBound::Copyable,
            expected: TypeBound::Any
        }
    );

    // bad_bound claims to be Copyable, which is valid as an element for the outer MyContainer.
    let nested = CustomType::new(
        "MyContainer",
        vec![TypeArg::Type {
            ty: Type::new_extension(bad_bound),
        }],
        name.clone(),
        TypeBound::Any,
    );
    assert_eq!(
        validate_to_sig_error(nested),
        SignatureError::WrongBound {
            actual: TypeBound::Copyable,
            expected: TypeBound::Any
        }
    );

    let too_many_type_args = CustomType::new(
        "MyContainer",
        vec![TypeArg::Type { ty: USIZE_T }, TypeArg::BoundedNat { n: 3 }],
        name.clone(),
        TypeBound::Any,
    );
    assert_eq!(
        validate_to_sig_error(too_many_type_args),
        SignatureError::TypeArgMismatch(TypeArgError::WrongNumberArgs(2, 1))
    );
}

#[test]
fn typevars_declared() -> Result<(), Box<dyn std::error::Error>> {
    // Base case
    let f = FunctionBuilder::new(
        "myfunc",
        PolyFuncType::new(
            [TypeBound::Any.into()],
            FunctionType::new_endo(vec![Type::new_var_use(0, TypeBound::Any)]),
        ),
    )?;
    let [w] = f.input_wires_arr();
    f.finish_prelude_hugr_with_outputs([w])?;
    // Type refers to undeclared variable
    let f = FunctionBuilder::new(
        "myfunc",
        PolyFuncType::new(
            [TypeBound::Any.into()],
            FunctionType::new_endo(vec![Type::new_var_use(1, TypeBound::Any)]),
        ),
    )?;
    let [w] = f.input_wires_arr();
    assert!(f.finish_prelude_hugr_with_outputs([w]).is_err());
    // Variable declaration incorrectly copied to use site
    let f = FunctionBuilder::new(
        "myfunc",
        PolyFuncType::new(
            [TypeBound::Any.into()],
            FunctionType::new_endo(vec![Type::new_var_use(1, TypeBound::Copyable)]),
        ),
    )?;
    let [w] = f.input_wires_arr();
    assert!(f.finish_prelude_hugr_with_outputs([w]).is_err());
    Ok(())
}

/// Test that nested FuncDefns cannot use Type Variables declared by enclosing FuncDefns
#[test]
fn nested_typevars() -> Result<(), Box<dyn std::error::Error>> {
    const OUTER_BOUND: TypeBound = TypeBound::Any;
    const INNER_BOUND: TypeBound = TypeBound::Copyable;
    fn build(t: Type) -> Result<Hugr, BuildError> {
        let mut outer = FunctionBuilder::new(
            "outer",
            PolyFuncType::new(
                [OUTER_BOUND.into()],
                FunctionType::new_endo(vec![Type::new_var_use(0, TypeBound::Any)]),
            ),
        )?;
        let inner = outer.define_function(
            "inner",
            PolyFuncType::new([INNER_BOUND.into()], FunctionType::new_endo(vec![t])),
        )?;
        let [w] = inner.input_wires_arr();
        inner.finish_with_outputs([w])?;
        let [w] = outer.input_wires_arr();
        outer.finish_prelude_hugr_with_outputs([w])
    }
    assert!(build(Type::new_var_use(0, INNER_BOUND)).is_ok());
    assert_matches!(
        build(Type::new_var_use(1, OUTER_BOUND)).unwrap_err(),
        BuildError::InvalidHUGR(ValidationError::SignatureError {
            cause: SignatureError::FreeTypeVar {
                idx: 1,
                num_decls: 1
            },
            ..
        })
    );
    assert_matches!(build(Type::new_var_use(0, OUTER_BOUND)).unwrap_err(),
        BuildError::InvalidHUGR(ValidationError::SignatureError { cause: SignatureError::TypeVarDoesNotMatchDeclaration { actual, cached }, .. }) =>
        actual == INNER_BOUND.into() && cached == OUTER_BOUND.into());
    Ok(())
}

#[test]
fn no_polymorphic_consts() -> Result<(), Box<dyn std::error::Error>> {
    use crate::std_extensions::collections;
    const BOUND: TypeParam = TypeParam::Type {
        b: TypeBound::Copyable,
    };
    let list_of_var = Type::new_extension(
        collections::EXTENSION
            .get_type(&collections::LIST_TYPENAME)
            .unwrap()
            .instantiate(vec![TypeArg::new_var_use(0, BOUND)])?,
    );
    let reg = ExtensionRegistry::try_new([collections::EXTENSION.to_owned()]).unwrap();
    let mut def = FunctionBuilder::new(
        "myfunc",
        PolyFuncType::new(
            [BOUND],
            FunctionType::new(vec![], vec![list_of_var.clone()])
                .with_extension_delta(collections::EXTENSION_NAME),
        ),
    )?;
    let empty_list = Const::extension(collections::ListValue::new_empty(Type::new_var_use(
        0,
        TypeBound::Copyable,
    )));
    let cst = def.add_load_const(empty_list);
    let res = def.finish_hugr_with_outputs([cst], &reg);
    assert_matches!(
        res.unwrap_err(),
        BuildError::InvalidHUGR(ValidationError::SignatureError {
            cause: SignatureError::FreeTypeVar {
                idx: 0,
                num_decls: 0
            },
            ..
        })
    );
    Ok(())
}

#[test]
<<<<<<< HEAD
fn inner_row_variables() -> Result<(), Box<dyn std::error::Error>> {
    let tv = Type::new_row_var(0, TypeBound::Any);
    let inner_ft = Type::new_function(FunctionType::new_endo(vec![tv]));
    let mut fb = FunctionBuilder::new(
        "id",
        PolyFuncType::new(
            [TypeParam::List {
                param: Box::new(TypeParam::Type { b: TypeBound::Any }),
            }],
            FunctionType::new_endo(vec![inner_ft.clone()]),
        ),
    )?;
    // All the wires here are carrying higher-order Function values
    // (the Functions themselves have variable arity, but that's fine as we are not calling them)
    let id = fb.add_dataflow_op(LeafOp::Noop { ty: inner_ft }, fb.input_wires())?;
    fb.finish_hugr_with_outputs(id.outputs(), &EMPTY_REG)?;
    Ok(())
}

#[test]
fn no_outer_row_variables() -> Result<(), Box<dyn std::error::Error>> {
    let tv = Type::new_row_var(0, TypeBound::Any);
    let fb = FunctionBuilder::new(
        "impossible_id_of_unknown_arity",
        PolyFuncType::new(
            [TypeParam::List {
                param: Box::new(TypeParam::Type { b: TypeBound::Any }),
            }],
            FunctionType::new_endo(vec![tv]),
        ),
    )?;
    // Input and Output nodes have a Port whose type is List(Type(Any))
    // - so this is illegal because the wire between them is not a type:
    let err = fb
        .clone()
        .finish_hugr_with_outputs(fb.input_wires(), &EMPTY_REG)
        .unwrap_err();
    assert_matches!(
        err,
        BuildError::InvalidHUGR(ValidationError::SignatureError { .. })
    );
    // Also try leaving no inputs/outputs - so this should be illegal because the ports are unconnected
    fb.finish_hugr(&EMPTY_REG).unwrap_err();
=======
fn test_polymorphic_call() -> Result<(), Box<dyn std::error::Error>> {
    let mut m = ModuleBuilder::new();
    let id = m.declare(
        "id",
        PolyFuncType::new(
            vec![TypeBound::Any.into()],
            FunctionType::new_endo(vec![Type::new_var_use(0, TypeBound::Any)]),
        ),
    )?;
    let mut f = m.define_function("main", FunctionType::new_endo(vec![USIZE_T]).into())?;
    let c = f.call(&id, &[USIZE_T.into()], f.input_wires(), &PRELUDE_REGISTRY)?;
    f.finish_with_outputs(c.outputs())?;
    let _ = m.finish_prelude_hugr()?;
>>>>>>> ee7df6f2
    Ok(())
}

#[cfg(feature = "extension_inference")]
mod extension_tests {
    use super::*;
    use crate::builder::ModuleBuilder;
    use crate::extension::ExtensionSet;
    use crate::macros::const_extension_ids;

    const_extension_ids! {
        const XA: ExtensionId = "A";
        const XB: ExtensionId = "BOOL_EXT";
    }

    const Q: Type = crate::extension::prelude::QB_T;

    /// Adds an input{BOOL_T}, tag_constant(0, BOOL_T^sum_size), tag(BOOL_T^sum_size), and
    /// output{Sum{unit^sum_size}, BOOL_T} operation to a dataflow container.
    /// Intended to be used to populate a BasicBlock node in a CFG.
    ///
    /// Returns the node indices of each of the operations.
    fn add_block_children(b: &mut Hugr, parent: Node, sum_size: usize) -> (Node, Node, Node, Node) {
        let const_op =
            ops::Const::unit_sum(0, sum_size as u8).expect("`sum_size` must be greater than 0");
        let tag_type = Type::new_unit_sum(sum_size as u8);

        let input = b.add_node_with_parent(parent, ops::Input::new(type_row![BOOL_T]));
        let output =
            b.add_node_with_parent(parent, ops::Output::new(vec![tag_type.clone(), BOOL_T]));
        let tag_def = b.add_node_with_parent(b.root(), const_op);
        let tag = b.add_node_with_parent(parent, ops::LoadConstant { datatype: tag_type });

        b.connect(tag_def, 0, tag, 0);
        b.add_other_edge(input, tag);
        b.connect(tag, 0, output, 0);
        b.connect(input, 0, output, 1);

        (input, tag_def, tag, output)
    }

    #[test]
    /// Validation errors in a dataflow subgraph.
    fn cfg_children_restrictions() {
        let (mut b, def) = make_simple_hugr(1);
        let (_input, _output, copy) = b
            .hierarchy
            .children(def.pg_index())
            .map_into()
            .collect_tuple()
            .unwrap();
        // Write Extension annotations into the Hugr while it's still well-formed
        // enough for us to compute them
        let closure = b.infer_extensions().unwrap();
        b.instantiate_extensions(closure);
        b.validate(&EMPTY_REG).unwrap();
        b.replace_op(
            copy,
            NodeType::new_pure(ops::CFG {
                signature: FunctionType::new(type_row![BOOL_T], type_row![BOOL_T]),
            }),
        )
        .unwrap();
        assert_matches!(
            b.validate(&EMPTY_REG),
            Err(ValidationError::ContainerWithoutChildren { .. })
        );
        let cfg = copy;

        // Construct a valid CFG, with one BasicBlock node and one exit node
        let block = b.add_node_with_parent(
            cfg,
            ops::DataflowBlock {
                inputs: type_row![BOOL_T],
                sum_rows: vec![type_row![]],
                other_outputs: type_row![BOOL_T],
                extension_delta: ExtensionSet::new(),
            },
        );
        add_block_children(&mut b, block, 1);
        let exit = b.add_node_with_parent(
            cfg,
            ops::ExitBlock {
                cfg_outputs: type_row![BOOL_T],
            },
        );
        b.add_other_edge(block, exit);
        assert_eq!(b.update_validate(&EMPTY_REG), Ok(()));

        // Test malformed errors

        // Add an internal exit node
        let exit2 = b.add_node_after(
            exit,
            ops::ExitBlock {
                cfg_outputs: type_row![BOOL_T],
            },
        );
        assert_matches!(
            b.validate(&EMPTY_REG),
            Err(ValidationError::InvalidChildren { parent, source: ChildrenValidationError::InternalExitChildren { child, .. }, .. })
                => {assert_eq!(parent, cfg); assert_eq!(child, exit2.pg_index())}
        );
        b.remove_node(exit2);

        // Change the types in the BasicBlock node to work on qubits instead of bits
        b.replace_op(
            block,
            NodeType::new_pure(ops::DataflowBlock {
                inputs: type_row![Q],
                sum_rows: vec![type_row![]],
                other_outputs: type_row![Q],
                extension_delta: ExtensionSet::new(),
            }),
        )
        .unwrap();
        let mut block_children = b.hierarchy.children(block.pg_index());
        let block_input = block_children.next().unwrap().into();
        let block_output = block_children.next_back().unwrap().into();
        b.replace_op(
            block_input,
            NodeType::new_pure(ops::Input::new(type_row![Q])),
        )
        .unwrap();
        b.replace_op(
            block_output,
            NodeType::new_pure(ops::Output::new(type_row![Type::new_unit_sum(1), Q])),
        )
        .unwrap();
        assert_matches!(
            b.validate(&EMPTY_REG),
            Err(ValidationError::InvalidEdges { parent, source: EdgeValidationError::CFGEdgeSignatureMismatch { .. }, .. })
                => assert_eq!(parent, cfg)
        );
    }

    #[test]
    fn parent_io_mismatch() {
        // The DFG node declares that it has an empty extension delta,
        // but it's child graph adds extension "XB", causing a mismatch.
        let mut hugr = Hugr::new(NodeType::new_pure(ops::DFG {
            signature: FunctionType::new(type_row![USIZE_T], type_row![USIZE_T]),
        }));

        let input = hugr.add_node_with_parent(
            hugr.root(),
            NodeType::new_pure(ops::Input {
                types: type_row![USIZE_T],
            }),
        );
        let output = hugr.add_node_with_parent(
            hugr.root(),
            NodeType::new(
                ops::Output {
                    types: type_row![USIZE_T],
                },
                Some(XB.into()),
            ),
        );

        let lift = hugr.add_node_with_parent(
            hugr.root(),
            NodeType::new_pure(ops::LeafOp::Lift {
                type_row: type_row![USIZE_T],
                new_extension: XB,
            }),
        );

        hugr.connect(input, 0, lift, 0);
        hugr.connect(lift, 0, output, 0);

        let result = hugr.validate(&PRELUDE_REGISTRY);
        assert_matches!(
            result,
            Err(ValidationError::ExtensionError(
                ExtensionError::ParentIOExtensionMismatch { .. }
            ))
        );
    }

    #[test]
    /// A wire with no extension requirements is wired into a node which has
    /// [A,BOOL_T] extensions required on its inputs and outputs. This could be fixed
    /// by adding a lift node, but for validation this is an error.
    fn missing_lift_node() -> Result<(), BuildError> {
        let mut module_builder = ModuleBuilder::new();
        let mut main = module_builder.define_function(
            "main",
            FunctionType::new(type_row![NAT], type_row![NAT]).into(),
        )?;
        let [main_input] = main.input_wires_arr();

        let f_builder = main.dfg_builder(
            FunctionType::new(type_row![NAT], type_row![NAT]),
            // Inner DFG has extension requirements that the wire wont satisfy
            Some(ExtensionSet::from_iter([XA, XB])),
            [main_input],
        )?;
        let f_inputs = f_builder.input_wires();
        let f_handle = f_builder.finish_with_outputs(f_inputs)?;
        let [f_output] = f_handle.outputs_arr();
        main.finish_with_outputs([f_output])?;
        let handle = module_builder.hugr().validate(&PRELUDE_REGISTRY);

        assert_matches!(
            handle,
            Err(ValidationError::ExtensionError(
                ExtensionError::TgtExceedsSrcExtensionsAtPort { .. }
            ))
        );
        Ok(())
    }

    #[test]
    /// A wire with extension requirement `[A]` is wired into a an output with no
    /// extension req. In the validation extension typechecking, we don't do any
    /// unification, so don't allow open extension variables on the function
    /// signature, so this fails.
    fn too_many_extension() -> Result<(), BuildError> {
        let mut module_builder = ModuleBuilder::new();

        let main_sig = FunctionType::new(type_row![NAT], type_row![NAT]).into();

        let mut main = module_builder.define_function("main", main_sig)?;
        let [main_input] = main.input_wires_arr();

        let inner_sig = FunctionType::new(type_row![NAT], type_row![NAT]).with_extension_delta(XA);

        let f_builder = main.dfg_builder(inner_sig, Some(ExtensionSet::new()), [main_input])?;
        let f_inputs = f_builder.input_wires();
        let f_handle = f_builder.finish_with_outputs(f_inputs)?;
        let [f_output] = f_handle.outputs_arr();
        main.finish_with_outputs([f_output])?;
        let handle = module_builder.hugr().validate(&PRELUDE_REGISTRY);
        assert_matches!(
            handle,
            Err(ValidationError::ExtensionError(
                ExtensionError::SrcExceedsTgtExtensionsAtPort { .. }
            ))
        );
        Ok(())
    }

    #[test]
    /// A wire with extension requirements `[A]` and another with requirements
    /// `[BOOL_T]` are both wired into a node which requires its inputs to have
    /// requirements `[A,BOOL_T]`. A slightly more complex test of the error from
    /// `missing_lift_node`.
    fn extensions_mismatch() -> Result<(), BuildError> {
        let mut module_builder = ModuleBuilder::new();

        let all_rs = ExtensionSet::from_iter([XA, XB]);

        let main_sig = FunctionType::new(type_row![], type_row![NAT])
            .with_extension_delta(all_rs.clone())
            .into();

        let mut main = module_builder.define_function("main", main_sig)?;

        let [left_wire] = main
            .dfg_builder(
                FunctionType::new(type_row![], type_row![NAT]),
                Some(XA.into()),
                [],
            )?
            .finish_with_outputs([])?
            .outputs_arr();

        let [right_wire] = main
            .dfg_builder(
                FunctionType::new(type_row![], type_row![NAT]),
                Some(XB.into()),
                [],
            )?
            .finish_with_outputs([])?
            .outputs_arr();

        let builder = main.dfg_builder(
            FunctionType::new(type_row![NAT, NAT], type_row![NAT]),
            Some(all_rs),
            [left_wire, right_wire],
        )?;
        let [_left, _right] = builder.input_wires_arr();
        let [output] = builder.finish_with_outputs([])?.outputs_arr();

        main.finish_with_outputs([output])?;
        let handle = module_builder.hugr().validate(&PRELUDE_REGISTRY);
        assert_matches!(
            handle,
            Err(ValidationError::ExtensionError(
                ExtensionError::TgtExceedsSrcExtensionsAtPort { .. }
            ))
        );
        Ok(())
    }

    #[test]
    fn parent_signature_mismatch() {
        let main_signature =
            FunctionType::new(type_row![NAT], type_row![NAT]).with_extension_delta(XA);

        let mut hugr = Hugr::new(NodeType::new_pure(ops::DFG {
            signature: main_signature,
        }));
        let input = hugr.add_node_with_parent(
            hugr.root(),
            NodeType::new_pure(ops::Input {
                types: type_row![NAT],
            }),
        );
        let output = hugr.add_node_with_parent(
            hugr.root(),
            NodeType::new(
                ops::Output {
                    types: type_row![NAT],
                },
                Some(XA.into()),
            ),
        );
        hugr.connect(input, 0, output, 0);

        assert_matches!(
            hugr.validate(&PRELUDE_REGISTRY),
            Err(ValidationError::ExtensionError(
                ExtensionError::TgtExceedsSrcExtensionsAtPort { .. }
            ))
        );
    }
}<|MERGE_RESOLUTION|>--- conflicted
+++ resolved
@@ -4,11 +4,7 @@
 use crate::builder::test::closed_dfg_root_hugr;
 use crate::builder::{
     BuildError, Container, Dataflow, DataflowHugr, DataflowSubContainer, FunctionBuilder,
-<<<<<<< HEAD
-    HugrBuilder,
-=======
     HugrBuilder, ModuleBuilder,
->>>>>>> ee7df6f2
 };
 use crate::extension::prelude::{BOOL_T, PRELUDE, USIZE_T};
 use crate::extension::{Extension, ExtensionId, TypeDefBound, EMPTY_REG, PRELUDE_REGISTRY};
@@ -546,7 +542,6 @@
 }
 
 #[test]
-<<<<<<< HEAD
 fn inner_row_variables() -> Result<(), Box<dyn std::error::Error>> {
     let tv = Type::new_row_var(0, TypeBound::Any);
     let inner_ft = Type::new_function(FunctionType::new_endo(vec![tv]));
@@ -590,7 +585,10 @@
     );
     // Also try leaving no inputs/outputs - so this should be illegal because the ports are unconnected
     fb.finish_hugr(&EMPTY_REG).unwrap_err();
-=======
+    Ok(())
+}
+
+#[test]
 fn test_polymorphic_call() -> Result<(), Box<dyn std::error::Error>> {
     let mut m = ModuleBuilder::new();
     let id = m.declare(
@@ -604,7 +602,6 @@
     let c = f.call(&id, &[USIZE_T.into()], f.input_wires(), &PRELUDE_REGISTRY)?;
     f.finish_with_outputs(c.outputs())?;
     let _ = m.finish_prelude_hugr()?;
->>>>>>> ee7df6f2
     Ok(())
 }
 
