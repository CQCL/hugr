--- conflicted
+++ resolved
@@ -200,145 +200,29 @@
       },
       "binary": false
     },
-<<<<<<< HEAD
-    "discard_empty": {
-      "extension": "prelude",
-      "name": "discard_empty",
-      "description": "Discard an empty array",
-      "signature": {
-        "params": [
-          {
-            "tp": "Type",
-            "b": "A"
-          }
-        ],
-        "body": {
-          "input": [
-            {
-              "t": "Opaque",
-              "extension": "prelude",
-              "id": "array",
-              "args": [
-                {
-                  "tya": "BoundedNat",
-                  "n": 0
-                },
-                {
-                  "tya": "Type",
-                  "ty": {
-                    "t": "V",
-                    "i": 0,
-                    "b": "A"
-                  }
-                }
-              ],
-              "bound": "A"
-            }
-          ],
-          "output": [],
-          "extension_reqs": []
-        }
-      },
-      "binary": false
-    },
-    "get": {
-      "extension": "prelude",
-      "name": "get",
-      "description": "Get an element from an array",
+    "load_nat": {
+      "extension": "prelude",
+      "name": "load_nat",
+      "description": "Loads a generic bounded nat parameter into a usize runtime value.",
       "signature": {
         "params": [
           {
             "tp": "BoundedNat",
             "bound": null
-          },
-          {
-            "tp": "Type",
-            "b": "C"
-          }
-        ],
-        "body": {
-          "input": [
-            {
-              "t": "Opaque",
-              "extension": "prelude",
-              "id": "array",
-              "args": [
-                {
-                  "tya": "Variable",
-                  "idx": 0,
-                  "cached_decl": {
-                    "tp": "BoundedNat",
-                    "bound": null
-                  }
-                },
-                {
-                  "tya": "Type",
-                  "ty": {
-                    "t": "V",
-                    "i": 1,
-                    "b": "C"
-                  }
-                }
-              ],
-              "bound": "C"
-            },
+          }
+        ],
+        "body": {
+          "input": [],
+          "output": [
             {
               "t": "I"
             }
           ],
-          "output": [
-            {
-              "t": "Sum",
-              "s": "General",
-              "rows": [
-                [],
-                [
-                  {
-                    "t": "V",
-                    "i": 1,
-                    "b": "C"
-                  }
-                ]
-              ]
-            }
-          ],
-          "extension_reqs": []
-        }
-      },
-      "binary": false
-    },
-    "load_nat": {
-      "extension": "prelude",
-      "name": "load_nat",
-      "description": "Loads a generic bounded nat parameter into a usize runtime value.",
-      "signature": {
-        "params": [
-          {
-            "tp": "BoundedNat",
-            "bound": null
-          }
-        ],
-        "body": {
-          "input": [],
-          "output": [
-            {
-              "t": "I"
-            }
-          ],
-          "extension_reqs": []
-        }
-      },
-      "binary": false
-    },
-    "new_array": {
-      "extension": "prelude",
-      "name": "new_array",
-      "description": "Create a new array from elements",
-      "signature": null,
-      "binary": true
-    },
-=======
->>>>>>> 187ea8f5
+          "extension_reqs": []
+        }
+      },
+      "binary": false
+    },
     "panic": {
       "extension": "prelude",
       "name": "panic",
