--- conflicted
+++ resolved
@@ -1346,13 +1346,8 @@
 ###### `RemoveOrder`
 
 Given nodes `n0` and `n1`, if there is an Order edge from `n0` to `n1`,
-<<<<<<< HEAD
-remove it. (If there is a non-local edge from `n0` to a descendent of `n1`, this
-invalidates the hugr. TODO should this be an error?)
-=======
 remove it. (If there is an non-local edge from `n0` to a descendent of
 `n1`, this invalidates the hugr. TODO should this be an error?)
->>>>>>> bd0dcbe4
 
 ##### Insertion and removal of const loads
 
