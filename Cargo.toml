--- conflicted
+++ resolved
@@ -46,12 +46,7 @@
 petgraph = { version = "0.6.3", default-features = false }
 context-iterators = "0.2.0"
 serde_json = "1.0.97"
-<<<<<<< HEAD
-delegate = "0.11.0"
-rustversion = "1.0.14"
-=======
 delegate = "0.12.0"
->>>>>>> afa896bb
 paste = "1.0"
 strum = "0.25.0"
 strum_macros = "0.25.3"
