[package]
name = "quantinuum-hugr"
version = "0.1.0"
license = "Apache-2.0"

readme = "README.md"
#documentation = "https://docs.rs/hugr/"
repository = "https://github.com/CQCL/hugr"

description = "Hierarchical Unified Graph Representation"
#keywords = [] # TODO
#categories = [] # TODO

edition = "2021"
rust-version = "1.69"

[lib]
# Using different names for the lib and for the package is supported, but may be confusing.
# https://github.com/rust-lang/cargo/issues/6827
# TODO: Should we rename one of them?
name = "hugr"
bench = false
path = "src/lib.rs"

[dependencies]
thiserror = "1.0.28"
portgraph = { version = "0.2.0", features = ["serde"] }
pyo3 = { version = "0.18.1", optional = true, features = [
    "multiple-pymethods",
] }
cgmath = { version = "0.18.0", features = ["serde"] }
num-rational = { version = "0.4.1", features = ["serde"] }
downcast-rs = "1.2.0"
serde = { version = "1.0", features = ["derive"] }
serde_yaml = "0.9.19"
once_cell = "1.17.1"
typetag = "0.2.7"
smol_str = {version = "0.1.24", features = ["serde"]}
derive_more = "0.99.17"
itertools = "0.10.5"

[features]
pyo3 = ["dep:pyo3"]

[dev-dependencies]
criterion = { version = "0.4.0", features = ["html_reports"] }
rstest = "0.17.0"
portgraph = { version = "0.2.0", features = ["proptest"] }
proptest = "1.1.0"
rmp-serde = "1.1.1"
<<<<<<< HEAD
test-case = "3.1.0"

=======
open = "4.1.0"
url-escape = "0.1.1"
cool_asserts = "2.0.3"
>>>>>>> 472810c2

[[bench]]
name = "bench_main"
harness = false<|MERGE_RESOLUTION|>--- conflicted
+++ resolved
@@ -48,14 +48,10 @@
 portgraph = { version = "0.2.0", features = ["proptest"] }
 proptest = "1.1.0"
 rmp-serde = "1.1.1"
-<<<<<<< HEAD
-test-case = "3.1.0"
-
-=======
+test-case = "3.1.0"  # ALAN for halfnode tests only
 open = "4.1.0"
 url-escape = "0.1.1"
 cool_asserts = "2.0.3"
->>>>>>> 472810c2
 
 [[bench]]
 name = "bench_main"
