[package]
name = "quantinuum-hugr"
version = "0.1.0"
license = "Apache-2.0"

readme = "README.md"
#documentation = "https://docs.rs/hugr/"
repository = "https://github.com/CQCL/hugr"

description = "Hierarchical Unified Graph Representation"
#keywords = [] # TODO
#categories = [] # TODO

edition = "2021"
rust-version = "1.70"

[lib]
# Using different names for the lib and for the package is supported, but may be confusing.
# https://github.com/rust-lang/cargo/issues/6827
# TODO: Should we rename one of them?
name = "hugr"
bench = false
path = "src/lib.rs"

[dependencies]
thiserror = "1.0.28"
<<<<<<< HEAD
portgraph = { git = "https://github.com/CQCL/portgraph.git", rev = "e5bd1ca", features = ["serde", "petgraph"] }
=======
portgraph = { version = "0.8.0", features = ["serde", "petgraph"] }
>>>>>>> b296bab8
pyo3 = { version = "0.19.0", optional = true, features = [
    "multiple-pymethods",
] }
cgmath = { version = "0.18.0", features = ["serde"] }
num-rational = { version = "0.4.1", features = ["serde"] }
downcast-rs = "1.2.0"
serde = { version = "1.0", features = [
    # Rc used here for Resource, but unfortunately we must turn the feature on globally
    "derive", "rc",
] }
serde_yaml = "0.9.19"
typetag = "0.2.7"
smol_str = { version = "0.2.0", features = ["serde"] }
derive_more = "0.99.17"
itertools = "0.11.0"
html-escape = "0.2.13"
bitvec = { version = "1.0.1", features = ["serde"] }
enum_dispatch = "0.3.11"
lazy_static = "1.4.0"
petgraph = { version="0.6.3", default-features = false}
context-iterators = "0.2.0"
serde_json = "1.0.97"
delegate = "0.10.0"

[features]
pyo3 = ["dep:pyo3"]

[dev-dependencies]
criterion = { version = "0.5.1", features = ["html_reports"] }
rstest = "0.18.1"
rmp-serde = "1.1.1"
webbrowser = "0.8.10"
urlencoding = "2.1.2"
cool_asserts = "2.0.3"

[[bench]]
name = "bench_main"
harness = false<|MERGE_RESOLUTION|>--- conflicted
+++ resolved
@@ -24,11 +24,7 @@
 
 [dependencies]
 thiserror = "1.0.28"
-<<<<<<< HEAD
-portgraph = { git = "https://github.com/CQCL/portgraph.git", rev = "e5bd1ca", features = ["serde", "petgraph"] }
-=======
 portgraph = { version = "0.8.0", features = ["serde", "petgraph"] }
->>>>>>> b296bab8
 pyo3 = { version = "0.19.0", optional = true, features = [
     "multiple-pymethods",
 ] }
