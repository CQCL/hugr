[profile.release]
lto = "thin"

[workspace]
resolver = "2"
members = [
    "hugr",
    "hugr-core",
    "hugr-passes",
    "hugr-cli",
    "hugr-model",
    "hugr-llvm",
]
default-members = ["hugr", "hugr-core", "hugr-passes", "hugr-cli", "hugr-model"]

[workspace.package]
rust-version = "1.75"
edition = "2021"
homepage = "https://github.com/CQCL/hugr"
repository = "https://github.com/CQCL/hugr"
license = "Apache-2.0"
# authors

[workspace.lints.rust]
unexpected_cfgs = { level = "warn", check-cfg = ['cfg(ci_run)'] }

missing_docs = "warn"
[workspace.lints.clippy]
# Unstable check, may cause false positives.
# https://github.com/rust-lang/rust-clippy/issues/5112
debug_assert_with_mut_call = "warn"

[workspace.dependencies]
<<<<<<< HEAD
portgraph = { version = "0.13.3" }
insta = { version = "1.34.0" }
=======
portgraph = { version = "0.13.0" }
insta = { version = "1.42.2" }
>>>>>>> 34c8f380
bitvec = "1.0.1"
capnp = "0.20.4"
cgmath = "0.18.0"
cool_asserts = "2.0.3"
delegate = "0.13.0"
derive_more = "1.0.0"
downcast-rs = "2.0.1"
enum_dispatch = "0.3.11"
html-escape = "0.2.13"
itertools = "0.14.0"
jsonschema = "0.29.0"
lazy_static = "1.4.0"
num-rational = "0.4.1"
paste = "1.0"
petgraph = { version = "0.7.1", default-features = false }
proptest = "1.4.0"
proptest-derive = "0.5.0"
regex = "1.9.5"
regex-syntax = "0.8.3"
rstest = "0.24.0"
serde = "1.0"
serde_json = "1.0.140"
serde_yaml = "0.9.19"
smol_str = "0.3.1"
strum = "0.27.0"
thiserror = "2.0.12"
typetag = "0.2.20"
clap = { version = "4.5.4" }
clio = "0.3.5"
clap-verbosity-flag = "3.0.1"
assert_cmd = "2.0.14"
assert_fs = "1.1.1"
predicates = "3.1.0"
indexmap = "2.3.0"
fxhash = "0.2.1"
bumpalo = { version = "3.16.0" }
pathsearch = "0.2.0"
base64 = "0.22.1"
ordered-float = "5.0.0"
pest = "2.7.12"
pest_derive = "2.7.12"
pretty = "0.12.3"
pretty_assertions = "1.4.1"

[profile.dev.package]
insta.opt-level = 3

# optimising these packages were found to contribute to property testing
# execution time.
#
# `flamegraph` below is https://github.com/flamegraph-rs/flamegraph
# $ perf record --call-graph=dwarf -F 99999 <unittest executable> prop_roundtrip_
# $ flamegraph --no-inline --perfdata perf.data
rand_chacha.opt-level = 3
rand_chacha.debug = 1
regex.opt-level = 3
regex.debug = 1
regex-automata.opt-level = 3
regex-automata.debug = 1
regex-syntax.opt-level = 3
regex-syntax.debug = 1
proptest.opt-level = 3
proptest.debug = 1
serde.opt-level = 3
serde.debug = 1
serde_json.opt-level = 3
serde_json.debug = 1
jsonschema.opt-level = 3
jsonschema.debug = 1<|MERGE_RESOLUTION|>--- conflicted
+++ resolved
@@ -31,13 +31,8 @@
 debug_assert_with_mut_call = "warn"
 
 [workspace.dependencies]
-<<<<<<< HEAD
 portgraph = { version = "0.13.3" }
-insta = { version = "1.34.0" }
-=======
-portgraph = { version = "0.13.0" }
 insta = { version = "1.42.2" }
->>>>>>> 34c8f380
 bitvec = "1.0.1"
 capnp = "0.20.4"
 cgmath = "0.18.0"
