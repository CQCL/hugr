--- conflicted
+++ resolved
@@ -4,7 +4,6 @@
 [workspace]
 resolver = "2"
 members = [
-<<<<<<< HEAD
   "hugr",
   "hugr-core",
   "hugr-passes",
@@ -12,17 +11,8 @@
   "hugr-model",
   "hugr-llvm",
   "hugr-py",
+  "hugr-persistent",
   "fuzz",
-=======
-    "hugr",
-    "hugr-core",
-    "hugr-passes",
-    "hugr-cli",
-    "hugr-model",
-    "hugr-llvm",
-    "hugr-py",
-    "hugr-persistent",
->>>>>>> 67687fc4
 ]
 default-members = ["hugr", "hugr-core", "hugr-passes", "hugr-cli", "hugr-model"]
 
