--- conflicted
+++ resolved
@@ -60,17 +60,10 @@
         ]
       },
       "locked": {
-<<<<<<< HEAD
-        "lastModified": 1737465171,
-        "owner": "cachix",
-        "repo": "git-hooks.nix",
-        "rev": "9364dc02281ce2d37a1f55b6e51f7c0f65a75f17",
-=======
         "lastModified": 1741379162,
         "owner": "cachix",
         "repo": "git-hooks.nix",
         "rev": "b5a62751225b2f62ff3147d0a334055ebadcd5cc",
->>>>>>> 9985143b
         "type": "github"
       },
       "original": {
@@ -114,34 +107,12 @@
         "type": "github"
       }
     },
-<<<<<<< HEAD
-    "nixpkgs-stable": {
-      "locked": {
-        "lastModified": 1704290814,
-        "owner": "NixOS",
-        "repo": "nixpkgs",
-        "rev": "70bdadeb94ffc8806c0570eb5c2695ad29f0e421",
-        "type": "github"
-      },
-      "original": {
-        "owner": "NixOS",
-        "ref": "nixos-23.05",
-        "repo": "nixpkgs",
-        "type": "github"
-      }
-    },
-=======
->>>>>>> 9985143b
     "root": {
       "inputs": {
         "devenv": "devenv",
         "fenix": "fenix",
         "git-hooks": "git-hooks",
         "nixpkgs": "nixpkgs",
-<<<<<<< HEAD
-        "nixpkgs-stable": "nixpkgs-stable",
-=======
->>>>>>> 9985143b
         "pre-commit-hooks": [
           "git-hooks"
         ]
