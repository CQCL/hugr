use std::collections::{BTreeMap, HashMap};

use derive_more::derive::{From, Into};
use hugr_core::{
    IncomingPort, Node, OutgoingPort, SimpleReplacement,
<<<<<<< HEAD
    builder::{DFGBuilder, Dataflow, DataflowHugr, endo_sig, inout_sig},
    envelope::serde_with::AsStringEnvelope,
=======
    builder::{DFGBuilder, Dataflow, DataflowHugr, inout_sig},
>>>>>>> 4f1e63bd
    extension::prelude::bool_t,
    hugr::{Hugr, HugrView, patch::Patch, views::SiblingSubgraph},
    ops::handle::NodeHandle,
    std_extensions::logic::LogicOp,
};
use itertools::Itertools;
use rstest::*;

use crate::{
    Commit, CommitStateSpace, PatchNode, PersistentHugr, PersistentReplacement, Resolver,
    state_space::CommitId,
};

/// Creates a simple test Hugr with a DFG that contains a small boolean circuit
///
/// Graph structure:
/// ```
///    ┌─────────┐
/// ───┤ (0) NOT ├─┐    ┌─────────┐
///    └─────────┘ └────┤         │
///    ┌─────────┐      │ (2) AND ├───
/// ───┤ (1) NOT ├──────┤         │
///    └─────────┘      └─────────┘
/// ```
///
/// Returns (Hugr, [not0_node, not1_node, and_node])
fn simple_hugr() -> (Hugr, [Node; 3]) {
    let mut dfg_builder =
        DFGBuilder::new(inout_sig(vec![bool_t(), bool_t()], vec![bool_t()])).unwrap();

    let [b0, b1] = dfg_builder.input_wires_arr();

    let not0 = dfg_builder.add_dataflow_op(LogicOp::Not, vec![b0]).unwrap();
    let [b0_not] = not0.outputs_arr();

    let not1 = dfg_builder.add_dataflow_op(LogicOp::Not, vec![b1]).unwrap();
    let [b1_not] = not1.outputs_arr();

    let and = dfg_builder
        .add_dataflow_op(LogicOp::And, vec![b0_not, b1_not])
        .unwrap();

    let hugr = dfg_builder.finish_hugr_with_outputs(and.outputs()).unwrap();

    (hugr, [not0.node(), not1.node(), and.node()])
}

/// Creates a replacement that replaces a node with a sequence of two NOT gates
fn create_double_not_replacement(hugr: &Hugr, node_to_replace: Node) -> SimpleReplacement {
    // Create a simple hugr with two NOT gates in sequence
    let mut dfg_builder = DFGBuilder::new(inout_sig(vec![bool_t()], vec![bool_t()])).unwrap();
    let [input_wire] = dfg_builder.input_wires_arr();

    // Add first NOT gate
    let not1 = dfg_builder
        .add_dataflow_op(LogicOp::Not, vec![input_wire])
        .unwrap();
    let [not1_out] = not1.outputs_arr();

    // Add second NOT gate
    let not2 = dfg_builder
        .add_dataflow_op(LogicOp::Not, vec![not1_out])
        .unwrap();
    let [not2_out] = not2.outputs_arr();

    let replacement_hugr = dfg_builder.finish_hugr_with_outputs([not2_out]).unwrap();

    // Create the mappings
    let mut nu_inp = HashMap::new();
    nu_inp.insert(
        (not1.node(), IncomingPort::from(0)),
        (node_to_replace, IncomingPort::from(0)),
    );

    let mut nu_out = HashMap::new();
    nu_out.insert(
        (node_to_replace, OutgoingPort::from(0)),
        IncomingPort::from(0),
    );

    // Create the subgraph with the single node
    let subgraph = SiblingSubgraph::try_from_nodes(vec![node_to_replace], hugr).unwrap();

    // Create the replacement
    SimpleReplacement::try_new(subgraph, hugr, replacement_hugr).unwrap()
}

/// Creates a replacement that replaces the unique AND gate in `hugr` and its
/// predecessor NOT gate on 1st input with an XOR gate
fn create_not_and_to_xor_replacement(hugr: &Hugr) -> SimpleReplacement {
    // Create second replacement that replaces the second NOT gate from the first
    // replacement
    // Find the AND gate in the hugr
    let and_gate = hugr
        .nodes()
        .find(|&n| hugr.get_optype(n) == &LogicOp::And.into())
        .unwrap();
    // The NOT gate before the AND on its first input
    let not_node = hugr.input_neighbours(and_gate).next().unwrap();

    // Create a replacement for the AND and the NOT0 with an XOR gate
    let mut dfg_builder =
        DFGBuilder::new(inout_sig(vec![bool_t(), bool_t()], vec![bool_t()])).unwrap();
    let [in1, in2] = dfg_builder.input_wires_arr();

    // Add an XOR gate
    let xor_op = dfg_builder
        .add_dataflow_op(LogicOp::Xor, vec![in1, in2])
        .unwrap();

    let replacement_hugr = dfg_builder
        .finish_hugr_with_outputs(xor_op.outputs())
        .unwrap();

    // Create mappings for the inputs
    let mut nu_inp = HashMap::new();

    // Map the first input of XOR to the input of the NOT gate
    nu_inp.insert(
        (xor_op.node(), IncomingPort::from(0)),
        (not_node, IncomingPort::from(0)),
    );

    // Map the second input of XOR to the second input of the AND gate
    nu_inp.insert(
        (xor_op.node(), IncomingPort::from(1)),
        (and_gate, IncomingPort::from(1)),
    );

    // Output mapping - AND gate's output to XOR's output
    let mut nu_out = HashMap::new();
    nu_out.insert((and_gate, OutgoingPort::from(0)), IncomingPort::from(0));

    // Create subgraph with both the AND gate and NOT0 node
    let subgraph = SiblingSubgraph::try_from_nodes(vec![not_node, and_gate], &hugr).unwrap();

    SimpleReplacement::try_new(subgraph, hugr, replacement_hugr).unwrap()
}

/// Creates a state space with 4 commits on top of the base hugr `simple_hugr`:
///
/// ```
///    ┌─────────┐
/// ───┤ (0) NOT ├─┐    ┌─────────┐
///    └─────────┘ └────┤         │
///    ┌─────────┐      │ (2) AND ├───
/// ───┤ (1) NOT ├──────┤         │
///    └─────────┘      └─────────┘
/// ```
///
/// Note that for the sake of these tests, we do not care about the semantics of
/// the rewrites. Unlike real-world use cases, the LHS and RHS here are not
/// functionally equivalent.
/// The state space will contain the following commits:
///
/// ```
/// [commit1]
///    ┌─────────┐                ┌─────────┐     ┌─────────┐
/// ───┤ (0) NOT ├───    -->   ───┤ (3) NOT ├─────┤ (4) NOT ├──────
///    └─────────┘                └─────────┘     └─────────┘
///
/// [commit2]
///    ┌─────────┐
/// ───┤ (4) NOT ├─┐    ┌─────────┐                  ┌─────────┐
///    └─────────┘ └────┤         │             ─────┤         │
///                     │ (2) AND ├───    -->        │ (5) XOR ├───
/// ────────────────────┤         │             ─────┤         │
///                     └─────────┘                  └─────────┘
///
/// [commit3]
///    ┌─────────┐
/// ───┤ (0) NOT ├─┐    ┌─────────┐                  ┌─────────┐
///    └─────────┘ └────┤         │             ─────┤         │
///                     │ (2) AND ├───    -->        │ (6) XOR ├───
/// ────────────────────┤         │             ─────┤         │
///                     └─────────┘                  └─────────┘
///
/// [commit4]
///    ┌─────────┐                ┌─────────┐     ┌─────────┐
/// ───┤ (1) NOT ├───    -->   ───┤ (7) NOT ├─────┤ (8) NOT ├──────
///    └─────────┘                └─────────┘     └─────────┘
/// ```
///
/// Viewed as a history of commits, the commits' hierarchy is as follows
///
/// ```
///                                 base
///                               /   |   \
///                              /    |    \
///                             /     |     \
///                            /      |      \
///                        commit1 commit3 commit4
///                           |
///                           |
///                           |
///                        commit2
/// ```
/// where
/// - `commit1` and `commit2` are incompatible with `commit3`
/// - `commit1` and `commit2` are disjoint with `commit4` (i.e. compatible),
/// - `commit2` depends on `commit1`
#[fixture]
pub(crate) fn test_state_space<R: Resolver>() -> (CommitStateSpace<R>, [CommitId; 4]) {
    let (base_hugr, [not0_node, not1_node, _and_node]) = simple_hugr();

    let mut state_space = CommitStateSpace::<R>::with_base(base_hugr);

    // Create first replacement (replace NOT0 with two NOT gates)
    let replacement1 = create_double_not_replacement(state_space.base_hugr(), not0_node);

    // Add first commit to state space, replacing NOT0 with two NOT gates
    let commit1 = {
        let to_patch_node = |n: Node| PatchNode(state_space.base(), n);
        let new_host = state_space.try_extract_hugr([state_space.base()]).unwrap();
        // translate replacement1 to patch nodes in the base commit of the state space
        let replacement1 = replacement1
            .map_host_nodes(to_patch_node, &new_host)
            .unwrap();
        state_space.try_add_replacement(replacement1).unwrap()
    };

    // Add second commit to state space, that applies on top of `commit1` and
    // replaces the second NOT gate and the (original) AND gate with an XOR gate
    let commit2 = {
        // Create second replacement (replace NOT+AND with XOR) that applies on
        // the result of the first
        let mut direct_hugr = state_space.base_hugr().clone();
        let node_map = replacement1
            .clone()
            .apply(&mut direct_hugr)
            .unwrap()
            .node_map;
        let replacement2 = create_not_and_to_xor_replacement(&direct_hugr);

        // The hard part: figure out the node map between nodes in `direct_hugr`
        // and nodes in the state space
        let inv_node_map = {
            let mut inv = BTreeMap::new();
            for (repl_node, hugr_node) in node_map {
                inv.insert(hugr_node, repl_node);
            }
            inv
        };
        let to_patch_node = {
            let base_commit = state_space.base();
            move |n| {
                if let Some(&n) = inv_node_map.get(&n) {
                    // node was replaced by commit1
                    PatchNode(commit1, n)
                } else {
                    // node is in base hugr
                    PatchNode(base_commit, n)
                }
            }
        };

        // translate replacement2 to patch nodes
        let new_host = state_space.try_extract_hugr([commit1]).unwrap();
        let replacement2 = replacement2
            .map_host_nodes(to_patch_node, &new_host)
            .unwrap();
        state_space.try_add_replacement(replacement2).unwrap()
    };

    // Create a third commit that will conflict with `commit1`, replacing NOT0
    // and AND with XOR
    let commit3 = {
        let replacement3 = create_not_and_to_xor_replacement(state_space.base_hugr());
        let to_patch_node = |n: Node| PatchNode(state_space.base(), n);
        let new_host = state_space.try_extract_hugr([state_space.base()]).unwrap();
        let replacement3 = replacement3
            .map_host_nodes(to_patch_node, &new_host)
            .unwrap();
        state_space.try_add_replacement(replacement3).unwrap()
    };

    // Create a fourth commit that is disjoint from `commit1`, replacing NOT1
    // with two NOT gates
    let commit4 = {
        let replacement4 = create_double_not_replacement(state_space.base_hugr(), not1_node);
        let to_patch_node = |n: Node| PatchNode(state_space.base(), n);
        let new_host = state_space.try_extract_hugr([state_space.base()]).unwrap();
        let replacement4 = replacement4
            .map_host_nodes(to_patch_node, &new_host)
            .unwrap();
        state_space.try_add_replacement(replacement4).unwrap()
    };

    (state_space, [commit1, commit2, commit3, commit4])
}

#[fixture]
pub(super) fn persistent_hugr_empty_child() -> (PersistentHugr, [CommitId; 2], [PatchNode; 3]) {
    let (triple_not_hugr, not_nodes) = {
        let mut dfg_builder = DFGBuilder::new(endo_sig(bool_t())).unwrap();
        let [mut w] = dfg_builder.input_wires_arr();
        let mut not_nodes = Vec::with_capacity(3);
        for _ in 0..3 {
            let handle = dfg_builder.add_dataflow_op(LogicOp::Not, vec![w]).unwrap();
            [w] = handle.outputs_arr();
            not_nodes.push(handle.node());
        }
        (
            dfg_builder.finish_hugr_with_outputs([w]).unwrap(),
            not_nodes.into_iter().collect_array::<3>().unwrap(),
        )
    };
    let mut hugr = PersistentHugr::with_base(triple_not_hugr);
    let empty_hugr = {
        let dfg_builder = DFGBuilder::new(endo_sig(bool_t())).unwrap();
        let inputs = dfg_builder.input_wires();
        dfg_builder.finish_hugr_with_outputs(inputs).unwrap()
    };
    let subg_nodes = [PatchNode(hugr.base(), not_nodes[1])];
    let repl = PersistentReplacement::try_new(
        SiblingSubgraph::try_from_nodes(subg_nodes, &hugr).unwrap(),
        &hugr,
        empty_hugr,
    )
    .unwrap();

    let empty_commit = hugr.try_add_replacement(repl).unwrap();
    let base_commit = hugr.base();
    (
        hugr,
        [base_commit, empty_commit],
        not_nodes.map(|n| PatchNode(base_commit, n)),
    )
}

#[rstest]
fn test_successive_replacements(test_state_space: (CommitStateSpace, [CommitId; 4])) {
    let (state_space, [commit1, commit2, _commit3, _commit4]) = test_state_space;
    let (mut hugr, [not0_node, _not1_node, _and_node]) = simple_hugr();

    // Apply first replacement (replace NOT0 with two NOT gates)
    let replacement1 = create_double_not_replacement(&hugr, not0_node);
    replacement1.clone().apply(&mut hugr).unwrap();

    // Apply second replacement (replace NOT+AND with XOR)
    let replacement2 = create_not_and_to_xor_replacement(&hugr);
    replacement2.clone().apply(&mut hugr).unwrap();

    // Create a persistent hugr
    let persistent_hugr = state_space
        .try_extract_hugr([commit1, commit2])
        .expect("commit1 and commit2 are compatible");

    // Get the final hugr from the persistent context
    let persistent_final_hugr = persistent_hugr.to_hugr();

    // Check we have the expected number of patches (original + 2 replacements)
    assert_eq!(persistent_hugr.all_commit_ids().count(), 3);

    assert_eq!(hugr.validate(), Ok(()));
    assert_eq!(persistent_final_hugr.validate(), Ok(()));
    // TODO: use node-invariant equivalence check, e.g. hash-based comparison
    assert_eq!(
        hugr.mermaid_string(),
        persistent_final_hugr.mermaid_string()
    );
}

#[rstest]
fn test_conflicting_replacements(test_state_space: (CommitStateSpace, [CommitId; 4])) {
    let (state_space, [commit1, _commit2, commit3, _commit4]) = test_state_space;
    let (hugr, [not0_node, _not1_node, _and_node]) = simple_hugr();

    // Apply first replacement directly to a clone
    let hugr1 = {
        let mut hugr = hugr.clone();
        let replacement1 = create_double_not_replacement(&hugr, not0_node);
        replacement1.apply(&mut hugr).unwrap();
        hugr
    };

    // Apply second replacement directly to another clone
    let hugr2 = {
        let mut hugr = hugr.clone();
        let replacement2 = create_not_and_to_xor_replacement(&hugr);
        replacement2.apply(&mut hugr).unwrap();
        hugr
    };

    // Create a persistent hugr and add first replacement
    let persistent_hugr1 = state_space.try_extract_hugr([commit1]).unwrap();

    // Create another persistent hugr and add second replacement
    let persistent_hugr2 = state_space.try_extract_hugr([commit3]).unwrap();

    // Both individual replacements should be valid
    assert_eq!(persistent_hugr1.to_hugr().validate(), Ok(()));
    assert_eq!(persistent_hugr2.to_hugr().validate(), Ok(()));

    // But trying to create a history with both replacements should fail
    let common_state_space = {
        let mut space = persistent_hugr1.clone().into_state_space();
        space.extend(persistent_hugr2.clone());
        space
    };
    assert_eq!(common_state_space.all_commit_ids().count(), 3);
    let result = common_state_space.try_extract_hugr(common_state_space.all_commit_ids());
    assert!(
        result.is_err(),
        "Creating history with conflicting patches should fail"
    );

    // TODO: use node-invariant equivalence check, e.g. hash-based comparison
    assert_eq!(
        hugr1.mermaid_string(),
        persistent_hugr1.to_hugr().mermaid_string()
    );

    // TODO: use node-invariant equivalence check, e.g. hash-based comparison
    assert_eq!(
        hugr2.mermaid_string(),
        persistent_hugr2.to_hugr().mermaid_string()
    );
}

#[rstest]
fn test_disjoint_replacements(test_state_space: (CommitStateSpace, [CommitId; 4])) {
    let (state_space, [commit1, _commit2, _commit3, commit4]) = test_state_space;
    let (mut hugr, [not0_node, not1_node, _and_node]) = simple_hugr();

    // Create and apply non-overlapping replacements for NOT0 and NOT1
    let replacement1 = create_double_not_replacement(&hugr, not0_node);
    let replacement2 = create_double_not_replacement(&hugr, not1_node);
    replacement1.clone().apply(&mut hugr).unwrap();
    replacement2.clone().apply(&mut hugr).unwrap();

    // Create a persistent hugr and add both replacements
    let persistent_hugr = state_space.try_extract_hugr([commit1, commit4]).unwrap();

    // Get the final hugr
    let persistent_final_hugr = persistent_hugr.to_hugr();

    // Both hugrs should be valid
    assert_eq!(hugr.validate(), Ok(()));
    assert_eq!(persistent_final_hugr.validate(), Ok(()));

    // We should have 3 patches (base + 2 replacements)
    assert_eq!(persistent_hugr.all_commit_ids().count(), 3);

    // TODO: use node-invariant equivalence check, e.g. hash-based comparison
    assert_eq!(
        hugr.mermaid_string(),
        persistent_final_hugr.mermaid_string()
    );
}

#[rstest]
fn test_try_add_replacement(test_state_space: (CommitStateSpace, [CommitId; 4])) {
    let (state_space, [commit1, commit2, commit3, commit4]) = test_state_space;

    // Create a persistent hugr and add first replacement
    let persistent_hugr = state_space.try_extract_hugr([commit1, commit2]).unwrap();

    {
        let mut persistent_hugr = persistent_hugr.clone();
        let repl4 = state_space.get_commit(commit4).replacement().unwrap();
        let result = persistent_hugr.try_add_replacement(repl4.clone());
        assert!(
            result.is_ok(),
            "[commit1, commit2] + [commit4] are compatible. Got {result:?}"
        );
        let hugr = persistent_hugr.to_hugr();
        let exp_hugr = state_space
            .try_extract_hugr([commit1, commit2, commit4])
            .unwrap()
            .to_hugr();
        assert_eq!(hugr.mermaid_string(), exp_hugr.mermaid_string());
    }

    {
        let mut persistent_hugr = persistent_hugr.clone();
        let repl3 = state_space.get_commit(commit3).replacement().unwrap();
        let result = persistent_hugr.try_add_replacement(repl3.clone());
        assert!(
            result.is_err(),
            "[commit1, commit2] + [commit3] are incompatible. Got {result:?}"
        );
    }
}

// same test as above, but using try_add_commit instead of try_add_replacement
#[rstest]
fn test_try_add_commit(test_state_space: (CommitStateSpace, [CommitId; 4])) {
    let (state_space, [commit1, commit2, commit3, commit4]) = test_state_space;

    // Create a persistent hugr and add first replacement
    let persistent_hugr = state_space.try_extract_hugr([commit1, commit2]).unwrap();

    {
        let mut persistent_hugr = persistent_hugr.clone();
        let repl4 = state_space
            .get_commit(commit4)
            .replacement()
            .unwrap()
            .clone();
        let new_commit = Commit::try_from_replacement(repl4, &state_space).unwrap();
        let commit4 = persistent_hugr
            .try_add_commit(new_commit)
            .expect("commit4 is compatible");

        assert_eq!(persistent_hugr.inserted_nodes(commit4).count(), 2);
    }
    {
        let mut persistent_hugr = persistent_hugr.clone();
        let repl3 = state_space
            .get_commit(commit3)
            .replacement()
            .unwrap()
            .clone();
        let new_commit = Commit::try_from_replacement(repl3, &state_space).unwrap();
        persistent_hugr
            .try_add_commit(new_commit)
            .expect_err("commit3 is incompatible with [commit1, commit2]");
    }
}

/// A Hugr that serialises with no extensions
#[derive(Debug, Clone, serde::Serialize, serde::Deserialize, From, Into)]
pub(crate) struct WrappedHugr {
    #[serde(with = "serial")]
    pub hugr: Hugr,
}

mod serial {
    use hugr_core::envelope::EnvelopeConfig;
    use hugr_core::std_extensions::STD_REG;
    use serde::Deserialize;

    use super::*;

    pub(crate) fn serialize<S>(hugr: &Hugr, serializer: S) -> Result<S::Ok, S::Error>
    where
        S: serde::Serializer,
    {
        let mut str = hugr
            .store_str_with_exts(EnvelopeConfig::text(), &STD_REG)
            .map_err(serde::ser::Error::custom)?;
        // TODO: replace this with a proper hugr hash (see https://github.com/CQCL/hugr/issues/2091)
        remove_encoder_version(&mut str);
        serializer.serialize_str(&str)
    }

    fn remove_encoder_version(str: &mut String) {
        // Remove encoder version information for consistent test output
        let encoder_pattern = r#""encoder":"hugr-rs v"#;
        if let Some(start) = str.find(encoder_pattern) {
            if let Some(end) = str[start..].find(r#"","#) {
                let end = start + end + 2; // +2 for the `",` part
                str.replace_range(start..end, "");
            }
        }
    }

    pub(crate) fn deserialize<'de, D>(deserializer: D) -> Result<Hugr, D::Error>
    where
        D: serde::Deserializer<'de>,
    {
        let str = String::deserialize(deserializer)?;
        Hugr::load_str(str, Some(&STD_REG)).map_err(serde::de::Error::custom)
    }
}<|MERGE_RESOLUTION|>--- conflicted
+++ resolved
@@ -3,12 +3,7 @@
 use derive_more::derive::{From, Into};
 use hugr_core::{
     IncomingPort, Node, OutgoingPort, SimpleReplacement,
-<<<<<<< HEAD
     builder::{DFGBuilder, Dataflow, DataflowHugr, endo_sig, inout_sig},
-    envelope::serde_with::AsStringEnvelope,
-=======
-    builder::{DFGBuilder, Dataflow, DataflowHugr, inout_sig},
->>>>>>> 4f1e63bd
     extension::prelude::bool_t,
     hugr::{Hugr, HugrView, patch::Patch, views::SiblingSubgraph},
     ops::handle::NodeHandle,
