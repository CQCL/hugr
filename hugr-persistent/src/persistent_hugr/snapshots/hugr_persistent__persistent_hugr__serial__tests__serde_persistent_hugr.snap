--- conflicted
+++ resolved
@@ -6,107 +6,17 @@
   "state_space": {
     "graph": {
       "nodes": {
-<<<<<<< HEAD
-        "6c8a6dae5c6cd9c3": {
-=======
-        "110f8b756b76b211": {
->>>>>>> 885aa8c6
+        "4988c9cc961cdd04": {
           "value": {
             "Replacement": {
               "subgraph": {
                 "nodes": [
                   [
-<<<<<<< HEAD
-                    "6de9cdf17a50b131",
-                    7
-=======
-                    "df2d1b6f2c53a3f7",
-                    8
->>>>>>> 885aa8c6
-                  ]
-                ],
-                "inputs": [
-                  [
-                    [
-                      [
-<<<<<<< HEAD
-                        "6de9cdf17a50b131",
-                        7
-=======
-                        "df2d1b6f2c53a3f7",
-                        8
->>>>>>> 885aa8c6
-                      ],
-                      {
-                        "index": 0
-                      }
-                    ]
-                  ]
-                ],
-                "outputs": [
-                  [
-                    [
-<<<<<<< HEAD
-                      "6de9cdf17a50b131",
-                      7
-=======
-                      "df2d1b6f2c53a3f7",
-                      8
->>>>>>> 885aa8c6
-                    ],
-                    {
-                      "index": 0
-                    }
-                  ]
-                ]
-              },
-              "replacement": {
-<<<<<<< HEAD
-                "hugr": "HUGRiHJv?@{\"modules\":[{\"version\":\"live\",\"nodes\":[{\"parent\":0,\"op\":\"Module\"},{\"parent\":0,\"op\":\"FuncDefn\",\"name\":\"main\",\"signature\":{\"params\":[],\"body\":{\"input\":[{\"t\":\"Sum\",\"s\":\"Unit\",\"size\":2}],\"output\":[{\"t\":\"Sum\",\"s\":\"Unit\",\"size\":2}]}},\"visibility\":\"Public\"},{\"parent\":1,\"op\":\"Input\",\"types\":[{\"t\":\"Sum\",\"s\":\"Unit\",\"size\":2}]},{\"parent\":1,\"op\":\"Output\",\"types\":[{\"t\":\"Sum\",\"s\":\"Unit\",\"size\":2}]},{\"parent\":1,\"op\":\"DFG\",\"signature\":{\"input\":[{\"t\":\"Sum\",\"s\":\"Unit\",\"size\":2}],\"output\":[{\"t\":\"Sum\",\"s\":\"Unit\",\"size\":2}]}},{\"parent\":4,\"op\":\"Input\",\"types\":[{\"t\":\"Sum\",\"s\":\"Unit\",\"size\":2}]},{\"parent\":4,\"op\":\"Output\",\"types\":[{\"t\":\"Sum\",\"s\":\"Unit\",\"size\":2}]},{\"parent\":4,\"op\":\"Extension\",\"extension\":\"logic\",\"name\":\"Not\",\"args\":[],\"signature\":{\"input\":[{\"t\":\"Sum\",\"s\":\"Unit\",\"size\":2}],\"output\":[{\"t\":\"Sum\",\"s\":\"Unit\",\"size\":2}]}},{\"parent\":4,\"op\":\"Extension\",\"extension\":\"logic\",\"name\":\"Not\",\"args\":[],\"signature\":{\"input\":[{\"t\":\"Sum\",\"s\":\"Unit\",\"size\":2}],\"output\":[{\"t\":\"Sum\",\"s\":\"Unit\",\"size\":2}]}}],\"edges\":[[[2,0],[4,0]],[[4,0],[3,0]],[[5,0],[7,0]],[[7,0],[8,0]],[[8,0],[6,0]]],\"metadata\":[null,null,null,null,null,null,null,null,null],\"encoder\":\"hugr-rs v0.20.1\",\"entrypoint\":4}],\"extensions\":[]}"
-=======
-                "hugr": "HUGRiHJv?@{\"modules\":[{\"version\":\"live\",\"nodes\":[{\"parent\":0,\"op\":\"Module\"},{\"parent\":0,\"op\":\"FuncDefn\",\"name\":\"main\",\"signature\":{\"params\":[],\"body\":{\"input\":[{\"t\":\"Sum\",\"s\":\"Unit\",\"size\":2}],\"output\":[{\"t\":\"Sum\",\"s\":\"Unit\",\"size\":2}]}}},{\"parent\":1,\"op\":\"Input\",\"types\":[{\"t\":\"Sum\",\"s\":\"Unit\",\"size\":2}]},{\"parent\":1,\"op\":\"Output\",\"types\":[{\"t\":\"Sum\",\"s\":\"Unit\",\"size\":2}]},{\"parent\":1,\"op\":\"DFG\",\"signature\":{\"input\":[{\"t\":\"Sum\",\"s\":\"Unit\",\"size\":2}],\"output\":[{\"t\":\"Sum\",\"s\":\"Unit\",\"size\":2}]}},{\"parent\":4,\"op\":\"Input\",\"types\":[{\"t\":\"Sum\",\"s\":\"Unit\",\"size\":2}]},{\"parent\":4,\"op\":\"Output\",\"types\":[{\"t\":\"Sum\",\"s\":\"Unit\",\"size\":2}]},{\"parent\":4,\"op\":\"Extension\",\"extension\":\"logic\",\"name\":\"Not\",\"args\":[],\"signature\":{\"input\":[{\"t\":\"Sum\",\"s\":\"Unit\",\"size\":2}],\"output\":[{\"t\":\"Sum\",\"s\":\"Unit\",\"size\":2}]}},{\"parent\":4,\"op\":\"Extension\",\"extension\":\"logic\",\"name\":\"Not\",\"args\":[],\"signature\":{\"input\":[{\"t\":\"Sum\",\"s\":\"Unit\",\"size\":2}],\"output\":[{\"t\":\"Sum\",\"s\":\"Unit\",\"size\":2}]}}],\"edges\":[[[2,0],[4,0]],[[4,0],[3,0]],[[5,0],[7,0]],[[7,0],[8,0]],[[8,0],[6,0]]],\"metadata\":[null,null,null,null,null,null,null,null,null],\"encoder\":\"hugr-rs v0.20.2\",\"entrypoint\":4}],\"extensions\":[]}"
->>>>>>> 885aa8c6
-              }
-            }
-          },
-          "incoming": [
-            [
-<<<<<<< HEAD
-              "6de9cdf17a50b131",
-=======
-              "df2d1b6f2c53a3f7",
->>>>>>> 885aa8c6
-              null
-            ]
-          ]
-        },
-<<<<<<< HEAD
-        "6de9cdf17a50b131": {
-          "value": {
-            "Base": {
-              "hugr": "HUGRiHJv?@{\"modules\":[{\"version\":\"live\",\"nodes\":[{\"parent\":0,\"op\":\"Module\"},{\"parent\":0,\"op\":\"FuncDefn\",\"name\":\"main\",\"signature\":{\"params\":[],\"body\":{\"input\":[{\"t\":\"Sum\",\"s\":\"Unit\",\"size\":2},{\"t\":\"Sum\",\"s\":\"Unit\",\"size\":2}],\"output\":[{\"t\":\"Sum\",\"s\":\"Unit\",\"size\":2}]}},\"visibility\":\"Public\"},{\"parent\":1,\"op\":\"Input\",\"types\":[{\"t\":\"Sum\",\"s\":\"Unit\",\"size\":2},{\"t\":\"Sum\",\"s\":\"Unit\",\"size\":2}]},{\"parent\":1,\"op\":\"Output\",\"types\":[{\"t\":\"Sum\",\"s\":\"Unit\",\"size\":2}]},{\"parent\":1,\"op\":\"DFG\",\"signature\":{\"input\":[{\"t\":\"Sum\",\"s\":\"Unit\",\"size\":2},{\"t\":\"Sum\",\"s\":\"Unit\",\"size\":2}],\"output\":[{\"t\":\"Sum\",\"s\":\"Unit\",\"size\":2}]}},{\"parent\":4,\"op\":\"Input\",\"types\":[{\"t\":\"Sum\",\"s\":\"Unit\",\"size\":2},{\"t\":\"Sum\",\"s\":\"Unit\",\"size\":2}]},{\"parent\":4,\"op\":\"Output\",\"types\":[{\"t\":\"Sum\",\"s\":\"Unit\",\"size\":2}]},{\"parent\":4,\"op\":\"Extension\",\"extension\":\"logic\",\"name\":\"Not\",\"args\":[],\"signature\":{\"input\":[{\"t\":\"Sum\",\"s\":\"Unit\",\"size\":2}],\"output\":[{\"t\":\"Sum\",\"s\":\"Unit\",\"size\":2}]}},{\"parent\":4,\"op\":\"Extension\",\"extension\":\"logic\",\"name\":\"Not\",\"args\":[],\"signature\":{\"input\":[{\"t\":\"Sum\",\"s\":\"Unit\",\"size\":2}],\"output\":[{\"t\":\"Sum\",\"s\":\"Unit\",\"size\":2}]}},{\"parent\":4,\"op\":\"Extension\",\"extension\":\"logic\",\"name\":\"And\",\"args\":[],\"signature\":{\"input\":[{\"t\":\"Sum\",\"s\":\"Unit\",\"size\":2},{\"t\":\"Sum\",\"s\":\"Unit\",\"size\":2}],\"output\":[{\"t\":\"Sum\",\"s\":\"Unit\",\"size\":2}]}}],\"edges\":[[[2,0],[4,0]],[[2,1],[4,1]],[[4,0],[3,0]],[[5,0],[7,0]],[[5,1],[8,0]],[[7,0],[9,0]],[[8,0],[9,1]],[[9,0],[6,0]]],\"metadata\":[null,null,null,null,null,null,null,null,null,null],\"encoder\":\"hugr-rs v0.20.1\",\"entrypoint\":4}],\"extensions\":[]}"
-            }
-          },
-          "incoming": []
-        },
-        "81453df8dc1908a4": {
-=======
-        "82e05c6bb8fe490e": {
->>>>>>> 885aa8c6
-          "value": {
-            "Replacement": {
-              "subgraph": {
-                "nodes": [
-                  [
-<<<<<<< HEAD
-                    "6de9cdf17a50b131",
-=======
-                    "df2d1b6f2c53a3f7",
+                    "a636a4789ca929c1",
                     9
                   ],
                   [
-                    "c16f9adebeacc1d1",
->>>>>>> 885aa8c6
+                    "53404fc89a5b596a",
                     8
                   ]
                 ],
@@ -114,108 +24,8 @@
                   [
                     [
                       [
-<<<<<<< HEAD
-                        "6de9cdf17a50b131",
-=======
-                        "c16f9adebeacc1d1",
->>>>>>> 885aa8c6
+                        "53404fc89a5b596a",
                         8
-                      ],
-                      {
-                        "index": 0
-                      }
-                    ]
-<<<<<<< HEAD
-=======
-                  ],
-                  [
-                    [
-                      [
-                        "df2d1b6f2c53a3f7",
-                        9
-                      ],
-                      {
-                        "index": 1
-                      }
-                    ]
->>>>>>> 885aa8c6
-                  ]
-                ],
-                "outputs": [
-                  [
-                    [
-<<<<<<< HEAD
-                      "6de9cdf17a50b131",
-                      8
-=======
-                      "df2d1b6f2c53a3f7",
-                      9
->>>>>>> 885aa8c6
-                    ],
-                    {
-                      "index": 0
-                    }
-                  ]
-                ]
-              },
-              "replacement": {
-<<<<<<< HEAD
-                "hugr": "HUGRiHJv?@{\"modules\":[{\"version\":\"live\",\"nodes\":[{\"parent\":0,\"op\":\"Module\"},{\"parent\":0,\"op\":\"FuncDefn\",\"name\":\"main\",\"signature\":{\"params\":[],\"body\":{\"input\":[{\"t\":\"Sum\",\"s\":\"Unit\",\"size\":2}],\"output\":[{\"t\":\"Sum\",\"s\":\"Unit\",\"size\":2}]}},\"visibility\":\"Public\"},{\"parent\":1,\"op\":\"Input\",\"types\":[{\"t\":\"Sum\",\"s\":\"Unit\",\"size\":2}]},{\"parent\":1,\"op\":\"Output\",\"types\":[{\"t\":\"Sum\",\"s\":\"Unit\",\"size\":2}]},{\"parent\":1,\"op\":\"DFG\",\"signature\":{\"input\":[{\"t\":\"Sum\",\"s\":\"Unit\",\"size\":2}],\"output\":[{\"t\":\"Sum\",\"s\":\"Unit\",\"size\":2}]}},{\"parent\":4,\"op\":\"Input\",\"types\":[{\"t\":\"Sum\",\"s\":\"Unit\",\"size\":2}]},{\"parent\":4,\"op\":\"Output\",\"types\":[{\"t\":\"Sum\",\"s\":\"Unit\",\"size\":2}]},{\"parent\":4,\"op\":\"Extension\",\"extension\":\"logic\",\"name\":\"Not\",\"args\":[],\"signature\":{\"input\":[{\"t\":\"Sum\",\"s\":\"Unit\",\"size\":2}],\"output\":[{\"t\":\"Sum\",\"s\":\"Unit\",\"size\":2}]}},{\"parent\":4,\"op\":\"Extension\",\"extension\":\"logic\",\"name\":\"Not\",\"args\":[],\"signature\":{\"input\":[{\"t\":\"Sum\",\"s\":\"Unit\",\"size\":2}],\"output\":[{\"t\":\"Sum\",\"s\":\"Unit\",\"size\":2}]}}],\"edges\":[[[2,0],[4,0]],[[4,0],[3,0]],[[5,0],[7,0]],[[7,0],[8,0]],[[8,0],[6,0]]],\"metadata\":[null,null,null,null,null,null,null,null,null],\"encoder\":\"hugr-rs v0.20.1\",\"entrypoint\":4}],\"extensions\":[]}"
-=======
-                "hugr": "HUGRiHJv?@{\"modules\":[{\"version\":\"live\",\"nodes\":[{\"parent\":0,\"op\":\"Module\"},{\"parent\":0,\"op\":\"FuncDefn\",\"name\":\"main\",\"signature\":{\"params\":[],\"body\":{\"input\":[{\"t\":\"Sum\",\"s\":\"Unit\",\"size\":2},{\"t\":\"Sum\",\"s\":\"Unit\",\"size\":2}],\"output\":[{\"t\":\"Sum\",\"s\":\"Unit\",\"size\":2}]}}},{\"parent\":1,\"op\":\"Input\",\"types\":[{\"t\":\"Sum\",\"s\":\"Unit\",\"size\":2},{\"t\":\"Sum\",\"s\":\"Unit\",\"size\":2}]},{\"parent\":1,\"op\":\"Output\",\"types\":[{\"t\":\"Sum\",\"s\":\"Unit\",\"size\":2}]},{\"parent\":1,\"op\":\"DFG\",\"signature\":{\"input\":[{\"t\":\"Sum\",\"s\":\"Unit\",\"size\":2},{\"t\":\"Sum\",\"s\":\"Unit\",\"size\":2}],\"output\":[{\"t\":\"Sum\",\"s\":\"Unit\",\"size\":2}]}},{\"parent\":4,\"op\":\"Input\",\"types\":[{\"t\":\"Sum\",\"s\":\"Unit\",\"size\":2},{\"t\":\"Sum\",\"s\":\"Unit\",\"size\":2}]},{\"parent\":4,\"op\":\"Output\",\"types\":[{\"t\":\"Sum\",\"s\":\"Unit\",\"size\":2}]},{\"parent\":4,\"op\":\"Extension\",\"extension\":\"logic\",\"name\":\"Xor\",\"args\":[],\"signature\":{\"input\":[{\"t\":\"Sum\",\"s\":\"Unit\",\"size\":2},{\"t\":\"Sum\",\"s\":\"Unit\",\"size\":2}],\"output\":[{\"t\":\"Sum\",\"s\":\"Unit\",\"size\":2}]}}],\"edges\":[[[2,0],[4,0]],[[2,1],[4,1]],[[4,0],[3,0]],[[5,0],[7,0]],[[5,1],[7,1]],[[7,0],[6,0]]],\"metadata\":[null,null,null,null,null,null,null,null],\"encoder\":\"hugr-rs v0.20.2\",\"entrypoint\":4}],\"extensions\":[]}"
->>>>>>> 885aa8c6
-              }
-            }
-          },
-          "incoming": [
-            [
-<<<<<<< HEAD
-              "6de9cdf17a50b131",
-=======
-              "df2d1b6f2c53a3f7",
-              null
-            ],
-            [
-              "c16f9adebeacc1d1",
->>>>>>> 885aa8c6
-              null
-            ]
-          ]
-        },
-<<<<<<< HEAD
-        "ef6d09b090ec1eb0": {
-=======
-        "c16f9adebeacc1d1": {
->>>>>>> 885aa8c6
-          "value": {
-            "Replacement": {
-              "subgraph": {
-                "nodes": [
-                  [
-<<<<<<< HEAD
-                    "6de9cdf17a50b131",
-                    9
-                  ],
-                  [
-                    "6c8a6dae5c6cd9c3",
-                    8
-=======
-                    "df2d1b6f2c53a3f7",
-                    7
->>>>>>> 885aa8c6
-                  ]
-                ],
-                "inputs": [
-                  [
-                    [
-                      [
-<<<<<<< HEAD
-                        "6c8a6dae5c6cd9c3",
-                        8
-=======
-                        "df2d1b6f2c53a3f7",
-                        7
->>>>>>> 885aa8c6
                       ],
                       {
                         "index": 0
@@ -225,7 +35,7 @@
                   [
                     [
                       [
-                        "6de9cdf17a50b131",
+                        "a636a4789ca929c1",
                         9
                       ],
                       {
@@ -237,13 +47,8 @@
                 "outputs": [
                   [
                     [
-<<<<<<< HEAD
-                      "6de9cdf17a50b131",
+                      "a636a4789ca929c1",
                       9
-=======
-                      "df2d1b6f2c53a3f7",
-                      7
->>>>>>> 885aa8c6
                     ],
                     {
                       "index": 0
@@ -252,33 +57,119 @@
                 ]
               },
               "replacement": {
-<<<<<<< HEAD
-                "hugr": "HUGRiHJv?@{\"modules\":[{\"version\":\"live\",\"nodes\":[{\"parent\":0,\"op\":\"Module\"},{\"parent\":0,\"op\":\"FuncDefn\",\"name\":\"main\",\"signature\":{\"params\":[],\"body\":{\"input\":[{\"t\":\"Sum\",\"s\":\"Unit\",\"size\":2},{\"t\":\"Sum\",\"s\":\"Unit\",\"size\":2}],\"output\":[{\"t\":\"Sum\",\"s\":\"Unit\",\"size\":2}]}},\"visibility\":\"Public\"},{\"parent\":1,\"op\":\"Input\",\"types\":[{\"t\":\"Sum\",\"s\":\"Unit\",\"size\":2},{\"t\":\"Sum\",\"s\":\"Unit\",\"size\":2}]},{\"parent\":1,\"op\":\"Output\",\"types\":[{\"t\":\"Sum\",\"s\":\"Unit\",\"size\":2}]},{\"parent\":1,\"op\":\"DFG\",\"signature\":{\"input\":[{\"t\":\"Sum\",\"s\":\"Unit\",\"size\":2},{\"t\":\"Sum\",\"s\":\"Unit\",\"size\":2}],\"output\":[{\"t\":\"Sum\",\"s\":\"Unit\",\"size\":2}]}},{\"parent\":4,\"op\":\"Input\",\"types\":[{\"t\":\"Sum\",\"s\":\"Unit\",\"size\":2},{\"t\":\"Sum\",\"s\":\"Unit\",\"size\":2}]},{\"parent\":4,\"op\":\"Output\",\"types\":[{\"t\":\"Sum\",\"s\":\"Unit\",\"size\":2}]},{\"parent\":4,\"op\":\"Extension\",\"extension\":\"logic\",\"name\":\"Xor\",\"args\":[],\"signature\":{\"input\":[{\"t\":\"Sum\",\"s\":\"Unit\",\"size\":2},{\"t\":\"Sum\",\"s\":\"Unit\",\"size\":2}],\"output\":[{\"t\":\"Sum\",\"s\":\"Unit\",\"size\":2}]}}],\"edges\":[[[2,0],[4,0]],[[2,1],[4,1]],[[4,0],[3,0]],[[5,0],[7,0]],[[5,1],[7,1]],[[7,0],[6,0]]],\"metadata\":[null,null,null,null,null,null,null,null],\"encoder\":\"hugr-rs v0.20.1\",\"entrypoint\":4}],\"extensions\":[]}"
-=======
-                "hugr": "HUGRiHJv?@{\"modules\":[{\"version\":\"live\",\"nodes\":[{\"parent\":0,\"op\":\"Module\"},{\"parent\":0,\"op\":\"FuncDefn\",\"name\":\"main\",\"signature\":{\"params\":[],\"body\":{\"input\":[{\"t\":\"Sum\",\"s\":\"Unit\",\"size\":2}],\"output\":[{\"t\":\"Sum\",\"s\":\"Unit\",\"size\":2}]}}},{\"parent\":1,\"op\":\"Input\",\"types\":[{\"t\":\"Sum\",\"s\":\"Unit\",\"size\":2}]},{\"parent\":1,\"op\":\"Output\",\"types\":[{\"t\":\"Sum\",\"s\":\"Unit\",\"size\":2}]},{\"parent\":1,\"op\":\"DFG\",\"signature\":{\"input\":[{\"t\":\"Sum\",\"s\":\"Unit\",\"size\":2}],\"output\":[{\"t\":\"Sum\",\"s\":\"Unit\",\"size\":2}]}},{\"parent\":4,\"op\":\"Input\",\"types\":[{\"t\":\"Sum\",\"s\":\"Unit\",\"size\":2}]},{\"parent\":4,\"op\":\"Output\",\"types\":[{\"t\":\"Sum\",\"s\":\"Unit\",\"size\":2}]},{\"parent\":4,\"op\":\"Extension\",\"extension\":\"logic\",\"name\":\"Not\",\"args\":[],\"signature\":{\"input\":[{\"t\":\"Sum\",\"s\":\"Unit\",\"size\":2}],\"output\":[{\"t\":\"Sum\",\"s\":\"Unit\",\"size\":2}]}},{\"parent\":4,\"op\":\"Extension\",\"extension\":\"logic\",\"name\":\"Not\",\"args\":[],\"signature\":{\"input\":[{\"t\":\"Sum\",\"s\":\"Unit\",\"size\":2}],\"output\":[{\"t\":\"Sum\",\"s\":\"Unit\",\"size\":2}]}}],\"edges\":[[[2,0],[4,0]],[[4,0],[3,0]],[[5,0],[7,0]],[[7,0],[8,0]],[[8,0],[6,0]]],\"metadata\":[null,null,null,null,null,null,null,null,null],\"encoder\":\"hugr-rs v0.20.2\",\"entrypoint\":4}],\"extensions\":[]}"
->>>>>>> 885aa8c6
+                "hugr": "HUGRiHJv?@{\"modules\":[{\"version\":\"live\",\"nodes\":[{\"parent\":0,\"op\":\"Module\"},{\"parent\":0,\"op\":\"FuncDefn\",\"name\":\"main\",\"signature\":{\"params\":[],\"body\":{\"input\":[{\"t\":\"Sum\",\"s\":\"Unit\",\"size\":2},{\"t\":\"Sum\",\"s\":\"Unit\",\"size\":2}],\"output\":[{\"t\":\"Sum\",\"s\":\"Unit\",\"size\":2}]}},\"visibility\":\"Public\"},{\"parent\":1,\"op\":\"Input\",\"types\":[{\"t\":\"Sum\",\"s\":\"Unit\",\"size\":2},{\"t\":\"Sum\",\"s\":\"Unit\",\"size\":2}]},{\"parent\":1,\"op\":\"Output\",\"types\":[{\"t\":\"Sum\",\"s\":\"Unit\",\"size\":2}]},{\"parent\":1,\"op\":\"DFG\",\"signature\":{\"input\":[{\"t\":\"Sum\",\"s\":\"Unit\",\"size\":2},{\"t\":\"Sum\",\"s\":\"Unit\",\"size\":2}],\"output\":[{\"t\":\"Sum\",\"s\":\"Unit\",\"size\":2}]}},{\"parent\":4,\"op\":\"Input\",\"types\":[{\"t\":\"Sum\",\"s\":\"Unit\",\"size\":2},{\"t\":\"Sum\",\"s\":\"Unit\",\"size\":2}]},{\"parent\":4,\"op\":\"Output\",\"types\":[{\"t\":\"Sum\",\"s\":\"Unit\",\"size\":2}]},{\"parent\":4,\"op\":\"Extension\",\"extension\":\"logic\",\"name\":\"Xor\",\"args\":[],\"signature\":{\"input\":[{\"t\":\"Sum\",\"s\":\"Unit\",\"size\":2},{\"t\":\"Sum\",\"s\":\"Unit\",\"size\":2}],\"output\":[{\"t\":\"Sum\",\"s\":\"Unit\",\"size\":2}]}}],\"edges\":[[[2,0],[4,0]],[[2,1],[4,1]],[[4,0],[3,0]],[[5,0],[7,0]],[[5,1],[7,1]],[[7,0],[6,0]]],\"metadata\":[null,null,null,null,null,null,null,null],\"encoder\":\"hugr-rs v0.20.2\",\"entrypoint\":4}],\"extensions\":[]}"
               }
             }
           },
           "incoming": [
             [
-<<<<<<< HEAD
-              "6de9cdf17a50b131",
+              "a636a4789ca929c1",
               null
             ],
             [
-              "6c8a6dae5c6cd9c3",
-=======
-              "df2d1b6f2c53a3f7",
->>>>>>> 885aa8c6
+              "53404fc89a5b596a",
               null
             ]
           ]
         },
-        "df2d1b6f2c53a3f7": {
+        "53404fc89a5b596a": {
+          "value": {
+            "Replacement": {
+              "subgraph": {
+                "nodes": [
+                  [
+                    "a636a4789ca929c1",
+                    7
+                  ]
+                ],
+                "inputs": [
+                  [
+                    [
+                      [
+                        "a636a4789ca929c1",
+                        7
+                      ],
+                      {
+                        "index": 0
+                      }
+                    ]
+                  ]
+                ],
+                "outputs": [
+                  [
+                    [
+                      "a636a4789ca929c1",
+                      7
+                    ],
+                    {
+                      "index": 0
+                    }
+                  ]
+                ]
+              },
+              "replacement": {
+                "hugr": "HUGRiHJv?@{\"modules\":[{\"version\":\"live\",\"nodes\":[{\"parent\":0,\"op\":\"Module\"},{\"parent\":0,\"op\":\"FuncDefn\",\"name\":\"main\",\"signature\":{\"params\":[],\"body\":{\"input\":[{\"t\":\"Sum\",\"s\":\"Unit\",\"size\":2}],\"output\":[{\"t\":\"Sum\",\"s\":\"Unit\",\"size\":2}]}},\"visibility\":\"Public\"},{\"parent\":1,\"op\":\"Input\",\"types\":[{\"t\":\"Sum\",\"s\":\"Unit\",\"size\":2}]},{\"parent\":1,\"op\":\"Output\",\"types\":[{\"t\":\"Sum\",\"s\":\"Unit\",\"size\":2}]},{\"parent\":1,\"op\":\"DFG\",\"signature\":{\"input\":[{\"t\":\"Sum\",\"s\":\"Unit\",\"size\":2}],\"output\":[{\"t\":\"Sum\",\"s\":\"Unit\",\"size\":2}]}},{\"parent\":4,\"op\":\"Input\",\"types\":[{\"t\":\"Sum\",\"s\":\"Unit\",\"size\":2}]},{\"parent\":4,\"op\":\"Output\",\"types\":[{\"t\":\"Sum\",\"s\":\"Unit\",\"size\":2}]},{\"parent\":4,\"op\":\"Extension\",\"extension\":\"logic\",\"name\":\"Not\",\"args\":[],\"signature\":{\"input\":[{\"t\":\"Sum\",\"s\":\"Unit\",\"size\":2}],\"output\":[{\"t\":\"Sum\",\"s\":\"Unit\",\"size\":2}]}},{\"parent\":4,\"op\":\"Extension\",\"extension\":\"logic\",\"name\":\"Not\",\"args\":[],\"signature\":{\"input\":[{\"t\":\"Sum\",\"s\":\"Unit\",\"size\":2}],\"output\":[{\"t\":\"Sum\",\"s\":\"Unit\",\"size\":2}]}}],\"edges\":[[[2,0],[4,0]],[[4,0],[3,0]],[[5,0],[7,0]],[[7,0],[8,0]],[[8,0],[6,0]]],\"metadata\":[null,null,null,null,null,null,null,null,null],\"encoder\":\"hugr-rs v0.20.2\",\"entrypoint\":4}],\"extensions\":[]}"
+              }
+            }
+          },
+          "incoming": [
+            [
+              "a636a4789ca929c1",
+              null
+            ]
+          ]
+        },
+        "9c7867f6a8cc74c8": {
+          "value": {
+            "Replacement": {
+              "subgraph": {
+                "nodes": [
+                  [
+                    "a636a4789ca929c1",
+                    8
+                  ]
+                ],
+                "inputs": [
+                  [
+                    [
+                      [
+                        "a636a4789ca929c1",
+                        8
+                      ],
+                      {
+                        "index": 0
+                      }
+                    ]
+                  ]
+                ],
+                "outputs": [
+                  [
+                    [
+                      "a636a4789ca929c1",
+                      8
+                    ],
+                    {
+                      "index": 0
+                    }
+                  ]
+                ]
+              },
+              "replacement": {
+                "hugr": "HUGRiHJv?@{\"modules\":[{\"version\":\"live\",\"nodes\":[{\"parent\":0,\"op\":\"Module\"},{\"parent\":0,\"op\":\"FuncDefn\",\"name\":\"main\",\"signature\":{\"params\":[],\"body\":{\"input\":[{\"t\":\"Sum\",\"s\":\"Unit\",\"size\":2}],\"output\":[{\"t\":\"Sum\",\"s\":\"Unit\",\"size\":2}]}},\"visibility\":\"Public\"},{\"parent\":1,\"op\":\"Input\",\"types\":[{\"t\":\"Sum\",\"s\":\"Unit\",\"size\":2}]},{\"parent\":1,\"op\":\"Output\",\"types\":[{\"t\":\"Sum\",\"s\":\"Unit\",\"size\":2}]},{\"parent\":1,\"op\":\"DFG\",\"signature\":{\"input\":[{\"t\":\"Sum\",\"s\":\"Unit\",\"size\":2}],\"output\":[{\"t\":\"Sum\",\"s\":\"Unit\",\"size\":2}]}},{\"parent\":4,\"op\":\"Input\",\"types\":[{\"t\":\"Sum\",\"s\":\"Unit\",\"size\":2}]},{\"parent\":4,\"op\":\"Output\",\"types\":[{\"t\":\"Sum\",\"s\":\"Unit\",\"size\":2}]},{\"parent\":4,\"op\":\"Extension\",\"extension\":\"logic\",\"name\":\"Not\",\"args\":[],\"signature\":{\"input\":[{\"t\":\"Sum\",\"s\":\"Unit\",\"size\":2}],\"output\":[{\"t\":\"Sum\",\"s\":\"Unit\",\"size\":2}]}},{\"parent\":4,\"op\":\"Extension\",\"extension\":\"logic\",\"name\":\"Not\",\"args\":[],\"signature\":{\"input\":[{\"t\":\"Sum\",\"s\":\"Unit\",\"size\":2}],\"output\":[{\"t\":\"Sum\",\"s\":\"Unit\",\"size\":2}]}}],\"edges\":[[[2,0],[4,0]],[[4,0],[3,0]],[[5,0],[7,0]],[[7,0],[8,0]],[[8,0],[6,0]]],\"metadata\":[null,null,null,null,null,null,null,null,null],\"encoder\":\"hugr-rs v0.20.2\",\"entrypoint\":4}],\"extensions\":[]}"
+              }
+            }
+          },
+          "incoming": [
+            [
+              "a636a4789ca929c1",
+              null
+            ]
+          ]
+        },
+        "a636a4789ca929c1": {
           "value": {
             "Base": {
-              "hugr": "HUGRiHJv?@{\"modules\":[{\"version\":\"live\",\"nodes\":[{\"parent\":0,\"op\":\"Module\"},{\"parent\":0,\"op\":\"FuncDefn\",\"name\":\"main\",\"signature\":{\"params\":[],\"body\":{\"input\":[{\"t\":\"Sum\",\"s\":\"Unit\",\"size\":2},{\"t\":\"Sum\",\"s\":\"Unit\",\"size\":2}],\"output\":[{\"t\":\"Sum\",\"s\":\"Unit\",\"size\":2}]}}},{\"parent\":1,\"op\":\"Input\",\"types\":[{\"t\":\"Sum\",\"s\":\"Unit\",\"size\":2},{\"t\":\"Sum\",\"s\":\"Unit\",\"size\":2}]},{\"parent\":1,\"op\":\"Output\",\"types\":[{\"t\":\"Sum\",\"s\":\"Unit\",\"size\":2}]},{\"parent\":1,\"op\":\"DFG\",\"signature\":{\"input\":[{\"t\":\"Sum\",\"s\":\"Unit\",\"size\":2},{\"t\":\"Sum\",\"s\":\"Unit\",\"size\":2}],\"output\":[{\"t\":\"Sum\",\"s\":\"Unit\",\"size\":2}]}},{\"parent\":4,\"op\":\"Input\",\"types\":[{\"t\":\"Sum\",\"s\":\"Unit\",\"size\":2},{\"t\":\"Sum\",\"s\":\"Unit\",\"size\":2}]},{\"parent\":4,\"op\":\"Output\",\"types\":[{\"t\":\"Sum\",\"s\":\"Unit\",\"size\":2}]},{\"parent\":4,\"op\":\"Extension\",\"extension\":\"logic\",\"name\":\"Not\",\"args\":[],\"signature\":{\"input\":[{\"t\":\"Sum\",\"s\":\"Unit\",\"size\":2}],\"output\":[{\"t\":\"Sum\",\"s\":\"Unit\",\"size\":2}]}},{\"parent\":4,\"op\":\"Extension\",\"extension\":\"logic\",\"name\":\"Not\",\"args\":[],\"signature\":{\"input\":[{\"t\":\"Sum\",\"s\":\"Unit\",\"size\":2}],\"output\":[{\"t\":\"Sum\",\"s\":\"Unit\",\"size\":2}]}},{\"parent\":4,\"op\":\"Extension\",\"extension\":\"logic\",\"name\":\"And\",\"args\":[],\"signature\":{\"input\":[{\"t\":\"Sum\",\"s\":\"Unit\",\"size\":2},{\"t\":\"Sum\",\"s\":\"Unit\",\"size\":2}],\"output\":[{\"t\":\"Sum\",\"s\":\"Unit\",\"size\":2}]}}],\"edges\":[[[2,0],[4,0]],[[2,1],[4,1]],[[4,0],[3,0]],[[5,0],[7,0]],[[5,1],[8,0]],[[7,0],[9,0]],[[8,0],[9,1]],[[9,0],[6,0]]],\"metadata\":[null,null,null,null,null,null,null,null,null,null],\"encoder\":\"hugr-rs v0.20.2\",\"entrypoint\":4}],\"extensions\":[]}"
+              "hugr": "HUGRiHJv?@{\"modules\":[{\"version\":\"live\",\"nodes\":[{\"parent\":0,\"op\":\"Module\"},{\"parent\":0,\"op\":\"FuncDefn\",\"name\":\"main\",\"signature\":{\"params\":[],\"body\":{\"input\":[{\"t\":\"Sum\",\"s\":\"Unit\",\"size\":2},{\"t\":\"Sum\",\"s\":\"Unit\",\"size\":2}],\"output\":[{\"t\":\"Sum\",\"s\":\"Unit\",\"size\":2}]}},\"visibility\":\"Public\"},{\"parent\":1,\"op\":\"Input\",\"types\":[{\"t\":\"Sum\",\"s\":\"Unit\",\"size\":2},{\"t\":\"Sum\",\"s\":\"Unit\",\"size\":2}]},{\"parent\":1,\"op\":\"Output\",\"types\":[{\"t\":\"Sum\",\"s\":\"Unit\",\"size\":2}]},{\"parent\":1,\"op\":\"DFG\",\"signature\":{\"input\":[{\"t\":\"Sum\",\"s\":\"Unit\",\"size\":2},{\"t\":\"Sum\",\"s\":\"Unit\",\"size\":2}],\"output\":[{\"t\":\"Sum\",\"s\":\"Unit\",\"size\":2}]}},{\"parent\":4,\"op\":\"Input\",\"types\":[{\"t\":\"Sum\",\"s\":\"Unit\",\"size\":2},{\"t\":\"Sum\",\"s\":\"Unit\",\"size\":2}]},{\"parent\":4,\"op\":\"Output\",\"types\":[{\"t\":\"Sum\",\"s\":\"Unit\",\"size\":2}]},{\"parent\":4,\"op\":\"Extension\",\"extension\":\"logic\",\"name\":\"Not\",\"args\":[],\"signature\":{\"input\":[{\"t\":\"Sum\",\"s\":\"Unit\",\"size\":2}],\"output\":[{\"t\":\"Sum\",\"s\":\"Unit\",\"size\":2}]}},{\"parent\":4,\"op\":\"Extension\",\"extension\":\"logic\",\"name\":\"Not\",\"args\":[],\"signature\":{\"input\":[{\"t\":\"Sum\",\"s\":\"Unit\",\"size\":2}],\"output\":[{\"t\":\"Sum\",\"s\":\"Unit\",\"size\":2}]}},{\"parent\":4,\"op\":\"Extension\",\"extension\":\"logic\",\"name\":\"And\",\"args\":[],\"signature\":{\"input\":[{\"t\":\"Sum\",\"s\":\"Unit\",\"size\":2},{\"t\":\"Sum\",\"s\":\"Unit\",\"size\":2}],\"output\":[{\"t\":\"Sum\",\"s\":\"Unit\",\"size\":2}]}}],\"edges\":[[[2,0],[4,0]],[[2,1],[4,1]],[[4,0],[3,0]],[[5,0],[7,0]],[[5,1],[8,0]],[[7,0],[9,0]],[[8,0],[9,1]],[[9,0],[6,0]]],\"metadata\":[null,null,null,null,null,null,null,null,null,null],\"encoder\":\"hugr-rs v0.20.2\",\"entrypoint\":4}],\"extensions\":[]}"
             }
           },
           "incoming": []
@@ -288,10 +179,6 @@
         "id": "SerdeHashResolver"
       }
     },
-<<<<<<< HEAD
-    "base_commit": "6de9cdf17a50b131"
-=======
-    "base_commit": "df2d1b6f2c53a3f7"
->>>>>>> 885aa8c6
+    "base_commit": "a636a4789ca929c1"
   }
 }