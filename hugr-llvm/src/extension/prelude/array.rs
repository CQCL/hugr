--- conflicted
+++ resolved
@@ -538,12 +538,8 @@
         builder::{Dataflow, DataflowSubContainer, SubContainer},
         extension::{
             prelude::{
-<<<<<<< HEAD
-                self, array::ArrayScan, array_type, option_type, ConstUsize, UnwrapBuilder as _,
-                BOOL_T, USIZE_T,
-=======
-                self, array_type, bool_t, option_type, usize_t, ConstUsize, UnwrapBuilder as _,
->>>>>>> 1814181c
+                self, array::ArrayScan, array_type, bool_t, option_type, usize_t, ConstUsize, UnwrapBuilder as _,
+               
             },
             ExtensionRegistry,
         },
