--- conflicted
+++ resolved
@@ -10,33 +10,6 @@
     types::{EdgeKind, FunctionType, Type, TypeRow},
 };
 
-<<<<<<< HEAD
-=======
-/// A user-defined operation defined in an extension.
-///
-/// Any custom operation can be encoded as a serializable [`OpaqueOp`].
-/// If the operation's extension is loaded in the current context, the operation
-/// can be resolved to an executable [`ExtensionOp`].
-///
-///   [`OpaqueOp`]: crate::ops::custom::OpaqueOp
-///   [`ExtensionOp`]: crate::ops::custom::ExtensionOp
-#[derive(Debug, Clone, PartialEq, Eq, serde::Serialize, serde::Deserialize)]
-pub struct CustomOp(Box<ExternalOp>);
-
-impl CustomOp {
-    /// Create a new custom operation.
-    pub fn new(op: ExternalOp) -> Self {
-        Self(Box::new(op))
-    }
-}
-
-impl AsRef<ExternalOp> for CustomOp {
-    fn as_ref(&self) -> &ExternalOp {
-        &self.0
-    }
-}
-
->>>>>>> 573ea53f
 /// A no-op operation.
 #[derive(Debug, Clone, PartialEq, Eq, serde::Serialize, serde::Deserialize)]
 #[non_exhaustive]
