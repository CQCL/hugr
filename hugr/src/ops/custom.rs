--- conflicted
+++ resolved
@@ -15,14 +15,15 @@
 use super::tag::OpTag;
 use super::{OpName, OpTrait, OpType};
 
-<<<<<<< HEAD
-/// A user-defined operation that can be downcasted by the extensions that
-/// define it.
+/// A user-defined operation defined in an extension.
+///
+/// Any custom operation can be encoded as a serializable [`OpaqueOp`].
+/// If the operation's extension is loaded in the current context, the operation
+/// can be resolved to an executable [`ExtensionOp`].
+///
+///   [`OpaqueOp`]: crate::ops::custom::OpaqueOp
+///   [`ExtensionOp`]: crate::ops::custom::ExtensionOp
 #[derive(Clone, Debug, Eq, serde::Serialize, serde::Deserialize)]
-=======
-/// An instantiation of an operation (declared by a extension) with values for the type arguments
-#[derive(Clone, Debug, PartialEq, Eq, serde::Serialize, serde::Deserialize)]
->>>>>>> 573ea53f
 #[serde(into = "OpaqueOp", from = "OpaqueOp")]
 pub enum CustomOp {
     /// When we've found (loaded) the [Extension] definition and identified the [OpDef]
@@ -35,7 +36,6 @@
     Opaque(Box<OpaqueOp>),
 }
 
-<<<<<<< HEAD
 impl PartialEq for CustomOp {
     fn eq(&self, other: &Self) -> bool {
         match (self, other) {
@@ -58,9 +58,6 @@
         Self::Opaque(Box::new(op))
     }
 
-=======
-impl ExternalOp {
->>>>>>> 573ea53f
     /// Return the argument values for this operation.
     pub fn args(&self) -> &[TypeArg] {
         match self {
