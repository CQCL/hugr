//! The Hugr data structure, and its basic component handles.

// Exports everything except the `internal` module.
pub use hugr_core::hugr::{
<<<<<<< HEAD
    hugrmut, patch, serialize, validate, views, Hugr, HugrError, HugrView, IdentList,
    InvalidIdentifier, LoadHugrError, NodeMetadata, NodeMetadataMap, OpType, Patch, RootTagged,
=======
    hugrmut, rewrite, serialize, validate, views, Hugr, HugrError, HugrView, IdentList,
    InvalidIdentifier, LoadHugrError, NodeMetadata, NodeMetadataMap, OpType, Rewrite,
>>>>>>> 6ca12580
    SimpleReplacement, SimpleReplacementError, ValidationError, DEFAULT_OPTYPE,
};<|MERGE_RESOLUTION|>--- conflicted
+++ resolved
@@ -2,12 +2,7 @@
 
 // Exports everything except the `internal` module.
 pub use hugr_core::hugr::{
-<<<<<<< HEAD
     hugrmut, patch, serialize, validate, views, Hugr, HugrError, HugrView, IdentList,
-    InvalidIdentifier, LoadHugrError, NodeMetadata, NodeMetadataMap, OpType, Patch, RootTagged,
-=======
-    hugrmut, rewrite, serialize, validate, views, Hugr, HugrError, HugrView, IdentList,
-    InvalidIdentifier, LoadHugrError, NodeMetadata, NodeMetadataMap, OpType, Rewrite,
->>>>>>> 6ca12580
+    InvalidIdentifier, LoadHugrError, NodeMetadata, NodeMetadataMap, OpType, Patch,
     SimpleReplacement, SimpleReplacementError, ValidationError, DEFAULT_OPTYPE,
 };