--- conflicted
+++ resolved
@@ -1,420 +1,8 @@
 //! The Hugr data structure, and its basic component handles.
 
-<<<<<<< HEAD
-pub mod hugrmut;
-
-pub(crate) mod ident;
-pub mod rewrite;
-pub mod serialize;
-pub mod validate;
-pub mod views;
-
-#[cfg(feature = "extension_inference")]
-use std::collections::HashMap;
-use std::collections::VecDeque;
-use std::iter;
-
-pub(crate) use self::hugrmut::HugrMut;
-pub use self::validate::ValidationError;
-
-pub use ident::{IdentList, InvalidIdentifier};
-pub use rewrite::{Rewrite, SimpleReplacement, SimpleReplacementError};
-
-use portgraph::multiportgraph::MultiPortGraph;
-use portgraph::{Hierarchy, PortMut, UnmanagedDenseMap};
-use thiserror::Error;
-
-pub use self::views::{HugrView, RootTagged};
-use crate::core::NodeIndex;
-#[cfg(feature = "extension_inference")]
-use crate::extension::infer_extensions;
-use crate::extension::{ExtensionRegistry, ExtensionSet, ExtensionSolution, InferExtensionError};
-use crate::ops::custom::resolve_extension_ops;
-use crate::ops::{OpTag, OpTrait, OpType, DEFAULT_OPTYPE};
-use crate::types::{FunctionType, Signature};
-use crate::{Direction, Node};
-
-use delegate::delegate;
-
-/// The Hugr data structure.
-#[derive(Clone, Debug, PartialEq)]
-pub struct Hugr {
-    /// The graph encoding the adjacency structure of the HUGR.
-    graph: MultiPortGraph,
-
-    /// The node hierarchy.
-    hierarchy: Hierarchy,
-
-    /// The single root node in the hierarchy.
-    root: portgraph::NodeIndex,
-
-    /// Operation types for each node.
-    op_types: UnmanagedDenseMap<portgraph::NodeIndex, NodeType>,
-
-    /// Node metadata
-    metadata: UnmanagedDenseMap<portgraph::NodeIndex, Option<NodeMetadataMap>>,
-}
-
-#[derive(Clone, Debug, Default, PartialEq, serde::Serialize, serde::Deserialize)]
-/// The type of a node on a graph. In addition to the [`OpType`], it also
-/// describes the extensions inferred to be used by the node.
-pub struct NodeType {
-    /// The underlying OpType
-    op: OpType,
-    /// The extensions that the signature has been specialised to
-    input_extensions: Option<ExtensionSet>,
-}
-
-/// The default NodeType, with open extensions
-pub const DEFAULT_NODETYPE: NodeType = NodeType {
-    op: DEFAULT_OPTYPE,
-    input_extensions: None, // Default for any Option
-};
-
-impl NodeType {
-    /// Create a new optype with some ExtensionSet
-    pub fn new(op: impl Into<OpType>, input_extensions: impl Into<Option<ExtensionSet>>) -> Self {
-        NodeType {
-            op: op.into(),
-            input_extensions: input_extensions.into(),
-        }
-    }
-
-    /// Instantiate an OpType with no input extensions
-    pub fn new_pure(op: impl Into<OpType>) -> Self {
-        NodeType {
-            op: op.into(),
-            input_extensions: Some(ExtensionSet::new()),
-        }
-    }
-
-    /// Instantiate an OpType with an unknown set of input extensions
-    /// (to be inferred later)
-    pub fn new_open(op: impl Into<OpType>) -> Self {
-        NodeType {
-            op: op.into(),
-            input_extensions: None,
-        }
-    }
-
-    /// Instantiate an [OpType] with the default set of input extensions
-    /// for that OpType.
-    pub fn new_auto(op: impl Into<OpType>) -> Self {
-        let op = op.into();
-        if OpTag::ModuleOp.is_superset(op.tag()) {
-            Self::new_pure(op)
-        } else {
-            Self::new_open(op)
-        }
-    }
-
-    /// Get the function type from the embedded op
-    pub fn op_signature(&self) -> Option<Signature> {
-        self.op.dataflow_signature()
-    }
-
-    /// The input extensions defined for this node.
-    ///
-    /// The output extensions will correspond to the input extensions plus any
-    /// extension delta defined by the operation type.
-    ///
-    /// If the input extensions are not known, this will return None.
-    pub fn input_extensions(&self) -> Option<&ExtensionSet> {
-        self.input_extensions.as_ref()
-    }
-
-    /// The input and output extensions for this node, if set.
-    ///
-    /// `None`` if the [Self::input_extensions] is `None`.
-    /// Otherwise, will return Some, with the output extensions computed from the node's delta
-    pub fn io_extensions(&self) -> Option<(ExtensionSet, ExtensionSet)> {
-        self.input_extensions
-            .clone()
-            .map(|e| (e.clone(), self.op.extension_delta().union(e)))
-    }
-
-    /// Gets the underlying [OpType] i.e. without any [input_extensions]
-    ///
-    /// [input_extensions]: NodeType::input_extensions
-    pub fn op(&self) -> &OpType {
-        &self.op
-    }
-
-    /// Returns the underlying [OpType] i.e. without any [input_extensions]
-    ///
-    /// [input_extensions]: NodeType::input_extensions
-    pub fn into_op(self) -> OpType {
-        self.op
-    }
-
-    delegate! {
-        to self.op {
-            /// Tag identifying the operation.
-            pub fn tag(&self) -> OpTag;
-            /// Returns the number of inputs ports for the operation.
-            pub fn input_count(&self) -> usize;
-            /// Returns the number of outputs ports for the operation.
-            pub fn output_count(&self) -> usize;
-        }
-    }
-}
-
-impl<T: Into<OpType>> From<T> for NodeType {
-    fn from(value: T) -> Self {
-        NodeType::new_auto(value.into())
-    }
-}
-
-impl Default for Hugr {
-    fn default() -> Self {
-        Self::new(NodeType::new_pure(crate::ops::Module))
-    }
-}
-
-impl AsRef<Hugr> for Hugr {
-    fn as_ref(&self) -> &Hugr {
-        self
-    }
-}
-
-impl AsMut<Hugr> for Hugr {
-    fn as_mut(&mut self) -> &mut Hugr {
-        self
-    }
-}
-
-/// Arbitrary metadata entry for a node.
-///
-/// Each entry is associated to a string key.
-pub type NodeMetadata = serde_json::Value;
-
-/// The container of all the metadata entries for a node.
-pub type NodeMetadataMap = serde_json::Map<String, NodeMetadata>;
-
-/// Public API for HUGRs.
-impl Hugr {
-    /// Create a new Hugr, with a single root node.
-    pub fn new(root_node: NodeType) -> Self {
-        Self::with_capacity(root_node, 0, 0)
-    }
-
-    /// Resolve extension ops, infer extensions used, and pass the closure into validation
-    pub fn update_validate(
-        &mut self,
-        extension_registry: &ExtensionRegistry,
-    ) -> Result<(), ValidationError> {
-        resolve_extension_ops(self, extension_registry)?;
-        self.validate_no_extensions(extension_registry)?;
-        #[cfg(feature = "extension_inference")]
-        {
-            self.infer_extensions()?;
-            self.validate_extensions(HashMap::new())?;
-        }
-        Ok(())
-    }
-
-    /// Infer extension requirements and add new information to `op_types` field
-    /// (if the "extension_inference" feature is on; otherwise, do nothing)
-    pub fn infer_extensions(&mut self) -> Result<(), InferExtensionError> {
-        #[cfg(feature = "extension_inference")]
-        {
-            let solution = infer_extensions(self)?;
-            self.instantiate_extensions(&solution);
-        }
-        Ok(())
-    }
-
-    #[allow(dead_code)]
-    /// Add extension requirement information to the hugr in place.
-    fn instantiate_extensions(&mut self, solution: &ExtensionSolution) {
-        // We only care about inferred _input_ extensions, because `NodeType`
-        // uses those to infer the output extensions
-        for (node, input_extensions) in solution.iter() {
-            let nodetype = self.op_types.try_get_mut(node.pg_index()).unwrap();
-            match &nodetype.input_extensions {
-                None => nodetype.input_extensions = Some(input_extensions.clone()),
-                Some(existing_ext_reqs) => {
-                    debug_assert_eq!(existing_ext_reqs, input_extensions)
-                }
-            }
-        }
-    }
-}
-
-/// Internal API for HUGRs, not intended for use by users.
-impl Hugr {
-    /// Create a new Hugr, with a single root node and preallocated capacity.
-    // TODO: Make this take a NodeType
-    pub(crate) fn with_capacity(root_node: NodeType, nodes: usize, ports: usize) -> Self {
-        let mut graph = MultiPortGraph::with_capacity(nodes, ports);
-        let hierarchy = Hierarchy::new();
-        let mut op_types = UnmanagedDenseMap::with_capacity(nodes);
-        let root = graph.add_node(0, 0);
-        // TODO: These extensions should be open in principle, but lets wait
-        // until extensions can be inferred for open sets until changing this
-        op_types[root] = root_node;
-
-        Self {
-            graph,
-            hierarchy,
-            root,
-            op_types,
-            metadata: UnmanagedDenseMap::with_capacity(nodes),
-        }
-    }
-
-    /// Add a node to the graph.
-    pub(crate) fn add_node(&mut self, nodetype: NodeType) -> Node {
-        let node = self
-            .graph
-            .add_node(nodetype.input_count(), nodetype.output_count());
-        self.op_types[node] = nodetype;
-        node.into()
-    }
-
-    /// Produce a canonical ordering of the descendant nodes of a root,
-    /// following the graph hierarchy.
-    ///
-    /// This starts with the root, and then proceeds in BFS order through the
-    /// contained regions.
-    ///
-    /// Used by [`HugrMut::canonicalize_nodes`] and the serialization code.
-    fn canonical_order(&self, root: Node) -> impl Iterator<Item = Node> + '_ {
-        // Generate a BFS-ordered list of nodes based on the hierarchy
-        let mut queue = VecDeque::from([root]);
-        iter::from_fn(move || {
-            let node = queue.pop_front()?;
-            for child in self.children(node) {
-                queue.push_back(child);
-            }
-            Some(node)
-        })
-    }
-
-    /// Compact the nodes indices of the hugr to be contiguous, and order them as a breadth-first
-    /// traversal of the hierarchy.
-    ///
-    /// The rekey function is called for each moved node with the old and new indices.
-    ///
-    /// After this operation, a serialization and deserialization of the Hugr is guaranteed to
-    /// preserve the indices.
-    pub fn canonicalize_nodes(&mut self, mut rekey: impl FnMut(Node, Node)) {
-        // Generate the ordered list of nodes
-        let mut ordered = Vec::with_capacity(self.node_count());
-        let root = self.root();
-        ordered.extend(self.as_mut().canonical_order(root));
-
-        // Permute the nodes in the graph to match the order.
-        //
-        // Invariant: All the elements before `position` are in the correct place.
-        for position in 0..ordered.len() {
-            // Find the element's location. If it originally came from a previous position
-            // then it has been swapped somewhere else, so we follow the permutation chain.
-            let mut source: Node = ordered[position];
-            while position > source.index() {
-                source = ordered[source.index()];
-            }
-
-            let target: Node = portgraph::NodeIndex::new(position).into();
-            if target != source {
-                let pg_target = target.pg_index();
-                let pg_source = source.pg_index();
-                self.graph.swap_nodes(pg_target, pg_source);
-                self.op_types.swap(pg_target, pg_source);
-                self.hierarchy.swap_nodes(pg_target, pg_source);
-                rekey(source, target);
-            }
-        }
-        self.root = portgraph::NodeIndex::new(0);
-
-        // Finish by compacting the copy nodes.
-        // The operation nodes will be left in place.
-        // This step is not strictly necessary.
-        self.graph.compact_nodes(|_, _| {});
-    }
-}
-
-/// Errors that can occur while manipulating a Hugr.
-///
-/// TODO: Better descriptions, not just re-exporting portgraph errors.
-#[derive(Debug, Clone, PartialEq, Eq, Error)]
-#[non_exhaustive]
-pub enum HugrError {
-    /// The node was not of the required [OpTag]
-    /// (e.g. to conform to the [RootTagged::RootHandle] of a [HugrView])
-    #[error("Invalid tag: required a tag in {required} but found {actual}")]
-    #[allow(missing_docs)]
-    InvalidTag { required: OpTag, actual: OpTag },
-    /// An invalid port was specified.
-    #[error("Invalid port direction {0:?}.")]
-    InvalidPortDirection(Direction),
-}
-
-#[cfg(test)]
-mod test {
-    use super::{Hugr, HugrView};
-    #[cfg(feature = "extension_inference")]
-    use std::error::Error;
-
-    #[test]
-    fn impls_send_and_sync() {
-        // Send and Sync are automatically impl'd by the compiler, if possible.
-        // This test will fail to compile if that wasn't possible.
-        #[allow(dead_code)]
-        trait Test: Send + Sync {}
-        impl Test for Hugr {}
-    }
-
-    #[test]
-    fn io_node() {
-        use crate::builder::test::simple_dfg_hugr;
-        use cool_asserts::assert_matches;
-
-        let hugr = simple_dfg_hugr();
-        assert_matches!(hugr.get_io(hugr.root()), Some(_));
-    }
-
-    #[cfg(feature = "extension_inference")]
-    #[test]
-    fn extension_instantiation() -> Result<(), Box<dyn Error>> {
-        use crate::builder::test::closed_dfg_root_hugr;
-        use crate::extension::ExtensionSet;
-        use crate::hugr::HugrMut;
-        use crate::ops::Lift;
-        use crate::type_row;
-        use crate::types::{FunctionType, Type};
-
-        const BIT: Type = crate::extension::prelude::USIZE_T;
-        let r = ExtensionSet::singleton(&"R".try_into().unwrap());
-
-        let mut hugr = closed_dfg_root_hugr(
-            FunctionType::new(type_row![BIT], type_row![BIT]).with_extension_delta(r.clone()),
-        );
-        let [input, output] = hugr.get_io(hugr.root()).unwrap();
-        let lift = hugr.add_node_with_parent(
-            hugr.root(),
-            Lift {
-                type_row: type_row![BIT],
-                new_extension: "R".try_into().unwrap(),
-            },
-        );
-        hugr.connect(input, 0, lift, 0);
-        hugr.connect(lift, 0, output, 0);
-        hugr.infer_extensions()?;
-
-        assert_eq!(
-            hugr.get_nodetype(lift).input_extensions().unwrap(),
-            &ExtensionSet::new()
-        );
-        assert_eq!(hugr.get_nodetype(output).input_extensions().unwrap(), &r);
-        Ok(())
-    }
-}
-=======
 // Exports everything except the `internal` module.
 pub use hugr_core::hugr::{
     hugrmut, rewrite, serialize, validate, views, Hugr, HugrError, HugrView, IdentList,
     InvalidIdentifier, NodeMetadata, NodeMetadataMap, NodeType, Rewrite, RootTagged,
     SimpleReplacement, SimpleReplacementError, ValidationError, DEFAULT_NODETYPE,
-};
->>>>>>> d799f7f5
+};