use super::{FunctionType, SumType, Type, TypeArg, TypeBound, TypeEnum};

use super::custom::CustomType;

use crate::extension::prelude::{array_type, QB_T, USIZE_T};
use crate::ops::AliasDecl;

#[derive(serde::Serialize, serde::Deserialize, Clone, Debug)]
#[serde(tag = "t")]
pub(super) enum SerSimpleType {
    Q,
    I,
    G(Box<FunctionType>),
    Sum(SumType),
    Array { inner: Box<SerSimpleType>, len: u64 },
    Opaque(CustomType),
    Alias(AliasDecl),
    V { i: usize, b: TypeBound },
    R { i: usize, b: TypeBound },
}

impl From<Type> for SerSimpleType {
    fn from(value: Type) -> Self {
        if value == QB_T {
            return SerSimpleType::Q;
        }
        if value == USIZE_T {
            return SerSimpleType::I;
        }
        // TODO short circuiting for array.
        let Type(value, _) = value;
        match value {
            TypeEnum::Extension(o) => SerSimpleType::Opaque(o),
            TypeEnum::Alias(a) => SerSimpleType::Alias(a),
            TypeEnum::Function(sig) => SerSimpleType::G(sig),
            TypeEnum::Variable(i, b) => SerSimpleType::V { i, b },
<<<<<<< HEAD
            TypeEnum::RowVariable(i, b) => SerSimpleType::R { i, b },
            TypeEnum::Sum(sum) => SerSimpleType::Sum(sum),
=======
            TypeEnum::Sum(st) => SerSimpleType::Sum(st),
>>>>>>> c45e6fc6
        }
    }
}

impl From<SerSimpleType> for Type {
    fn from(value: SerSimpleType) -> Type {
        match value {
            SerSimpleType::Q => QB_T,
            SerSimpleType::I => USIZE_T,
            SerSimpleType::G(sig) => Type::new_function(*sig),
            SerSimpleType::Sum(st) => st.into(),
            SerSimpleType::Array { inner, len } => {
                array_type(TypeArg::BoundedNat { n: len }, (*inner).into())
            }
            SerSimpleType::Opaque(o) => Type::new_extension(o),
            SerSimpleType::Alias(a) => Type::new_alias(a),
            SerSimpleType::V { i, b } => Type::new_var_use(i, b),
            SerSimpleType::R { i, b } => Type::new_row_var(i, b),
        }
    }
}<|MERGE_RESOLUTION|>--- conflicted
+++ resolved
@@ -34,12 +34,8 @@
             TypeEnum::Alias(a) => SerSimpleType::Alias(a),
             TypeEnum::Function(sig) => SerSimpleType::G(sig),
             TypeEnum::Variable(i, b) => SerSimpleType::V { i, b },
-<<<<<<< HEAD
             TypeEnum::RowVariable(i, b) => SerSimpleType::R { i, b },
-            TypeEnum::Sum(sum) => SerSimpleType::Sum(sum),
-=======
             TypeEnum::Sum(st) => SerSimpleType::Sum(st),
->>>>>>> c45e6fc6
         }
     }
 }
